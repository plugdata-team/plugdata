--- conflicted
+++ resolved
@@ -1,755 +1,750 @@
-cmake_minimum_required(VERSION 3.15)
-
-find_package(Python3 COMPONENTS Interpreter REQUIRED)
-
-if(NOT Python3_FOUND)
-    message(FATAL_ERROR "Python3 not found - required for build scripts")
-endif()
-
-set(CMAKE_POSITION_INDEPENDENT_CODE ON)
-set(CMAKE_WINDOWS_EXPORT_ALL_SYMBOLS ON)
-set(CMAKE_EXPORT_COMPILE_COMMANDS ON)
-
-option(QUICK_BUILD "Disable sfizz, ffmpeg, gem and xz for a fast build" OFF)
-option(ENABLE_TESTING "Enable end-to-end test suite" OFF)
-option(ENABLE_SFIZZ "Enable sfizz for the [sfz~] object" ON)
-option(ENABLE_FFMPEG "Enable ffmpeg support for ELSE and Gem audio/video objects" ON)
-option(ENABLE_GEM "Enable Gem support" ON)
-option(ENABLE_ASAN "Enable AddressSanitizer" OFF)
-option(ENABLE_PERFETTO "Enable Perfetto profiling (advanced)" OFF)
-option(MACOS_LEGACY "Enable support for old macOS versions (lowers OSX_DEPLOYMENT TARGET and disables Metal" OFF)
-
-option(CUSTOM_PLUGIN_NAME "Custom plugin name (setting this will enable custom plugin build)" "plugdata")
-option(CUSTOM_PLUGIN_COMPANY "Custom plugin company" "plugdata")
-option(CUSTOM_PLUGIN_PATH "Custom plugin patch path (must be folder or zipfile)" "")
-option(CUSTOM_PLUGIN_IS_FX "Custom plugin export is an effect" ON)
-option(CUSTOM_PLUGIN_VERSION "Custom plugin version number" "1.0")
-
-if(NOT CUSTOM_PLUGIN_NAME STREQUAL "plugdata")
-    set(BUILD_CUSTOM_PLUGIN ON)
-else()
-    set(BUILD_CUSTOM_PLUGIN OFF)
-endif()
-
-option(VERBOSE "" OFF)
-
-if(APPLE)
-option(NANOVG_METAL_IMPLEMENTATION "" ON)
-else()
-option(NANOVG_METAL_IMPLEMENTATION "" OFF)
-endif()
-
-option(NANOVG_GLES_IMPLEMENTATION "" OFF)
-
-set(CMAKE_CXX_STANDARD 20)
-set(CMAKE_C_STANDARD 11)
-set(CMAKE_CXX_EXTENSIONS OFF)
-
-# Visiblity needs to be hidden for all plugin targets, otherwise loading both plugdata and plugdata-fx will cause problems. We later undo this for the standalone build, so that externals can load
-set(CMAKE_CXX_VISIBILITY_PRESET hidden)
-set(CMAKE_C_VISIBILITY_PRESET hidden)
-
-set(JUCE_ENABLE_MODULE_SOURCE_GROUPS ON CACHE BOOL "" FORCE)
-
-function(message)
-    if (NOT MESSAGE_QUIET)
-        _message(${ARGN})
-    endif()
-endfunction()
-
-if(APPLE)
-  set(CMAKE_XCODE_BUILD_SYSTEM "12" CACHE STRING "" FORCE)
-  if("${CMAKE_SYSTEM_NAME}" MATCHES "iOS")
-    set(CMAKE_OSX_DEPLOYMENT_TARGET "12.0" CACHE STRING "Minimum iOS deployment version")
-  elseif(MACOS_LEGACY)
-    set(CMAKE_OSX_DEPLOYMENT_TARGET "10.11" CACHE STRING "Minimum macOS deployment version")
-    set(CMAKE_OSX_ARCHITECTURES "x86_64;" CACHE STRING "" FORCE)
-  else()
-    set(CMAKE_OSX_DEPLOYMENT_TARGET "10.15" CACHE STRING "Minimum macOS deployment version")
-    set(CMAKE_OSX_ARCHITECTURES "arm64;x86_64" CACHE STRING "" FORCE)
-  endif()
-
-endif()
-
-if(NOT CMAKE_BUILD_TYPE)
-  set(CMAKE_BUILD_TYPE "Release" CACHE STRING
-    "Default build type: Release" FORCE)
-endif()
-
-set(HARDENED_RUNTIME_ENABLED YES)
-set(HARDENED_RUNTIME_OPTIONS com.apple.security.device.audio-input com.apple.security.device.camera)
-
-<<<<<<< HEAD
-if(BUILD_CUSTOM_PLUGIN)
-    project(${CUSTOM_PLUGIN_NAME} VERSION ${CUSTOM_PLUGIN_VERSION} LANGUAGES C CXX)
-else()
-    project(plugdata VERSION 0.9.2 LANGUAGES C CXX)
-endif()
-
-=======
-project(plugdata VERSION 0.9.2 LANGUAGES C CXX)
->>>>>>> 15f6c963
-
-if(QUICK_BUILD)
-    set(ENABLE_SFIZZ OFF)
-    set(ENABLE_GEM OFF)
-    set(ENABLE_FFMPEG OFF)
-endif()
-
-if(BSD)
-message(STATUS "Disabled sfizz")
-message(STATUS "Disabled Gem")
-set(ENABLE_GEM OFF)
-set(ENABLE_SFIZZ OFF)
-endif()
-
-add_subdirectory(Libraries/ EXCLUDE_FROM_ALL)
-if(ENABLE_PERFETTO)
-  add_subdirectory(Libraries/melatonin_perfetto EXCLUDE_FROM_ALL)
-endif()
-
-set(PLUGDATA_VERSION "0.9.2")
-set_directory_properties(PROPERTIES JUCE_COMPANY_NAME ${CUSTOM_PLUGIN_COMPANY})
-set_directory_properties(PROPERTIES JUCE_COMPANY_COPYRIGHT "plugdata by Timothy Schoen")
-set_directory_properties(PROPERTIES JUCE_COMPANY_WEBSITE "plugdata.org")
-
-cmake_policy(SET CMP0091 NEW)
-set(CMAKE_MSVC_RUNTIME_LIBRARY "MultiThreaded$<$<CONFIG:Debug>:Debug>")
-
-# Make sure missing return types will fail compilation with Clang
-if (CMAKE_C_COMPILER_ID MATCHES "Clang")
-    set(CMAKE_C_FLAGS "${CMAKE_C_FLAGS} -Werror=return-type")
-endif()
-
-if (CMAKE_CXX_COMPILER_ID MATCHES "Clang")
-    add_compile_options(-ffunction-sections -fdata-sections)
-    add_link_options(-Wl,-dead_strip)
-elseif (CMAKE_CXX_COMPILER_ID MATCHES "Clang")
-    add_compile_options(-ffunction-sections -fdata-sections)
-    add_link_options(-Wl,--gc-sections)
-elseif (MSVC)
-    # MSVC equivalent for dead code stripping
-    add_link_options(/OPT:REF /OPT:ICF)
-endif()
-
-if(ENABLE_ASAN)
-  add_compile_options(-fsanitize=address)
-  add_link_options(-fsanitize=address)
-endif()
-
-if(MSVC)
-  add_compile_options(/MP /wd4244 /wd4311 /wd4003 /wd4047 /wd4477 /wd4068 /wd4133 /wd4311)
-  add_compile_options("$<$<CONFIG:Debug>:/bigobj>")
-  add_link_options(/IGNORE:4286 /IGNORE:4217)
-else()
-  add_compile_options(-Wall -Wstrict-aliasing -Wuninitialized -Wno-conversion -Wno-overloaded-virtual -Wno-sign-compare -Wno-comment -Wno-unknown-pragmas -Wno-unused-result)
-  add_link_options(-Wno-psabi)
-endif()
-
-message(STATUS "Preparing documentation")
-file(MAKE_DIRECTORY ${CMAKE_CURRENT_BINARY_DIR}/Resources)
-execute_process(COMMAND ${Python3_EXECUTABLE} parse_documentation.py ${CMAKE_CURRENT_BINARY_DIR}/Resources WORKING_DIRECTORY ${CMAKE_CURRENT_SOURCE_DIR}/Resources/Scripts RESULT_VARIABLE PREPARE_DOCUMENTATION_RESULT)
-
-if(NOT PREPARE_DOCUMENTATION_RESULT EQUAL 0)
-    message(FATAL_ERROR "Preparing documentation failed with error code ${PREPARE_DOCUMENTATION_RESULT}")
-endif()
-
-message(STATUS "Packaging resources")
-if(BUILD_CUSTOM_PLUGIN)
-    execute_process(COMMAND ${Python3_EXECUTABLE} package_custom_resources.py ${CUSTOM_PLUGIN_PATH} ${CUSTOM_PLUGIN_NAME} ${CMAKE_CURRENT_BINARY_DIR}/Resources WORKING_DIRECTORY ${CMAKE_CURRENT_SOURCE_DIR}/Resources/Scripts RESULT_VARIABLE PACKAGE_RESOURCES_RESULT)
-else()
-execute_process(COMMAND ${Python3_EXECUTABLE} package_resources.py ${ENABLE_GEM} ${CMAKE_CURRENT_BINARY_DIR}/Resources WORKING_DIRECTORY ${CMAKE_CURRENT_SOURCE_DIR}/Resources/Scripts RESULT_VARIABLE PACKAGE_RESOURCES_RESULT)
-endif()
-
-if(NOT PACKAGE_RESOURCES_RESULT EQUAL 0)
-    message(FATAL_ERROR "Resource packaging failed with error code ${PACKAGE_RESOURCES_RESULT}")
-endif()
-
-if("${CMAKE_SYSTEM_NAME}" MATCHES "iOS")
-    set(PLUGDATA_ICON_BIG                   "${CMAKE_CURRENT_SOURCE_DIR}/Resources/Icons/plugdata_logo_ios.png")
-elseif(APPLE)
-    set(PLUGDATA_ICON_BIG                   "${CMAKE_CURRENT_SOURCE_DIR}/Resources/Icons/plugdata_logo_mac.png")
-else()
-    set(PLUGDATA_ICON_BIG                   "${CMAKE_CURRENT_SOURCE_DIR}/Resources/Icons/plugdata_logo.png")
-endif()
-
-set(PLUGDATA_PLUGINS_LOCATION           "${CMAKE_CURRENT_SOURCE_DIR}/Plugins")
-
-set(SOURCES_DIRECTORY ${CMAKE_CURRENT_SOURCE_DIR}/Source)
-file(GLOB plugdata_sources
-    ${SOURCES_DIRECTORY}/*.h
-    ${SOURCES_DIRECTORY}/*.cpp
-    ${SOURCES_DIRECTORY}/Utility/*.h
-    ${SOURCES_DIRECTORY}/Utility/*.cpp
-    ${SOURCES_DIRECTORY}/Tabbar/*.h
-    ${SOURCES_DIRECTORY}/Tabbar/*.cpp
-    ${SOURCES_DIRECTORY}/Components/*.h
-    ${SOURCES_DIRECTORY}/Components/*.cpp
-    ${SOURCES_DIRECTORY}/Objects/*.h
-    ${SOURCES_DIRECTORY}/Objects/*.cpp
-    ${SOURCES_DIRECTORY}/Sidebar/*.h
-    ${SOURCES_DIRECTORY}/Sidebar/*.cpp
-    ${SOURCES_DIRECTORY}/Dialogs/*.h
-    ${SOURCES_DIRECTORY}/Dialogs/*.cpp
-    ${SOURCES_DIRECTORY}/Pd/*.cpp
-    ${SOURCES_DIRECTORY}/Pd/*.h
-    ${SOURCES_DIRECTORY}/Heavy/*.cpp
-    ${SOURCES_DIRECTORY}/Heavy/*.h
-)
-
-
-# Set up testing
-if(ENABLE_TESTING)
-    list(APPEND plugdata_sources
-    ${CMAKE_CURRENT_SOURCE_DIR}/Tests/Tests.cpp
-    ${CMAKE_CURRENT_SOURCE_DIR}/Tests/Tests.h
-    ${CMAKE_CURRENT_SOURCE_DIR}/Tests/HelpfileFuzzTest.h
-    ${CMAKE_CURRENT_SOURCE_DIR}/Tests/ObjectFuzzTest.h
-    )
-
-endif()
-
-if(APPLE)
-  list(APPEND plugdata_sources ${SOURCES_DIRECTORY}/Utility/FileSystemWatcher.mm ${SOURCES_DIRECTORY}/Utility/OSUtils.mm)
-else()
-  list(APPEND plugdata_sources ${SOURCES_DIRECTORY}/Utility/FileSystemWatcher.cxx)
-endif()
-
-# Get branch name
-execute_process(
-        COMMAND git rev-parse --abbrev-ref HEAD
-        WORKING_DIRECTORY ${CMAKE_CURRENT_LIST_DIR}
-        OUTPUT_VARIABLE GIT_BRANCH
-        OUTPUT_STRIP_TRAILING_WHITESPACE
-        )
-
-if(NOT ${GIT_BRANCH} STREQUAL "main")
-# Get current git hash if we're not on the main branch (meaning it's a pre-release version)
-  execute_process(
-          COMMAND git log -1 --format=%h
-          WORKING_DIRECTORY ${CMAKE_CURRENT_LIST_DIR}
-          OUTPUT_VARIABLE GIT_HASH
-          OUTPUT_STRIP_TRAILING_WHITESPACE
-          )
-endif()
-
-set(JUCE_COMPILE_DEFINITIONS
-    JUCE_DONT_DECLARE_PROJECTINFO=1
-    JUCE_ALLOW_STATIC_NULL_VARIABLES=0
-    JUCE_DISPLAY_SPLASH_SCREEN=0
-    JUCE_ENABLE_REPAINT_DEBUGGING=0
-    JUCE_VST3_CAN_REPLACE_VST2=0
-    JUCE_REPORT_APP_USAGE=0
-    JUCE_LOG_ASSERTIONS=1
-    JUCE_STRICT_REFCOUNTEDPOINTER=1
-    JUCE_WEB_BROWSER=0
-    JUCE_GLOBAL_MODULE_SETTINGS_INCLUDED=1
-    JUCE_USE_COREIMAGE_LOADER=0
-    JUCE_SILENCE_XCODE_15_LINKER_WARNING=1
-    JUCE_USE_XRENDER=1
-    JUCE_COREGRAPHICS_RENDER_WITH_MULTIPLE_PAINT_CALLS=0
-    JUCE_USE_DIRECTWRITE=0
-)
-
-if(LINUX)
- list(APPEND JUCE_COMPILE_DEFINITIONS JUCE_ALSA=1 JUCE_JACK=1 JUCE_JACK_CLIENT_NAME="plugdata")
-elseif(UNIX AND NOT APPLE) # BSD
-  list(APPEND JUCE_COMPILE_DEFINITIONS JUCE_JACK=1 JUCE_JACK_CLIENT_NAME="plugdata")
-endif()
-
-set(PLUGDATA_COMPILE_DEFINITIONS
-    PLUGDATA=1
-    PLUGDATA_VERSION="${PLUGDATA_VERSION}"
-    PLUGDATA_GIT_HASH="${GIT_HASH}"
-    PD=1
-    ENABLE_TESTING=${ENABLE_TESTING}
-    PERFETTO=${ENABLE_PERFETTO}
-)
-if(ENABLE_SFIZZ)
-  list(APPEND PLUGDATA_COMPILE_DEFINITIONS ENABLE_SFIZZ=1)
-endif()
-
-if(ENABLE_FFMPEG)
-  list(APPEND PLUGDATA_COMPILE_DEFINITIONS ENABLE_FFMPEG=1)
-endif()
-
-
-if(ENABLE_GEM)
-  list(APPEND PLUGDATA_COMPILE_DEFINITIONS ENABLE_GEM=1)
-  include_directories(${CMAKE_CURRENT_SOURCE_DIR}/Libraries/Gem/src)
-endif()
-
-add_library(juce STATIC)
-target_compile_definitions(juce
-    PUBLIC
-        ${JUCE_COMPILE_DEFINITIONS}
-    INTERFACE
-        $<TARGET_PROPERTY:juce,COMPILE_DEFINITIONS>
-    )
-
-if(NOT "${CMAKE_SYSTEM_NAME}" MATCHES "iOS")
-target_link_libraries(juce
-    PRIVATE
-        juce::juce_audio_utils
-        juce::juce_audio_plugin_client
-        juce::juce_dsp
-        juce::juce_cryptography
-        juce::juce_opengl
-        melatonin_blur
-        )
-else()
-target_link_libraries(juce
-    PRIVATE
-        juce::juce_audio_utils
-        juce::juce_audio_plugin_client
-        juce::juce_dsp
-        juce::juce_cryptography
-        melatonin_blur
-        )
-endif()
-
-target_compile_options(juce PUBLIC $<$<CONFIG:Release>:${JUCE_LTO_FLAGS}>)
-
-if(NANOVG_METAL_IMPLEMENTATION)
-add_compile_definitions(NANOVG_METAL_IMPLEMENTATION=1)
-elseif(NANOVG_GLES_IMPLEMENTATION)
-add_compile_definitions(NANOVG_GLES3_IMPLEMENTATION=1)
-else()
-add_compile_definitions(NANOVG_GL3_IMPLEMENTATION=1)
-endif()
-
-file(GLOB BINARY_DATA_FILES ${CMAKE_CURRENT_BINARY_DIR}/BinaryData/*.cpp)
-add_library(BinaryData STATIC ${BINARY_DATA_FILES})
-target_include_directories(BinaryData INTERFACE ${CMAKE_CURRENT_BINARY_DIR}/BinaryData)
-
-set(libs
-  juce
-  BinaryData
-  nanovg
-  webpdecoder
-  liblzma
-)
-
-if(UNIX AND NOT APPLE)
-    list(APPEND libs curl X11)
-    if(LINUX)
-        list(APPEND libs atomic)
-    endif()
-endif()
-
-# Fixes BSD compilation
-if(BSD)
-include_directories(/usr/local/include)
-link_directories(/usr/local/lib)
-add_compile_definitions(BSD=1)
-endif()
-
-list(APPEND PLUGDATA_COMPILE_DEFINITIONS JUCE_MODAL_LOOPS_PERMITTED=1)
-
-if(BUILD_CUSTOM_PLUGIN)
-    list(APPEND PLUGDATA_COMPILE_DEFINITIONS PROJECT_NAME=${CUSTOM_PLUGIN_NAME} PROJECT_VERSION=${CUSTOM_PLUGIN_VERSION} COMPANY_NAME=${CUSTOM_PLUGIN_COMPANY} CUSTOM_PLUGIN=1)
-    set(STANDALONE_NAME ${CUSTOM_PLUGIN_NAME})
-    if(CUSTOM_PLUGIN_IS_FX)
-        set(INSTRUMENT_NAME "${CUSTOM_PLUGIN_NAME}-instrument")
-        set(FX_NAME ${CUSTOM_PLUGIN_NAME})
-    else()
-        set(INSTRUMENT_NAME ${CUSTOM_PLUGIN_NAME})
-        set(FX_NAME "${CUSTOM_PLUGIN_NAME}-fx")
-    endif()
-else()
-    set(STANDALONE_NAME "plugdata")
-    if("${CMAKE_SYSTEM_NAME}" MATCHES "iOS")
-        set(INSTRUMENT_NAME "plugdata-instrument")
-    else()
-        set(INSTRUMENT_NAME "plugdata")
-    endif()
-    set(FX_NAME "plugdata-fx")
-endif()
-
-list(APPEND PLUGDATA_INCLUDE_DIRECTORY "${CMAKE_CURRENT_SOURCE_DIR}/Libraries/ELSE/sfont~/")
-list(APPEND PLUGDATA_INCLUDE_DIRECTORY "${CMAKE_CURRENT_SOURCE_DIR}/Libraries/pure-data/src")
-list(APPEND PLUGDATA_INCLUDE_DIRECTORY "${CMAKE_CURRENT_SOURCE_DIR}/Libraries/JUCE/modules")
-list(APPEND PLUGDATA_INCLUDE_DIRECTORY "${CMAKE_CURRENT_SOURCE_DIR}/Libraries/readerwriterqueue/")
-list(APPEND PLUGDATA_INCLUDE_DIRECTORY "${CMAKE_CURRENT_SOURCE_DIR}/Libraries/concurrentqueue/")
-list(APPEND PLUGDATA_INCLUDE_DIRECTORY "${CMAKE_CURRENT_SOURCE_DIR}/Libraries/BarelyML/")
-if(ENABLE_PERFETTO)
-  list(APPEND PLUGDATA_INCLUDE_DIRECTORY "${CMAKE_CURRENT_BINARY_DIR}/_deps/perfetto-src/sdk")
-  list(APPEND PLUGDATA_INCLUDE_DIRECTORY "${CMAKE_CURRENT_SOURCE_DIR}/Libraries/melatonin_perfetto")
-endif()
-list(APPEND PLUGDATA_INCLUDE_DIRECTORY "${CMAKE_CURRENT_SOURCE_DIR}/Source/")
-
-add_library(plugdata_core STATIC ${plugdata_sources})
-target_compile_definitions(plugdata_core PUBLIC ${PLUGDATA_COMPILE_DEFINITIONS})
-target_include_directories(plugdata_core PUBLIC ${CMAKE_CURRENT_SOURCE_DIR}/Tests ${CMAKE_CURRENT_SOURCE_DIR}/Libraries/raw-keyboard-input-module ${CMAKE_CURRENT_SOURCE_DIR}/Libraries/pure-data/src ${CMAKE_CURRENT_SOURCE_DIR}/Libraries/pure-data/src ${CMAKE_CURRENT_SOURCE_DIR}/Source ${CMAKE_CURRENT_SOURCE_DIR}/Libraries)
-target_link_libraries(plugdata_core PUBLIC ${libs})
-target_include_directories(plugdata_core PUBLIC "$<BUILD_INTERFACE:${PLUGDATA_INCLUDE_DIRECTORY}>")
-include_directories(./Libraries/nanovg/src/)
-
-foreach(core_SOURCE ${plugdata_sources})
-		# Get the path of the file relative to the current source directory
-		file(RELATIVE_PATH core_SOURCE_relative "${SOURCES_DIRECTORY}" "${core_SOURCE}")
-
-		# Get the relative folder path
-		get_filename_component(core_SOURCE_dir "${core_SOURCE_relative}" PATH)
-
-		# Convert forward slashes to backslashes to get source group identifiers
-		string(REPLACE "/" "\\" core_SOURCE_group "${core_SOURCE_dir}")
-
-		source_group("Source\\${core_SOURCE_group}" FILES "${core_SOURCE}")
-endforeach()
-
-function(generate_plugin_code input output_var)
-    string(MD5 md5 "${input}")
-
-    # Convert each pair of hex digits to a letter
-    set(code "")
-    foreach(i RANGE 0 6 2)  # 0, 2, 4, 6 → first 4 letters
-        string(SUBSTRING "${md5}" ${i} 2 byte)
-        string(HEX ${byte} decimal)  # convert hex to decimal
-        math(EXPR index "${decimal} % 26")
-        string(SUBSTRING "ABCDEFGHIJKLMNOPQRSTUVWXYZ" ${index} 1 letter)
-        set(code "${code}${letter}")
-    endforeach()
-
-    set(${output_var} "${code}" PARENT_SCOPE)
-endfunction()
-
-if(BUILD_CUSTOM_PLUGIN)
-    generate_plugin_code("${CUSTOM_PLUGIN_COMPANY}" PLUGIN_MANUFACTURER_CODE)
-    generate_plugin_code("${CUSTOM_PLUGIN_NAME}" PLUGIN_INSTRUMENT_CODE)
-    generate_plugin_code("${CUSTOM_PLUGIN_NAME}" PLUGIN_FX_CODE)
-else()
-    set(PLUGIN_MANUFACTURER_CODE "PlDt")
-    set(PLUGIN_INSTRUMENT_CODE "PdIn")
-    set(PLUGIN_FX_CODE "PdFx")
-endif()
-
-file(GLOB plugdata_standalone_sources
-    ${SOURCES_DIRECTORY}/Standalone/PlugDataApp.cpp
-    ${SOURCES_DIRECTORY}/Standalone/PlugDataWindow.h
-    ${SOURCES_DIRECTORY}/Standalone/InternalSynth.h)
-source_group("Source\\Standalone" FILES ${plugdata_standalone_sources})
-
-if(NOT "${CMAKE_SYSTEM_NAME}" MATCHES "iOS")
-set(AU_EFFECT_TYPE kAudioUnitType_MusicEffect)
-juce_add_gui_app(plugdata_standalone
-    PRODUCT_NAME                ${STANDALONE_NAME}
-    VERSION                     ${PLUGDATA_VERSION}
-    ICON_BIG                    ${PLUGDATA_ICON_BIG}
-    MICROPHONE_PERMISSION_ENABLED TRUE
-    CAMERA_PERMISSION_ENABLED   TRUE
-    HARDENED_RUNTIME_ENABLED    ${HARDENED_RUNTIME_ENABLED}
-    HARDENED_RUNTIME_OPTIONS    ${HARDENED_RUNTIME_OPTIONS}
-    DOCUMENT_EXTENSIONS         pd plugdata
-    BUNDLE_ID                   com.plugdata.plugdata
-    )
-else()
-set(AU_EFFECT_TYPE kAudioUnitType_Effect)
-
-juce_add_plugin(plugdata_standalone
-    VERSION                     ${PLUGDATA_VERSION}
-    PLUGIN_DESCRIPTION          "A plugin that loads Pure Data patches"
-    ICON_BIG                    ${PLUGDATA_ICON_BIG}
-    LAUNCH_STORYBOARD_FILE      ${CMAKE_CURRENT_SOURCE_DIR}/Resources/Icons/LaunchScreen.storyboard
-    IPHONE_SCREEN_ORIENTATIONS  UIInterfaceOrientationLandscapeLeft UIInterfaceOrientationLandscapeRight
-    IPAD_SCREEN_ORIENTATIONS    UIInterfaceOrientationPortrait UIInterfaceOrientationPortraitUpsideDown UIInterfaceOrientationLandscapeLeft UIInterfaceOrientationLandscapeRight
-    STATUS_BAR_HIDDEN           TRUE
-    MICROPHONE_PERMISSION_ENABLED TRUE
-    HARDENED_RUNTIME_ENABLED    ${HARDENED_RUNTIME_ENABLED}
-    HARDENED_RUNTIME_OPTIONS    ${HARDENED_RUNTIME_OPTIONS}
-    IS_SYNTH                    TRUE
-    NEEDS_MIDI_INPUT            TRUE
-    NEEDS_MIDI_OUTPUT           TRUE
-    IS_MIDI_EFFECT              FALSE
-    EDITOR_WANTS_KEYBOARD_FOCUS TRUE
-    COPY_PLUGIN_AFTER_BUILD     FALSE
-    PLUGIN_MANUFACTURER_CODE    ${PLUGIN_MANUFACTURER_CODE}
-    PLUGIN_CODE                 ${PLUGIN_INSTRUMENT_CODE}
-    FORMATS                     Standalone
-    LV2URI                      https://github.com/timothyschoen/plugdata
-    PRODUCT_NAME                ${STANDALONE_NAME}
-    AU_MAIN_TYPE                kAudioUnitType_MusicDevice
-    DOCUMENT_EXTENSIONS         pd plugdata
-    DOCUMENT_BROWSER_ENABLED    TRUE
-    BUNDLE_ID                   com.plugdata.plugdata
-    APP_GROUPS_ENABLED          TRUE
-    APP_GROUP_IDS               group.com.plugdata.plugdata
-    PLIST_TO_MERGE              [[<plist>
-                                    <dict>
-                                        <key>CFBundleIdentifier</key>
-                                        <string>com.plugdata.plugdata</string>
-                                    </dict>
-                                </plist>]]
-    )
-
-    file(GLOB IOS_LAUNCHSCREEN "${CMAKE_CURRENT_SOURCE_DIR}/Resources/Icons/plugdata_launchscreen_ios.png")
-    set_source_files_properties(${IOS_LAUNCHSCREEN} PROPERTIES MACOSX_PACKAGE_LOCATION Resources)
-    target_sources(plugdata_standalone_Standalone PUBLIC ${IOS_LAUNCHSCREEN})
-endif()
-
-juce_add_plugin(plugdata
-    VERSION                     ${PLUGDATA_VERSION}
-    PLUGIN_DESCRIPTION          "Visual audio programming environment"
-    ICON_BIG                    ${PLUGDATA_ICON_BIG}
-    MICROPHONE_PERMISSION_ENABLED TRUE
-    HARDENED_RUNTIME_ENABLED    ${HARDENED_RUNTIME_ENABLED}
-    HARDENED_RUNTIME_OPTIONS    ${HARDENED_RUNTIME_OPTIONS}
-    IS_SYNTH                    TRUE
-    NEEDS_MIDI_INPUT            TRUE
-    NEEDS_MIDI_OUTPUT           TRUE
-    IS_MIDI_EFFECT              FALSE
-    EDITOR_WANTS_KEYBOARD_FOCUS TRUE
-    COPY_PLUGIN_AFTER_BUILD     FALSE
-    PLUGIN_MANUFACTURER_CODE    ${PLUGIN_MANUFACTURER_CODE}
-    PLUGIN_CODE                 ${PLUGIN_INSTRUMENT_CODE}
-    FORMATS                     AU AUv3 VST3 LV2 CLAP
-    LV2URI                      https://github.com/timothyschoen/plugdata
-    PRODUCT_NAME                ${INSTRUMENT_NAME}
-    BUNDLE_ID                   com.plugdata.plugdata.instrument
-    PLIST_TO_MERGE              [[<plist>
-                                    <dict>
-                                        <key>CFBundleIdentifier</key>
-                                        <string>com.plugdata.plugdata.instrument</string>
-                                    </dict>
-                                </plist>]]
-    APP_GROUPS_ENABLED          TRUE
-    APP_GROUP_IDS               group.com.plugdata.plugdata
-    AU_MAIN_TYPE                kAudioUnitType_MusicDevice
-    VST3_CATEGORIES             Instrument
-    VST2_CATEGORY               kPlugCategSynth)
-
-juce_add_plugin(plugdata_fx
-    VERSION                     ${PLUGDATA_VERSION}
-    PLUGIN_DESCRIPTION          "Visual audio programming environment"
-    ICON_BIG                    ${PLUGDATA_ICON_BIG}
-    HARDENED_RUNTIME_ENABLED    ${HARDENED_RUNTIME_ENABLED}
-    HARDENED_RUNTIME_OPTIONS    ${HARDENED_RUNTIME_OPTIONS}
-    IS_SYNTH                    FALSE
-    NEEDS_MIDI_INPUT            TRUE
-    NEEDS_MIDI_OUTPUT           TRUE
-    IS_MIDI_EFFECT              FALSE
-    EDITOR_WANTS_KEYBOARD_FOCUS TRUE
-    COPY_PLUGIN_AFTER_BUILD     FALSE
-    PLUGIN_MANUFACTURER_CODE    ${PLUGIN_MANUFACTURER_CODE}
-    PLUGIN_CODE                 ${PLUGIN_FX_CODE}
-    FORMATS                     AU AUv3 VST3 LV2 CLAP
-    LV2URI                      https://github.com/timothyschoen/plugdata-fx
-    PRODUCT_NAME                ${FX_NAME}
-    BUNDLE_ID                   com.plugdata.plugdata.fx
-    PLIST_TO_MERGE              [[<plist>
-                                    <dict>
-                                        <key>CFBundleIdentifier</key>
-                                        <string>com.plugdata.plugdata.fx</string>
-                                    </dict>
-                                </plist>]]
-    APP_GROUPS_ENABLED          TRUE
-    APP_GROUP_IDS               group.com.plugdata.plugdata
-    AU_MAIN_TYPE                ${AU_EFFECT_TYPE}
-    VST3_CATEGORIES             Fx
-    VST2_CATEGORY               kPlugCategEffect)
-
-if(APPLE)
-juce_add_plugin(plugdata_midi
-    VERSION                     ${PLUGDATA_VERSION}
-    ICON_BIG                    ${PLUGDATA_ICON_BIG}
-    HARDENED_RUNTIME_ENABLED    ${HARDENED_RUNTIME_ENABLED}
-    HARDENED_RUNTIME_OPTIONS    ${HARDENED_RUNTIME_OPTIONS}
-    PLUGIN_DESCRIPTION          "Visual audio programming environment"
-    IS_SYNTH                    FALSE
-    NEEDS_MIDI_INPUT            TRUE
-    NEEDS_MIDI_OUTPUT           TRUE
-    IS_MIDI_EFFECT              TRUE
-    EDITOR_WANTS_KEYBOARD_FOCUS TRUE
-    COPY_PLUGIN_AFTER_BUILD     FALSE
-    PLUGIN_MANUFACTURER_CODE    PlDt
-    PLUGIN_CODE                 PdMd
-    FORMATS                     AU
-    PRODUCT_NAME                "plugdata-midi"
-    AU_MAIN_TYPE                kAudioUnitType_MIDIProcessor)
-endif()
-
-if(${CMAKE_VERSION} VERSION_GREATER_EQUAL "3.21")
-  # Silence excessive messaging from juce-clap-extensions
-  # Enable verbose flag to see these messages
-  if(VERBOSE)
-  else()
-  set(MESSAGE_QUIET ON)
-  endif()
-  clap_juce_extensions_plugin(TARGET plugdata
-      CLAP_ID "com.timothyschoen.plugdata"
-      CLAP_FEATURES "instrument")
-
-  clap_juce_extensions_plugin(TARGET plugdata_fx
-      CLAP_ID "com.timothyschoen.plugdata-fx"
-      CLAP_FEATURES "audio-effect")
-
-  if(VERBOSE)
-  else()
-  unset(MESSAGE_QUIET)
-  endif()
-else()
-  message(NOTICE "\n\nWarning: Building CLAP plugins requires at least cmake 3.21, you have ${CMAKE_MAJOR_VERSION}.${CMAKE_MINOR_VERSION}")
-  message(NOTICE "CLAP plugin build will be disabed\n\n")
-endif()
-
-target_sources(plugdata_standalone PUBLIC ${plugdata_standalone_sources} ${SOURCES_DIRECTORY}/Utility/Config.cpp ${SOURCES_DIRECTORY}/Standalone/InternalSynth.cpp)
-target_sources(plugdata PUBLIC ${SOURCES_DIRECTORY}/Utility/Config.cpp ${SOURCES_DIRECTORY}/Standalone/InternalSynth.cpp)
-target_sources(plugdata_fx PUBLIC ${SOURCES_DIRECTORY}/Utility/Config.cpp ${SOURCES_DIRECTORY}/Standalone/InternalSynth.cpp)
-if(APPLE)
-target_sources(plugdata_midi PUBLIC ${SOURCES_DIRECTORY}/Utility/Config.cpp ${SOURCES_DIRECTORY}/Standalone/InternalSynth.cpp)
-endif()
-
-target_compile_definitions(plugdata_standalone PUBLIC ${PLUGDATA_COMPILE_DEFINITIONS} JUCE_USE_CUSTOM_PLUGIN_STANDALONE_APP=1 PLUGDATA_STANDALONE=1)
-target_compile_definitions(plugdata PUBLIC ${PLUGDATA_COMPILE_DEFINITIONS})
-target_compile_definitions(plugdata_fx PUBLIC ${PLUGDATA_COMPILE_DEFINITIONS} PLUGDATA_FX=1)
-
-if(APPLE)
-target_compile_definitions(plugdata_midi PUBLIC ${PLUGDATA_COMPILE_DEFINITIONS} PLUGDATA_MIDI=1)
-endif()
-
-target_include_directories(plugdata_standalone PUBLIC "$<BUILD_INTERFACE:${PLUGDATA_INCLUDE_DIRECTORY}>")
-target_include_directories(plugdata PUBLIC "$<BUILD_INTERFACE:${PLUGDATA_INCLUDE_DIRECTORY}>")
-target_include_directories(plugdata_fx PUBLIC "$<BUILD_INTERFACE:${PLUGDATA_INCLUDE_DIRECTORY}>")
-
-if(APPLE)
-target_include_directories(plugdata_midi PUBLIC "$<BUILD_INTERFACE:${PLUGDATA_INCLUDE_DIRECTORY}>")
-endif()
-
-# Add pd file icons for mac
-if(APPLE)
-set_target_properties(plugdata_standalone PROPERTIES
-  RESOURCE "${CMAKE_CURRENT_SOURCE_DIR}/Resources/Icons/pd-file.icns")
-endif()
-
-if("${CMAKE_SYSTEM_NAME}" MATCHES "iOS")
-    set_property(TARGET plugdata_standalone_Standalone PROPERTY XCODE_EMBED_APP_EXTENSIONS plugdata_AUv3 plugdata_fx_AUv3)
-    # iOS requires that the app extensions bundle IDs start the same as the app, but with a suffix appended
-    set_target_properties(plugdata_AUv3 PROPERTIES XCODE_ATTRIBUTE_PRODUCT_BUNDLE_IDENTIFIER "com.plugdata.plugdata.instrument")
-    set_target_properties(plugdata_fx_AUv3 PROPERTIES XCODE_ATTRIBUTE_PRODUCT_BUNDLE_IDENTIFIER "com.plugdata.plugdata.fx")
-    set_target_properties(plugdata_standalone_Standalone PROPERTIES XCODE_ATTRIBUTE_PRODUCT_BUNDLE_IDENTIFIER "com.plugdata.plugdata")
-    set_target_properties(plugdata_standalone_Standalone PROPERTIES OUTPUT_NAME "plugdata_standalone_app")
-    set_target_properties(plugdata_standalone_Standalone PROPERTIES
-        XCODE_EMBED_APP_EXTENSIONS_REMOVE_HEADERS_ON_COPY "YES"
-        XCODE_EMBED_APP_EXTENSIONS_CODE_SIGN_ON_COPY "YES"
-)
-endif()
-
-if(LINUX)
-    target_link_libraries(plugdata_standalone PRIVATE plugdata_core pd-src externals "-Wl,-export-dynamic")
-    target_link_libraries(plugdata PRIVATE plugdata_core pd-src-multi externals-multi)
-    target_link_libraries(plugdata_fx PRIVATE plugdata_core pd-src-multi externals-multi)
-elseif(UNIX AND NOT APPLE) # BSD
-    target_link_libraries(plugdata_standalone PRIVATE plugdata_core pd-src externals lua fluidlite "-Wl,-export-dynamic")
-    target_link_libraries(plugdata PRIVATE plugdata_core pd-src-multi externals-multi lua fluidlite)
-    target_link_libraries(plugdata_fx PRIVATE plugdata_core pd-src-multi externals-multi lua fluidlite)
-elseif(APPLE)
-  if (CMAKE_CXX_COMPILER_VERSION VERSION_GREATER 15.0)
-    set(MACOS_COMPAT_LINKER_FLAGS "-Wl,-ld_classic")
-  endif()
-
-  if(NOT "${CMAKE_SYSTEM_NAME}" MATCHES "iOS")
-    set(LINK_CARBON "-framework Carbon")
-  endif()
-  target_link_libraries(plugdata_standalone PRIVATE plugdata_core pd-src externals ${LINK_CARBON} $<$<NOT:$<CONFIG:Debug>>:${MACOS_COMPAT_LINKER_FLAGS}>)
-  target_link_libraries(plugdata_midi PRIVATE plugdata_core pd-src-multi externals-multi ${LINK_CARBON} $<$<NOT:$<CONFIG:Debug>>:${MACOS_COMPAT_LINKER_FLAGS}>)
-  target_link_libraries(plugdata PRIVATE plugdata_core pd-src-multi externals-multi ${LINK_CARBON} $<$<NOT:$<CONFIG:Debug>>:${MACOS_COMPAT_LINKER_FLAGS}>)
-  target_link_libraries(plugdata_fx PRIVATE plugdata_core pd-src-multi externals-multi ${LINK_CARBON} $<$<NOT:$<CONFIG:Debug>>:${MACOS_COMPAT_LINKER_FLAGS}>)
-else()
-  target_link_libraries(plugdata PRIVATE plugdata_core pd-multi)
-  target_link_libraries(plugdata_fx PRIVATE plugdata_core pd-multi)
-  target_link_libraries(plugdata_standalone PRIVATE plugdata_core pd)
-endif()
-
-if(ENABLE_PERFETTO)
-  if(MSVC)
-    target_compile_options(perfetto
-        PUBLIC "/MT$<$<STREQUAL:$<CONFIGURATION>,Debug>:d>"
-    )
-    set_target_properties(perfetto PROPERTIES CMAKE_MSVC_RUNTIME_LIBRARY "MultiThreaded$<$<CONFIG:Debug>:Debug>$" )
-  endif()
-
-  target_link_libraries(plugdata PRIVATE Melatonin::Perfetto)
-  target_link_libraries(plugdata_fx PRIVATE Melatonin::Perfetto)
-  target_link_libraries(plugdata_standalone PRIVATE Melatonin::Perfetto)
-  if(APPLE)
-    target_link_libraries(plugdata_midi PRIVATE Melatonin::Perfetto)
-  endif()
-endif()
-
-set_target_properties(plugdata_standalone PROPERTIES RUNTIME_OUTPUT_DIRECTORY ${PLUGDATA_PLUGINS_LOCATION}/Standalone)
-set_target_properties(plugdata_standalone PROPERTIES LIBRARY_OUTPUT_DIRECTORY ${PLUGDATA_PLUGINS_LOCATION}/Standalone)
-set_target_properties(plugdata_standalone PROPERTIES BUNDLE_OUTPUT_DIRECTORY ${PLUGDATA_PLUGINS_LOCATION}/Standalone)
-set_target_properties(plugdata_standalone PROPERTIES BUNDLE_OUTPUT_DIRECTORY_DEBUG ${PLUGDATA_PLUGINS_LOCATION}/Standalone)
-set_target_properties(plugdata_standalone PROPERTIES RUNTIME_OUTPUT_DIRECTORY_DEBUG ${PLUGDATA_PLUGINS_LOCATION}/Standalone)
-set_target_properties(plugdata_standalone PROPERTIES LIBRARY_OUTPUT_DIRECTORY_DEBUG ${PLUGDATA_PLUGINS_LOCATION}/Standalone)
-set_target_properties(plugdata_standalone PROPERTIES BUNDLE_OUTPUT_DIRECTORY_RELEASE ${PLUGDATA_PLUGINS_LOCATION}/Standalone)
-set_target_properties(plugdata_standalone PROPERTIES RUNTIME_OUTPUT_DIRECTORY_RELEASE ${PLUGDATA_PLUGINS_LOCATION}/Standalone)
-set_target_properties(plugdata_standalone PROPERTIES LIBRARY_OUTPUT_DIRECTORY_RELEASE ${PLUGDATA_PLUGINS_LOCATION}/Standalone)
-
-set_target_properties(plugdata PROPERTIES RUNTIME_OUTPUT_DIRECTORY ${PLUGDATA_PLUGINS_LOCATION})
-set_target_properties(plugdata PROPERTIES LIBRARY_OUTPUT_DIRECTORY ${PLUGDATA_PLUGINS_LOCATION})
-
-set_target_properties(plugdata_fx PROPERTIES RUNTIME_OUTPUT_DIRECTORY ${PLUGDATA_PLUGINS_LOCATION})
-set_target_properties(plugdata_fx PROPERTIES LIBRARY_OUTPUT_DIRECTORY ${PLUGDATA_PLUGINS_LOCATION})
-
-if(APPLE)
-set_target_properties(plugdata_midi PROPERTIES LIBRARY_OUTPUT_DIRECTORY ${PLUGDATA_PLUGINS_LOCATION})
-set_target_properties(plugdata_midi PROPERTIES LIBRARY_OUTPUT_DIRECTORY ${PLUGDATA_PLUGINS_LOCATION})
-endif()
-
-if(APPLE)
-# 2x speedup for standalone debug builds in xcode
-set_target_properties(plugdata_standalone PROPERTIES XCODE_ATTRIBUTE_ONLY_ACTIVE_ARCH[variant=Debug] "YES")
-endif()
-
-if(MSVC)
-set_target_properties(pthreadVSE3 pthreadVCE3 PROPERTIES EXCLUDE_FROM_ALL 1 EXCLUDE_FROM_DEFAULT_BUILD 1)
-endif()
-
-if(APPLE)
-  install(DIRECTORY ${PLUGDATA_PLUGINS_LOCATION}/VST3/plugdata.vst3 DESTINATION "/Library/Audio/Plug-ins/VST3")
-  install(DIRECTORY ${PLUGDATA_PLUGINS_LOCATION}/VST3/plugdata-fx.vst3 DESTINATION "/Library/Audio/Plug-ins/VST3")
-  install(DIRECTORY ${PLUGDATA_PLUGINS_LOCATION}/LV2/plugdata.lv2 DESTINATION "/Library/Audio/Plug-ins/LV2")
-  install(DIRECTORY ${PLUGDATA_PLUGINS_LOCATION}/LV2/plugdata-fx.lv2 DESTINATION "/Library/Audio/Plug-ins/LV2")
-  install(DIRECTORY ${PLUGDATA_PLUGINS_LOCATION}/CLAP/plugdata.clap DESTINATION "/Library/Audio/Plug-ins/CLAP")
-  install(DIRECTORY ${PLUGDATA_PLUGINS_LOCATION}/CLAP/plugdata-fx.clap DESTINATION "/Library/Audio/Plug-ins/CLAP")
-  install(DIRECTORY ${PLUGDATA_PLUGINS_LOCATION}/AU/plugdata.component DESTINATION "/Library/Audio/Plug-ins/Components")
-  install(DIRECTORY ${PLUGDATA_PLUGINS_LOCATION}/AU/plugdata-fx.component DESTINATION "/Library/Audio/Plug-ins/Components")
-  install(DIRECTORY ${PLUGDATA_PLUGINS_LOCATION}/AU/plugdata-midi.component DESTINATION "/Library/Audio/Plug-ins/Components")
-  install(DIRECTORY ${PLUGDATA_PLUGINS_LOCATION}/Standalone/plugdata.app DESTINATION "/Applications")
-elseif(WIN32)
-  install(DIRECTORY ${PLUGDATA_PLUGINS_LOCATION}/VST3/plugdata.vst3 DESTINATION "$ENV{PROGRAMFILES}/Common Files/VST3")
-  install(DIRECTORY ${PLUGDATA_PLUGINS_LOCATION}/VST3/plugdata-fx.vst3 DESTINATION "$ENV{PROGRAMFILES}/Common Files/VST3")
-  install(DIRECTORY ${PLUGDATA_PLUGINS_LOCATION}/LV2/plugdata.lv2 DESTINATION "$ENV{PROGRAMFILES}/Common Files/LV2")
-  install(DIRECTORY ${PLUGDATA_PLUGINS_LOCATION}/LV2/plugdata-fx.lv2 DESTINATION "$ENV{PROGRAMFILES}/Common Files/LV2")
-  install(FILES ${PLUGDATA_PLUGINS_LOCATION}/CLAP/plugdata.clap DESTINATION "$ENV{PROGRAMFILES}/Common Files/CLAP")
-  install(FILES ${PLUGDATA_PLUGINS_LOCATION}/CLAP/plugdata-fx.clap DESTINATION "$ENV{PROGRAMFILES}/Common Files/CLAP")
-  install(PROGRAMS ${PLUGDATA_PLUGINS_LOCATION}/Standalone/plugdata.exe DESTINATION "$ENV{PROGRAMFILES}/plugdata/")
-  install(PROGRAMS ${PLUGDATA_PLUGINS_LOCATION}/Standalone/pd.dll DESTINATION "$ENV{PROGRAMFILES}/plugdata/")
-elseif(UNIX AND NOT APPLE) # Linux or BSD
-    if(FLATPAK_PLUGIN)
-      install(DIRECTORY ${PLUGDATA_PLUGINS_LOCATION}/VST3/plugdata.vst3 DESTINATION extensions/Plugins/vst3)
-      install(DIRECTORY ${PLUGDATA_PLUGINS_LOCATION}/VST3/plugdata-fx.vst3 DESTINATION extensions/Plugins/vst3)
-      install(DIRECTORY ${PLUGDATA_PLUGINS_LOCATION}/LV2/plugdata.lv2 DESTINATION extensions/Plugins/lv2)
-      install(DIRECTORY ${PLUGDATA_PLUGINS_LOCATION}/LV2/plugdata-fx.lv2 DESTINATION extensions/Plugins/lv2)
-      install(FILES ${PLUGDATA_PLUGINS_LOCATION}/CLAP/plugdata.clap DESTINATION extensions/Plugins/clap)
-      install(FILES ${PLUGDATA_PLUGINS_LOCATION}/CLAP/plugdata-fx.clap DESTINATION extensions/Plugins/clap)
-    elseif(FLATPAK_STANDALONE)
-      install(FILES ${CMAKE_SOURCE_DIR}/Resources/Icons/plugdata_logo_linux.png DESTINATION share/icons/hicolor/512x512/apps RENAME plugdata.png)
-      install(FILES ${CMAKE_SOURCE_DIR}/Resources/Installer/plugdata.desktop DESTINATION share/applications)
-      install(PROGRAMS ${PLUGDATA_PLUGINS_LOCATION}/Standalone/plugdata DESTINATION bin)
-if(APPLE)
-target_include_directories(plugdata_midi PUBLIC "$<BUILD_INTERFACE:${PLUGDATA_INCLUDE_DIRECTORY}>")
-endif()
-    else()
-      install(DIRECTORY ${PLUGDATA_PLUGINS_LOCATION}/VST3/plugdata.vst3 DESTINATION "$ENV{HOME}/.vst3")
-      install(DIRECTORY ${PLUGDATA_PLUGINS_LOCATION}/VST3/plugdata-fx.vst3 DESTINATION "$ENV{HOME}/.vst3")
-      install(DIRECTORY ${PLUGDATA_PLUGINS_LOCATION}/LV2/plugdata.lv2 DESTINATION "$ENV{HOME}/.lv2")
-      install(DIRECTORY ${PLUGDATA_PLUGINS_LOCATION}/LV2/plugdata-fx.lv2 DESTINATION "$ENV{HOME}/.lv2")
-      install(FILES ${PLUGDATA_PLUGINS_LOCATION}/CLAP/plugdata.clap DESTINATION "$ENV{HOME}/.clap")
-      install(FILES ${PLUGDATA_PLUGINS_LOCATION}/CLAP/plugdata-fx.clap DESTINATION "$ENV{HOME}/.clap")
-      install(FILES ${CMAKE_SOURCE_DIR}/Resources/Icons/plugdata_logo_linux.png DESTINATION share/icons/hicolor/512x512/apps RENAME plugdata.png)
-      install(FILES ${CMAKE_SOURCE_DIR}/Resources/Installer/plugdata.desktop DESTINATION share/applications)
-      install(PROGRAMS ${PLUGDATA_PLUGINS_LOCATION}/Standalone/plugdata DESTINATION bin)
-    endif()
-endif()
+cmake_minimum_required(VERSION 3.15)
+
+find_package(Python3 COMPONENTS Interpreter REQUIRED)
+
+if(NOT Python3_FOUND)
+    message(FATAL_ERROR "Python3 not found - required for build scripts")
+endif()
+
+set(CMAKE_POSITION_INDEPENDENT_CODE ON)
+set(CMAKE_WINDOWS_EXPORT_ALL_SYMBOLS ON)
+set(CMAKE_EXPORT_COMPILE_COMMANDS ON)
+
+option(QUICK_BUILD "Disable sfizz, ffmpeg, gem and xz for a fast build" OFF)
+option(ENABLE_TESTING "Enable end-to-end test suite" OFF)
+option(ENABLE_SFIZZ "Enable sfizz for the [sfz~] object" ON)
+option(ENABLE_FFMPEG "Enable ffmpeg support for ELSE and Gem audio/video objects" ON)
+option(ENABLE_GEM "Enable Gem support" ON)
+option(ENABLE_ASAN "Enable AddressSanitizer" OFF)
+option(ENABLE_PERFETTO "Enable Perfetto profiling (advanced)" OFF)
+option(MACOS_LEGACY "Enable support for old macOS versions (lowers OSX_DEPLOYMENT TARGET and disables Metal" OFF)
+
+option(CUSTOM_PLUGIN_NAME "Custom plugin name (setting this will enable custom plugin build)" "plugdata")
+option(CUSTOM_PLUGIN_COMPANY "Custom plugin company" "plugdata")
+option(CUSTOM_PLUGIN_PATH "Custom plugin patch path (must be folder or zipfile)" "")
+option(CUSTOM_PLUGIN_IS_FX "Custom plugin export is an effect" ON)
+option(CUSTOM_PLUGIN_VERSION "Custom plugin version number" "1.0")
+
+if(NOT CUSTOM_PLUGIN_NAME STREQUAL "plugdata")
+    set(BUILD_CUSTOM_PLUGIN ON)
+else()
+    set(BUILD_CUSTOM_PLUGIN OFF)
+endif()
+
+option(VERBOSE "" OFF)
+
+if(APPLE)
+option(NANOVG_METAL_IMPLEMENTATION "" ON)
+else()
+option(NANOVG_METAL_IMPLEMENTATION "" OFF)
+endif()
+
+option(NANOVG_GLES_IMPLEMENTATION "" OFF)
+
+set(CMAKE_CXX_STANDARD 20)
+set(CMAKE_C_STANDARD 11)
+set(CMAKE_CXX_EXTENSIONS OFF)
+
+# Visiblity needs to be hidden for all plugin targets, otherwise loading both plugdata and plugdata-fx will cause problems. We later undo this for the standalone build, so that externals can load
+set(CMAKE_CXX_VISIBILITY_PRESET hidden)
+set(CMAKE_C_VISIBILITY_PRESET hidden)
+
+set(JUCE_ENABLE_MODULE_SOURCE_GROUPS ON CACHE BOOL "" FORCE)
+
+function(message)
+    if (NOT MESSAGE_QUIET)
+        _message(${ARGN})
+    endif()
+endfunction()
+
+if(APPLE)
+  set(CMAKE_XCODE_BUILD_SYSTEM "12" CACHE STRING "" FORCE)
+  if("${CMAKE_SYSTEM_NAME}" MATCHES "iOS")
+    set(CMAKE_OSX_DEPLOYMENT_TARGET "12.0" CACHE STRING "Minimum iOS deployment version")
+  elseif(MACOS_LEGACY)
+    set(CMAKE_OSX_DEPLOYMENT_TARGET "10.11" CACHE STRING "Minimum macOS deployment version")
+    set(CMAKE_OSX_ARCHITECTURES "x86_64;" CACHE STRING "" FORCE)
+  else()
+    set(CMAKE_OSX_DEPLOYMENT_TARGET "10.15" CACHE STRING "Minimum macOS deployment version")
+    set(CMAKE_OSX_ARCHITECTURES "arm64;x86_64" CACHE STRING "" FORCE)
+  endif()
+
+endif()
+
+if(NOT CMAKE_BUILD_TYPE)
+  set(CMAKE_BUILD_TYPE "Release" CACHE STRING
+    "Default build type: Release" FORCE)
+endif()
+
+set(HARDENED_RUNTIME_ENABLED YES)
+set(HARDENED_RUNTIME_OPTIONS com.apple.security.device.audio-input com.apple.security.device.camera)
+
+if(BUILD_CUSTOM_PLUGIN)
+    project(${CUSTOM_PLUGIN_NAME} VERSION ${CUSTOM_PLUGIN_VERSION} LANGUAGES C CXX)
+else()
+    project(plugdata VERSION 0.9.2 LANGUAGES C CXX)
+endif()
+
+if(QUICK_BUILD)
+    set(ENABLE_SFIZZ OFF)
+    set(ENABLE_GEM OFF)
+    set(ENABLE_FFMPEG OFF)
+endif()
+
+if(BSD)
+message(STATUS "Disabled sfizz")
+message(STATUS "Disabled Gem")
+set(ENABLE_GEM OFF)
+set(ENABLE_SFIZZ OFF)
+endif()
+
+add_subdirectory(Libraries/ EXCLUDE_FROM_ALL)
+if(ENABLE_PERFETTO)
+  add_subdirectory(Libraries/melatonin_perfetto EXCLUDE_FROM_ALL)
+endif()
+
+set(PLUGDATA_VERSION "0.9.2")
+set_directory_properties(PROPERTIES JUCE_COMPANY_NAME ${CUSTOM_PLUGIN_COMPANY})
+set_directory_properties(PROPERTIES JUCE_COMPANY_COPYRIGHT "plugdata by Timothy Schoen")
+set_directory_properties(PROPERTIES JUCE_COMPANY_WEBSITE "plugdata.org")
+
+cmake_policy(SET CMP0091 NEW)
+set(CMAKE_MSVC_RUNTIME_LIBRARY "MultiThreaded$<$<CONFIG:Debug>:Debug>")
+
+# Make sure missing return types will fail compilation with Clang
+if (CMAKE_C_COMPILER_ID MATCHES "Clang")
+    set(CMAKE_C_FLAGS "${CMAKE_C_FLAGS} -Werror=return-type")
+endif()
+
+if (CMAKE_CXX_COMPILER_ID MATCHES "Clang")
+    add_compile_options(-ffunction-sections -fdata-sections)
+    add_link_options(-Wl,-dead_strip)
+elseif (CMAKE_CXX_COMPILER_ID MATCHES "Clang")
+    add_compile_options(-ffunction-sections -fdata-sections)
+    add_link_options(-Wl,--gc-sections)
+elseif (MSVC)
+    # MSVC equivalent for dead code stripping
+    add_link_options(/OPT:REF /OPT:ICF)
+endif()
+
+if(ENABLE_ASAN)
+  add_compile_options(-fsanitize=address)
+  add_link_options(-fsanitize=address)
+endif()
+
+if(MSVC)
+  add_compile_options(/MP /wd4244 /wd4311 /wd4003 /wd4047 /wd4477 /wd4068 /wd4133 /wd4311)
+  add_compile_options("$<$<CONFIG:Debug>:/bigobj>")
+  add_link_options(/IGNORE:4286 /IGNORE:4217)
+else()
+  add_compile_options(-Wall -Wstrict-aliasing -Wuninitialized -Wno-conversion -Wno-overloaded-virtual -Wno-sign-compare -Wno-comment -Wno-unknown-pragmas -Wno-unused-result)
+  add_link_options(-Wno-psabi)
+endif()
+
+message(STATUS "Preparing documentation")
+file(MAKE_DIRECTORY ${CMAKE_CURRENT_BINARY_DIR}/Resources)
+execute_process(COMMAND ${Python3_EXECUTABLE} parse_documentation.py ${CMAKE_CURRENT_BINARY_DIR}/Resources WORKING_DIRECTORY ${CMAKE_CURRENT_SOURCE_DIR}/Resources/Scripts RESULT_VARIABLE PREPARE_DOCUMENTATION_RESULT)
+
+if(NOT PREPARE_DOCUMENTATION_RESULT EQUAL 0)
+    message(FATAL_ERROR "Preparing documentation failed with error code ${PREPARE_DOCUMENTATION_RESULT}")
+endif()
+
+message(STATUS "Packaging resources")
+if(BUILD_CUSTOM_PLUGIN)
+    execute_process(COMMAND ${Python3_EXECUTABLE} package_custom_resources.py ${CUSTOM_PLUGIN_PATH} ${CUSTOM_PLUGIN_NAME} ${CMAKE_CURRENT_BINARY_DIR}/Resources WORKING_DIRECTORY ${CMAKE_CURRENT_SOURCE_DIR}/Resources/Scripts RESULT_VARIABLE PACKAGE_RESOURCES_RESULT)
+else()
+execute_process(COMMAND ${Python3_EXECUTABLE} package_resources.py ${ENABLE_GEM} ${CMAKE_CURRENT_BINARY_DIR}/Resources WORKING_DIRECTORY ${CMAKE_CURRENT_SOURCE_DIR}/Resources/Scripts RESULT_VARIABLE PACKAGE_RESOURCES_RESULT)
+endif()
+
+if(NOT PACKAGE_RESOURCES_RESULT EQUAL 0)
+    message(FATAL_ERROR "Resource packaging failed with error code ${PACKAGE_RESOURCES_RESULT}")
+endif()
+
+if("${CMAKE_SYSTEM_NAME}" MATCHES "iOS")
+    set(PLUGDATA_ICON_BIG                   "${CMAKE_CURRENT_SOURCE_DIR}/Resources/Icons/plugdata_logo_ios.png")
+elseif(APPLE)
+    set(PLUGDATA_ICON_BIG                   "${CMAKE_CURRENT_SOURCE_DIR}/Resources/Icons/plugdata_logo_mac.png")
+else()
+    set(PLUGDATA_ICON_BIG                   "${CMAKE_CURRENT_SOURCE_DIR}/Resources/Icons/plugdata_logo.png")
+endif()
+
+set(PLUGDATA_PLUGINS_LOCATION           "${CMAKE_CURRENT_SOURCE_DIR}/Plugins")
+
+set(SOURCES_DIRECTORY ${CMAKE_CURRENT_SOURCE_DIR}/Source)
+file(GLOB plugdata_sources
+    ${SOURCES_DIRECTORY}/*.h
+    ${SOURCES_DIRECTORY}/*.cpp
+    ${SOURCES_DIRECTORY}/Utility/*.h
+    ${SOURCES_DIRECTORY}/Utility/*.cpp
+    ${SOURCES_DIRECTORY}/Tabbar/*.h
+    ${SOURCES_DIRECTORY}/Tabbar/*.cpp
+    ${SOURCES_DIRECTORY}/Components/*.h
+    ${SOURCES_DIRECTORY}/Components/*.cpp
+    ${SOURCES_DIRECTORY}/Objects/*.h
+    ${SOURCES_DIRECTORY}/Objects/*.cpp
+    ${SOURCES_DIRECTORY}/Sidebar/*.h
+    ${SOURCES_DIRECTORY}/Sidebar/*.cpp
+    ${SOURCES_DIRECTORY}/Dialogs/*.h
+    ${SOURCES_DIRECTORY}/Dialogs/*.cpp
+    ${SOURCES_DIRECTORY}/Pd/*.cpp
+    ${SOURCES_DIRECTORY}/Pd/*.h
+    ${SOURCES_DIRECTORY}/Heavy/*.cpp
+    ${SOURCES_DIRECTORY}/Heavy/*.h
+)
+
+
+# Set up testing
+if(ENABLE_TESTING)
+    list(APPEND plugdata_sources
+    ${CMAKE_CURRENT_SOURCE_DIR}/Tests/Tests.cpp
+    ${CMAKE_CURRENT_SOURCE_DIR}/Tests/Tests.h
+    ${CMAKE_CURRENT_SOURCE_DIR}/Tests/HelpfileFuzzTest.h
+    ${CMAKE_CURRENT_SOURCE_DIR}/Tests/ObjectFuzzTest.h
+    )
+
+endif()
+
+if(APPLE)
+  list(APPEND plugdata_sources ${SOURCES_DIRECTORY}/Utility/FileSystemWatcher.mm ${SOURCES_DIRECTORY}/Utility/OSUtils.mm)
+else()
+  list(APPEND plugdata_sources ${SOURCES_DIRECTORY}/Utility/FileSystemWatcher.cxx)
+endif()
+
+# Get branch name
+execute_process(
+        COMMAND git rev-parse --abbrev-ref HEAD
+        WORKING_DIRECTORY ${CMAKE_CURRENT_LIST_DIR}
+        OUTPUT_VARIABLE GIT_BRANCH
+        OUTPUT_STRIP_TRAILING_WHITESPACE
+        )
+
+if(NOT ${GIT_BRANCH} STREQUAL "main")
+# Get current git hash if we're not on the main branch (meaning it's a pre-release version)
+  execute_process(
+          COMMAND git log -1 --format=%h
+          WORKING_DIRECTORY ${CMAKE_CURRENT_LIST_DIR}
+          OUTPUT_VARIABLE GIT_HASH
+          OUTPUT_STRIP_TRAILING_WHITESPACE
+          )
+endif()
+
+set(JUCE_COMPILE_DEFINITIONS
+    JUCE_DONT_DECLARE_PROJECTINFO=1
+    JUCE_ALLOW_STATIC_NULL_VARIABLES=0
+    JUCE_DISPLAY_SPLASH_SCREEN=0
+    JUCE_ENABLE_REPAINT_DEBUGGING=0
+    JUCE_VST3_CAN_REPLACE_VST2=0
+    JUCE_REPORT_APP_USAGE=0
+    JUCE_LOG_ASSERTIONS=1
+    JUCE_STRICT_REFCOUNTEDPOINTER=1
+    JUCE_WEB_BROWSER=0
+    JUCE_GLOBAL_MODULE_SETTINGS_INCLUDED=1
+    JUCE_USE_COREIMAGE_LOADER=0
+    JUCE_SILENCE_XCODE_15_LINKER_WARNING=1
+    JUCE_USE_XRENDER=1
+    JUCE_COREGRAPHICS_RENDER_WITH_MULTIPLE_PAINT_CALLS=0
+    JUCE_USE_DIRECTWRITE=0
+)
+
+if(LINUX)
+ list(APPEND JUCE_COMPILE_DEFINITIONS JUCE_ALSA=1 JUCE_JACK=1 JUCE_JACK_CLIENT_NAME="plugdata")
+elseif(UNIX AND NOT APPLE) # BSD
+  list(APPEND JUCE_COMPILE_DEFINITIONS JUCE_JACK=1 JUCE_JACK_CLIENT_NAME="plugdata")
+endif()
+
+set(PLUGDATA_COMPILE_DEFINITIONS
+    PLUGDATA=1
+    PLUGDATA_VERSION="${PLUGDATA_VERSION}"
+    PLUGDATA_GIT_HASH="${GIT_HASH}"
+    PD=1
+    ENABLE_TESTING=${ENABLE_TESTING}
+    PERFETTO=${ENABLE_PERFETTO}
+)
+if(ENABLE_SFIZZ)
+  list(APPEND PLUGDATA_COMPILE_DEFINITIONS ENABLE_SFIZZ=1)
+endif()
+
+if(ENABLE_FFMPEG)
+  list(APPEND PLUGDATA_COMPILE_DEFINITIONS ENABLE_FFMPEG=1)
+endif()
+
+
+if(ENABLE_GEM)
+  list(APPEND PLUGDATA_COMPILE_DEFINITIONS ENABLE_GEM=1)
+  include_directories(${CMAKE_CURRENT_SOURCE_DIR}/Libraries/Gem/src)
+endif()
+
+add_library(juce STATIC)
+target_compile_definitions(juce
+    PUBLIC
+        ${JUCE_COMPILE_DEFINITIONS}
+    INTERFACE
+        $<TARGET_PROPERTY:juce,COMPILE_DEFINITIONS>
+    )
+
+if(NOT "${CMAKE_SYSTEM_NAME}" MATCHES "iOS")
+target_link_libraries(juce
+    PRIVATE
+        juce::juce_audio_utils
+        juce::juce_audio_plugin_client
+        juce::juce_dsp
+        juce::juce_cryptography
+        juce::juce_opengl
+        melatonin_blur
+        )
+else()
+target_link_libraries(juce
+    PRIVATE
+        juce::juce_audio_utils
+        juce::juce_audio_plugin_client
+        juce::juce_dsp
+        juce::juce_cryptography
+        melatonin_blur
+        )
+endif()
+
+target_compile_options(juce PUBLIC $<$<CONFIG:Release>:${JUCE_LTO_FLAGS}>)
+
+if(NANOVG_METAL_IMPLEMENTATION)
+add_compile_definitions(NANOVG_METAL_IMPLEMENTATION=1)
+elseif(NANOVG_GLES_IMPLEMENTATION)
+add_compile_definitions(NANOVG_GLES3_IMPLEMENTATION=1)
+else()
+add_compile_definitions(NANOVG_GL3_IMPLEMENTATION=1)
+endif()
+
+file(GLOB BINARY_DATA_FILES ${CMAKE_CURRENT_BINARY_DIR}/BinaryData/*.cpp)
+add_library(BinaryData STATIC ${BINARY_DATA_FILES})
+target_include_directories(BinaryData INTERFACE ${CMAKE_CURRENT_BINARY_DIR}/BinaryData)
+
+set(libs
+  juce
+  BinaryData
+  nanovg
+  webpdecoder
+  liblzma
+)
+
+if(UNIX AND NOT APPLE)
+    list(APPEND libs curl X11)
+    if(LINUX)
+        list(APPEND libs atomic)
+    endif()
+endif()
+
+# Fixes BSD compilation
+if(BSD)
+include_directories(/usr/local/include)
+link_directories(/usr/local/lib)
+add_compile_definitions(BSD=1)
+endif()
+
+list(APPEND PLUGDATA_COMPILE_DEFINITIONS JUCE_MODAL_LOOPS_PERMITTED=1)
+
+if(BUILD_CUSTOM_PLUGIN)
+    list(APPEND PLUGDATA_COMPILE_DEFINITIONS PROJECT_NAME=${CUSTOM_PLUGIN_NAME} PROJECT_VERSION=${CUSTOM_PLUGIN_VERSION} COMPANY_NAME=${CUSTOM_PLUGIN_COMPANY} CUSTOM_PLUGIN=1)
+    set(STANDALONE_NAME ${CUSTOM_PLUGIN_NAME})
+    if(CUSTOM_PLUGIN_IS_FX)
+        set(INSTRUMENT_NAME "${CUSTOM_PLUGIN_NAME}-instrument")
+        set(FX_NAME ${CUSTOM_PLUGIN_NAME})
+    else()
+        set(INSTRUMENT_NAME ${CUSTOM_PLUGIN_NAME})
+        set(FX_NAME "${CUSTOM_PLUGIN_NAME}-fx")
+    endif()
+else()
+    set(STANDALONE_NAME "plugdata")
+    if("${CMAKE_SYSTEM_NAME}" MATCHES "iOS")
+        set(INSTRUMENT_NAME "plugdata-instrument")
+    else()
+        set(INSTRUMENT_NAME "plugdata")
+    endif()
+    set(FX_NAME "plugdata-fx")
+endif()
+
+list(APPEND PLUGDATA_INCLUDE_DIRECTORY "${CMAKE_CURRENT_SOURCE_DIR}/Libraries/ELSE/sfont~/")
+list(APPEND PLUGDATA_INCLUDE_DIRECTORY "${CMAKE_CURRENT_SOURCE_DIR}/Libraries/pure-data/src")
+list(APPEND PLUGDATA_INCLUDE_DIRECTORY "${CMAKE_CURRENT_SOURCE_DIR}/Libraries/JUCE/modules")
+list(APPEND PLUGDATA_INCLUDE_DIRECTORY "${CMAKE_CURRENT_SOURCE_DIR}/Libraries/readerwriterqueue/")
+list(APPEND PLUGDATA_INCLUDE_DIRECTORY "${CMAKE_CURRENT_SOURCE_DIR}/Libraries/concurrentqueue/")
+list(APPEND PLUGDATA_INCLUDE_DIRECTORY "${CMAKE_CURRENT_SOURCE_DIR}/Libraries/BarelyML/")
+if(ENABLE_PERFETTO)
+  list(APPEND PLUGDATA_INCLUDE_DIRECTORY "${CMAKE_CURRENT_BINARY_DIR}/_deps/perfetto-src/sdk")
+  list(APPEND PLUGDATA_INCLUDE_DIRECTORY "${CMAKE_CURRENT_SOURCE_DIR}/Libraries/melatonin_perfetto")
+endif()
+list(APPEND PLUGDATA_INCLUDE_DIRECTORY "${CMAKE_CURRENT_SOURCE_DIR}/Source/")
+
+add_library(plugdata_core STATIC ${plugdata_sources})
+target_compile_definitions(plugdata_core PUBLIC ${PLUGDATA_COMPILE_DEFINITIONS})
+target_include_directories(plugdata_core PUBLIC ${CMAKE_CURRENT_SOURCE_DIR}/Tests ${CMAKE_CURRENT_SOURCE_DIR}/Libraries/raw-keyboard-input-module ${CMAKE_CURRENT_SOURCE_DIR}/Libraries/pure-data/src ${CMAKE_CURRENT_SOURCE_DIR}/Libraries/pure-data/src ${CMAKE_CURRENT_SOURCE_DIR}/Source ${CMAKE_CURRENT_SOURCE_DIR}/Libraries)
+target_link_libraries(plugdata_core PUBLIC ${libs})
+target_include_directories(plugdata_core PUBLIC "$<BUILD_INTERFACE:${PLUGDATA_INCLUDE_DIRECTORY}>")
+include_directories(./Libraries/nanovg/src/)
+
+foreach(core_SOURCE ${plugdata_sources})
+		# Get the path of the file relative to the current source directory
+		file(RELATIVE_PATH core_SOURCE_relative "${SOURCES_DIRECTORY}" "${core_SOURCE}")
+
+		# Get the relative folder path
+		get_filename_component(core_SOURCE_dir "${core_SOURCE_relative}" PATH)
+
+		# Convert forward slashes to backslashes to get source group identifiers
+		string(REPLACE "/" "\\" core_SOURCE_group "${core_SOURCE_dir}")
+
+		source_group("Source\\${core_SOURCE_group}" FILES "${core_SOURCE}")
+endforeach()
+
+function(generate_plugin_code input output_var)
+    string(MD5 md5 "${input}")
+
+    # Convert each pair of hex digits to a letter
+    set(code "")
+    foreach(i RANGE 0 6 2)  # 0, 2, 4, 6 → first 4 letters
+        string(SUBSTRING "${md5}" ${i} 2 byte)
+        string(HEX ${byte} decimal)  # convert hex to decimal
+        math(EXPR index "${decimal} % 26")
+        string(SUBSTRING "ABCDEFGHIJKLMNOPQRSTUVWXYZ" ${index} 1 letter)
+        set(code "${code}${letter}")
+    endforeach()
+
+    set(${output_var} "${code}" PARENT_SCOPE)
+endfunction()
+
+if(BUILD_CUSTOM_PLUGIN)
+    generate_plugin_code("${CUSTOM_PLUGIN_COMPANY}" PLUGIN_MANUFACTURER_CODE)
+    generate_plugin_code("${CUSTOM_PLUGIN_NAME}" PLUGIN_INSTRUMENT_CODE)
+    generate_plugin_code("${CUSTOM_PLUGIN_NAME}" PLUGIN_FX_CODE)
+else()
+    set(PLUGIN_MANUFACTURER_CODE "PlDt")
+    set(PLUGIN_INSTRUMENT_CODE "PdIn")
+    set(PLUGIN_FX_CODE "PdFx")
+endif()
+
+file(GLOB plugdata_standalone_sources
+    ${SOURCES_DIRECTORY}/Standalone/PlugDataApp.cpp
+    ${SOURCES_DIRECTORY}/Standalone/PlugDataWindow.h
+    ${SOURCES_DIRECTORY}/Standalone/InternalSynth.h)
+source_group("Source\\Standalone" FILES ${plugdata_standalone_sources})
+
+if(NOT "${CMAKE_SYSTEM_NAME}" MATCHES "iOS")
+set(AU_EFFECT_TYPE kAudioUnitType_MusicEffect)
+juce_add_gui_app(plugdata_standalone
+    PRODUCT_NAME                ${STANDALONE_NAME}
+    VERSION                     ${PLUGDATA_VERSION}
+    ICON_BIG                    ${PLUGDATA_ICON_BIG}
+    MICROPHONE_PERMISSION_ENABLED TRUE
+    CAMERA_PERMISSION_ENABLED   TRUE
+    HARDENED_RUNTIME_ENABLED    ${HARDENED_RUNTIME_ENABLED}
+    HARDENED_RUNTIME_OPTIONS    ${HARDENED_RUNTIME_OPTIONS}
+    DOCUMENT_EXTENSIONS         pd plugdata
+    BUNDLE_ID                   com.plugdata.plugdata
+    )
+else()
+set(AU_EFFECT_TYPE kAudioUnitType_Effect)
+
+juce_add_plugin(plugdata_standalone
+    VERSION                     ${PLUGDATA_VERSION}
+    PLUGIN_DESCRIPTION          "A plugin that loads Pure Data patches"
+    ICON_BIG                    ${PLUGDATA_ICON_BIG}
+    LAUNCH_STORYBOARD_FILE      ${CMAKE_CURRENT_SOURCE_DIR}/Resources/Icons/LaunchScreen.storyboard
+    IPHONE_SCREEN_ORIENTATIONS  UIInterfaceOrientationLandscapeLeft UIInterfaceOrientationLandscapeRight
+    IPAD_SCREEN_ORIENTATIONS    UIInterfaceOrientationPortrait UIInterfaceOrientationPortraitUpsideDown UIInterfaceOrientationLandscapeLeft UIInterfaceOrientationLandscapeRight
+    STATUS_BAR_HIDDEN           TRUE
+    MICROPHONE_PERMISSION_ENABLED TRUE
+    HARDENED_RUNTIME_ENABLED    ${HARDENED_RUNTIME_ENABLED}
+    HARDENED_RUNTIME_OPTIONS    ${HARDENED_RUNTIME_OPTIONS}
+    IS_SYNTH                    TRUE
+    NEEDS_MIDI_INPUT            TRUE
+    NEEDS_MIDI_OUTPUT           TRUE
+    IS_MIDI_EFFECT              FALSE
+    EDITOR_WANTS_KEYBOARD_FOCUS TRUE
+    COPY_PLUGIN_AFTER_BUILD     FALSE
+    PLUGIN_MANUFACTURER_CODE    ${PLUGIN_MANUFACTURER_CODE}
+    PLUGIN_CODE                 ${PLUGIN_INSTRUMENT_CODE}
+    FORMATS                     Standalone
+    LV2URI                      https://github.com/timothyschoen/plugdata
+    PRODUCT_NAME                ${STANDALONE_NAME}
+    AU_MAIN_TYPE                kAudioUnitType_MusicDevice
+    DOCUMENT_EXTENSIONS         pd plugdata
+    DOCUMENT_BROWSER_ENABLED    TRUE
+    BUNDLE_ID                   com.plugdata.plugdata
+    APP_GROUPS_ENABLED          TRUE
+    APP_GROUP_IDS               group.com.plugdata.plugdata
+    PLIST_TO_MERGE              [[<plist>
+                                    <dict>
+                                        <key>CFBundleIdentifier</key>
+                                        <string>com.plugdata.plugdata</string>
+                                    </dict>
+                                </plist>]]
+    )
+
+    file(GLOB IOS_LAUNCHSCREEN "${CMAKE_CURRENT_SOURCE_DIR}/Resources/Icons/plugdata_launchscreen_ios.png")
+    set_source_files_properties(${IOS_LAUNCHSCREEN} PROPERTIES MACOSX_PACKAGE_LOCATION Resources)
+    target_sources(plugdata_standalone_Standalone PUBLIC ${IOS_LAUNCHSCREEN})
+endif()
+
+juce_add_plugin(plugdata
+    VERSION                     ${PLUGDATA_VERSION}
+    PLUGIN_DESCRIPTION          "Visual audio programming environment"
+    ICON_BIG                    ${PLUGDATA_ICON_BIG}
+    MICROPHONE_PERMISSION_ENABLED TRUE
+    HARDENED_RUNTIME_ENABLED    ${HARDENED_RUNTIME_ENABLED}
+    HARDENED_RUNTIME_OPTIONS    ${HARDENED_RUNTIME_OPTIONS}
+    IS_SYNTH                    TRUE
+    NEEDS_MIDI_INPUT            TRUE
+    NEEDS_MIDI_OUTPUT           TRUE
+    IS_MIDI_EFFECT              FALSE
+    EDITOR_WANTS_KEYBOARD_FOCUS TRUE
+    COPY_PLUGIN_AFTER_BUILD     FALSE
+    PLUGIN_MANUFACTURER_CODE    ${PLUGIN_MANUFACTURER_CODE}
+    PLUGIN_CODE                 ${PLUGIN_INSTRUMENT_CODE}
+    FORMATS                     AU AUv3 VST3 LV2 CLAP
+    LV2URI                      https://github.com/timothyschoen/plugdata
+    PRODUCT_NAME                ${INSTRUMENT_NAME}
+    BUNDLE_ID                   com.plugdata.plugdata.instrument
+    PLIST_TO_MERGE              [[<plist>
+                                    <dict>
+                                        <key>CFBundleIdentifier</key>
+                                        <string>com.plugdata.plugdata.instrument</string>
+                                    </dict>
+                                </plist>]]
+    APP_GROUPS_ENABLED          TRUE
+    APP_GROUP_IDS               group.com.plugdata.plugdata
+    AU_MAIN_TYPE                kAudioUnitType_MusicDevice
+    VST3_CATEGORIES             Instrument
+    VST2_CATEGORY               kPlugCategSynth)
+
+juce_add_plugin(plugdata_fx
+    VERSION                     ${PLUGDATA_VERSION}
+    PLUGIN_DESCRIPTION          "Visual audio programming environment"
+    ICON_BIG                    ${PLUGDATA_ICON_BIG}
+    HARDENED_RUNTIME_ENABLED    ${HARDENED_RUNTIME_ENABLED}
+    HARDENED_RUNTIME_OPTIONS    ${HARDENED_RUNTIME_OPTIONS}
+    IS_SYNTH                    FALSE
+    NEEDS_MIDI_INPUT            TRUE
+    NEEDS_MIDI_OUTPUT           TRUE
+    IS_MIDI_EFFECT              FALSE
+    EDITOR_WANTS_KEYBOARD_FOCUS TRUE
+    COPY_PLUGIN_AFTER_BUILD     FALSE
+    PLUGIN_MANUFACTURER_CODE    ${PLUGIN_MANUFACTURER_CODE}
+    PLUGIN_CODE                 ${PLUGIN_FX_CODE}
+    FORMATS                     AU AUv3 VST3 LV2 CLAP
+    LV2URI                      https://github.com/timothyschoen/plugdata-fx
+    PRODUCT_NAME                ${FX_NAME}
+    BUNDLE_ID                   com.plugdata.plugdata.fx
+    PLIST_TO_MERGE              [[<plist>
+                                    <dict>
+                                        <key>CFBundleIdentifier</key>
+                                        <string>com.plugdata.plugdata.fx</string>
+                                    </dict>
+                                </plist>]]
+    APP_GROUPS_ENABLED          TRUE
+    APP_GROUP_IDS               group.com.plugdata.plugdata
+    AU_MAIN_TYPE                ${AU_EFFECT_TYPE}
+    VST3_CATEGORIES             Fx
+    VST2_CATEGORY               kPlugCategEffect)
+
+if(APPLE)
+juce_add_plugin(plugdata_midi
+    VERSION                     ${PLUGDATA_VERSION}
+    ICON_BIG                    ${PLUGDATA_ICON_BIG}
+    HARDENED_RUNTIME_ENABLED    ${HARDENED_RUNTIME_ENABLED}
+    HARDENED_RUNTIME_OPTIONS    ${HARDENED_RUNTIME_OPTIONS}
+    PLUGIN_DESCRIPTION          "Visual audio programming environment"
+    IS_SYNTH                    FALSE
+    NEEDS_MIDI_INPUT            TRUE
+    NEEDS_MIDI_OUTPUT           TRUE
+    IS_MIDI_EFFECT              TRUE
+    EDITOR_WANTS_KEYBOARD_FOCUS TRUE
+    COPY_PLUGIN_AFTER_BUILD     FALSE
+    PLUGIN_MANUFACTURER_CODE    PlDt
+    PLUGIN_CODE                 PdMd
+    FORMATS                     AU
+    PRODUCT_NAME                "plugdata-midi"
+    AU_MAIN_TYPE                kAudioUnitType_MIDIProcessor)
+endif()
+
+if(${CMAKE_VERSION} VERSION_GREATER_EQUAL "3.21")
+  # Silence excessive messaging from juce-clap-extensions
+  # Enable verbose flag to see these messages
+  if(VERBOSE)
+  else()
+  set(MESSAGE_QUIET ON)
+  endif()
+  clap_juce_extensions_plugin(TARGET plugdata
+      CLAP_ID "com.timothyschoen.plugdata"
+      CLAP_FEATURES "instrument")
+
+  clap_juce_extensions_plugin(TARGET plugdata_fx
+      CLAP_ID "com.timothyschoen.plugdata-fx"
+      CLAP_FEATURES "audio-effect")
+
+  if(VERBOSE)
+  else()
+  unset(MESSAGE_QUIET)
+  endif()
+else()
+  message(NOTICE "\n\nWarning: Building CLAP plugins requires at least cmake 3.21, you have ${CMAKE_MAJOR_VERSION}.${CMAKE_MINOR_VERSION}")
+  message(NOTICE "CLAP plugin build will be disabed\n\n")
+endif()
+
+target_sources(plugdata_standalone PUBLIC ${plugdata_standalone_sources} ${SOURCES_DIRECTORY}/Utility/Config.cpp ${SOURCES_DIRECTORY}/Standalone/InternalSynth.cpp)
+target_sources(plugdata PUBLIC ${SOURCES_DIRECTORY}/Utility/Config.cpp ${SOURCES_DIRECTORY}/Standalone/InternalSynth.cpp)
+target_sources(plugdata_fx PUBLIC ${SOURCES_DIRECTORY}/Utility/Config.cpp ${SOURCES_DIRECTORY}/Standalone/InternalSynth.cpp)
+if(APPLE)
+target_sources(plugdata_midi PUBLIC ${SOURCES_DIRECTORY}/Utility/Config.cpp ${SOURCES_DIRECTORY}/Standalone/InternalSynth.cpp)
+endif()
+
+target_compile_definitions(plugdata_standalone PUBLIC ${PLUGDATA_COMPILE_DEFINITIONS} JUCE_USE_CUSTOM_PLUGIN_STANDALONE_APP=1 PLUGDATA_STANDALONE=1)
+target_compile_definitions(plugdata PUBLIC ${PLUGDATA_COMPILE_DEFINITIONS})
+target_compile_definitions(plugdata_fx PUBLIC ${PLUGDATA_COMPILE_DEFINITIONS} PLUGDATA_FX=1)
+
+if(APPLE)
+target_compile_definitions(plugdata_midi PUBLIC ${PLUGDATA_COMPILE_DEFINITIONS} PLUGDATA_MIDI=1)
+endif()
+
+target_include_directories(plugdata_standalone PUBLIC "$<BUILD_INTERFACE:${PLUGDATA_INCLUDE_DIRECTORY}>")
+target_include_directories(plugdata PUBLIC "$<BUILD_INTERFACE:${PLUGDATA_INCLUDE_DIRECTORY}>")
+target_include_directories(plugdata_fx PUBLIC "$<BUILD_INTERFACE:${PLUGDATA_INCLUDE_DIRECTORY}>")
+
+if(APPLE)
+target_include_directories(plugdata_midi PUBLIC "$<BUILD_INTERFACE:${PLUGDATA_INCLUDE_DIRECTORY}>")
+endif()
+
+# Add pd file icons for mac
+if(APPLE)
+set_target_properties(plugdata_standalone PROPERTIES
+  RESOURCE "${CMAKE_CURRENT_SOURCE_DIR}/Resources/Icons/pd-file.icns")
+endif()
+
+if("${CMAKE_SYSTEM_NAME}" MATCHES "iOS")
+    set_property(TARGET plugdata_standalone_Standalone PROPERTY XCODE_EMBED_APP_EXTENSIONS plugdata_AUv3 plugdata_fx_AUv3)
+    # iOS requires that the app extensions bundle IDs start the same as the app, but with a suffix appended
+    set_target_properties(plugdata_AUv3 PROPERTIES XCODE_ATTRIBUTE_PRODUCT_BUNDLE_IDENTIFIER "com.plugdata.plugdata.instrument")
+    set_target_properties(plugdata_fx_AUv3 PROPERTIES XCODE_ATTRIBUTE_PRODUCT_BUNDLE_IDENTIFIER "com.plugdata.plugdata.fx")
+    set_target_properties(plugdata_standalone_Standalone PROPERTIES XCODE_ATTRIBUTE_PRODUCT_BUNDLE_IDENTIFIER "com.plugdata.plugdata")
+    set_target_properties(plugdata_standalone_Standalone PROPERTIES OUTPUT_NAME "plugdata_standalone_app")
+    set_target_properties(plugdata_standalone_Standalone PROPERTIES
+        XCODE_EMBED_APP_EXTENSIONS_REMOVE_HEADERS_ON_COPY "YES"
+        XCODE_EMBED_APP_EXTENSIONS_CODE_SIGN_ON_COPY "YES"
+)
+endif()
+
+if(LINUX)
+    target_link_libraries(plugdata_standalone PRIVATE plugdata_core pd-src externals "-Wl,-export-dynamic")
+    target_link_libraries(plugdata PRIVATE plugdata_core pd-src-multi externals-multi)
+    target_link_libraries(plugdata_fx PRIVATE plugdata_core pd-src-multi externals-multi)
+elseif(UNIX AND NOT APPLE) # BSD
+    target_link_libraries(plugdata_standalone PRIVATE plugdata_core pd-src externals lua fluidlite "-Wl,-export-dynamic")
+    target_link_libraries(plugdata PRIVATE plugdata_core pd-src-multi externals-multi lua fluidlite)
+    target_link_libraries(plugdata_fx PRIVATE plugdata_core pd-src-multi externals-multi lua fluidlite)
+elseif(APPLE)
+  if (CMAKE_CXX_COMPILER_VERSION VERSION_GREATER 15.0)
+    set(MACOS_COMPAT_LINKER_FLAGS "-Wl,-ld_classic")
+  endif()
+
+  if(NOT "${CMAKE_SYSTEM_NAME}" MATCHES "iOS")
+    set(LINK_CARBON "-framework Carbon")
+  endif()
+  target_link_libraries(plugdata_standalone PRIVATE plugdata_core pd-src externals ${LINK_CARBON} $<$<NOT:$<CONFIG:Debug>>:${MACOS_COMPAT_LINKER_FLAGS}>)
+  target_link_libraries(plugdata_midi PRIVATE plugdata_core pd-src-multi externals-multi ${LINK_CARBON} $<$<NOT:$<CONFIG:Debug>>:${MACOS_COMPAT_LINKER_FLAGS}>)
+  target_link_libraries(plugdata PRIVATE plugdata_core pd-src-multi externals-multi ${LINK_CARBON} $<$<NOT:$<CONFIG:Debug>>:${MACOS_COMPAT_LINKER_FLAGS}>)
+  target_link_libraries(plugdata_fx PRIVATE plugdata_core pd-src-multi externals-multi ${LINK_CARBON} $<$<NOT:$<CONFIG:Debug>>:${MACOS_COMPAT_LINKER_FLAGS}>)
+else()
+  target_link_libraries(plugdata PRIVATE plugdata_core pd-multi)
+  target_link_libraries(plugdata_fx PRIVATE plugdata_core pd-multi)
+  target_link_libraries(plugdata_standalone PRIVATE plugdata_core pd)
+endif()
+
+if(ENABLE_PERFETTO)
+  if(MSVC)
+    target_compile_options(perfetto
+        PUBLIC "/MT$<$<STREQUAL:$<CONFIGURATION>,Debug>:d>"
+    )
+    set_target_properties(perfetto PROPERTIES CMAKE_MSVC_RUNTIME_LIBRARY "MultiThreaded$<$<CONFIG:Debug>:Debug>$" )
+  endif()
+
+  target_link_libraries(plugdata PRIVATE Melatonin::Perfetto)
+  target_link_libraries(plugdata_fx PRIVATE Melatonin::Perfetto)
+  target_link_libraries(plugdata_standalone PRIVATE Melatonin::Perfetto)
+  if(APPLE)
+    target_link_libraries(plugdata_midi PRIVATE Melatonin::Perfetto)
+  endif()
+endif()
+
+set_target_properties(plugdata_standalone PROPERTIES RUNTIME_OUTPUT_DIRECTORY ${PLUGDATA_PLUGINS_LOCATION}/Standalone)
+set_target_properties(plugdata_standalone PROPERTIES LIBRARY_OUTPUT_DIRECTORY ${PLUGDATA_PLUGINS_LOCATION}/Standalone)
+set_target_properties(plugdata_standalone PROPERTIES BUNDLE_OUTPUT_DIRECTORY ${PLUGDATA_PLUGINS_LOCATION}/Standalone)
+set_target_properties(plugdata_standalone PROPERTIES BUNDLE_OUTPUT_DIRECTORY_DEBUG ${PLUGDATA_PLUGINS_LOCATION}/Standalone)
+set_target_properties(plugdata_standalone PROPERTIES RUNTIME_OUTPUT_DIRECTORY_DEBUG ${PLUGDATA_PLUGINS_LOCATION}/Standalone)
+set_target_properties(plugdata_standalone PROPERTIES LIBRARY_OUTPUT_DIRECTORY_DEBUG ${PLUGDATA_PLUGINS_LOCATION}/Standalone)
+set_target_properties(plugdata_standalone PROPERTIES BUNDLE_OUTPUT_DIRECTORY_RELEASE ${PLUGDATA_PLUGINS_LOCATION}/Standalone)
+set_target_properties(plugdata_standalone PROPERTIES RUNTIME_OUTPUT_DIRECTORY_RELEASE ${PLUGDATA_PLUGINS_LOCATION}/Standalone)
+set_target_properties(plugdata_standalone PROPERTIES LIBRARY_OUTPUT_DIRECTORY_RELEASE ${PLUGDATA_PLUGINS_LOCATION}/Standalone)
+
+set_target_properties(plugdata PROPERTIES RUNTIME_OUTPUT_DIRECTORY ${PLUGDATA_PLUGINS_LOCATION})
+set_target_properties(plugdata PROPERTIES LIBRARY_OUTPUT_DIRECTORY ${PLUGDATA_PLUGINS_LOCATION})
+
+set_target_properties(plugdata_fx PROPERTIES RUNTIME_OUTPUT_DIRECTORY ${PLUGDATA_PLUGINS_LOCATION})
+set_target_properties(plugdata_fx PROPERTIES LIBRARY_OUTPUT_DIRECTORY ${PLUGDATA_PLUGINS_LOCATION})
+
+if(APPLE)
+set_target_properties(plugdata_midi PROPERTIES LIBRARY_OUTPUT_DIRECTORY ${PLUGDATA_PLUGINS_LOCATION})
+set_target_properties(plugdata_midi PROPERTIES LIBRARY_OUTPUT_DIRECTORY ${PLUGDATA_PLUGINS_LOCATION})
+endif()
+
+if(APPLE)
+# 2x speedup for standalone debug builds in xcode
+set_target_properties(plugdata_standalone PROPERTIES XCODE_ATTRIBUTE_ONLY_ACTIVE_ARCH[variant=Debug] "YES")
+endif()
+
+if(MSVC)
+set_target_properties(pthreadVSE3 pthreadVCE3 PROPERTIES EXCLUDE_FROM_ALL 1 EXCLUDE_FROM_DEFAULT_BUILD 1)
+endif()
+
+if(APPLE)
+  install(DIRECTORY ${PLUGDATA_PLUGINS_LOCATION}/VST3/plugdata.vst3 DESTINATION "/Library/Audio/Plug-ins/VST3")
+  install(DIRECTORY ${PLUGDATA_PLUGINS_LOCATION}/VST3/plugdata-fx.vst3 DESTINATION "/Library/Audio/Plug-ins/VST3")
+  install(DIRECTORY ${PLUGDATA_PLUGINS_LOCATION}/LV2/plugdata.lv2 DESTINATION "/Library/Audio/Plug-ins/LV2")
+  install(DIRECTORY ${PLUGDATA_PLUGINS_LOCATION}/LV2/plugdata-fx.lv2 DESTINATION "/Library/Audio/Plug-ins/LV2")
+  install(DIRECTORY ${PLUGDATA_PLUGINS_LOCATION}/CLAP/plugdata.clap DESTINATION "/Library/Audio/Plug-ins/CLAP")
+  install(DIRECTORY ${PLUGDATA_PLUGINS_LOCATION}/CLAP/plugdata-fx.clap DESTINATION "/Library/Audio/Plug-ins/CLAP")
+  install(DIRECTORY ${PLUGDATA_PLUGINS_LOCATION}/AU/plugdata.component DESTINATION "/Library/Audio/Plug-ins/Components")
+  install(DIRECTORY ${PLUGDATA_PLUGINS_LOCATION}/AU/plugdata-fx.component DESTINATION "/Library/Audio/Plug-ins/Components")
+  install(DIRECTORY ${PLUGDATA_PLUGINS_LOCATION}/AU/plugdata-midi.component DESTINATION "/Library/Audio/Plug-ins/Components")
+  install(DIRECTORY ${PLUGDATA_PLUGINS_LOCATION}/Standalone/plugdata.app DESTINATION "/Applications")
+elseif(WIN32)
+  install(DIRECTORY ${PLUGDATA_PLUGINS_LOCATION}/VST3/plugdata.vst3 DESTINATION "$ENV{PROGRAMFILES}/Common Files/VST3")
+  install(DIRECTORY ${PLUGDATA_PLUGINS_LOCATION}/VST3/plugdata-fx.vst3 DESTINATION "$ENV{PROGRAMFILES}/Common Files/VST3")
+  install(DIRECTORY ${PLUGDATA_PLUGINS_LOCATION}/LV2/plugdata.lv2 DESTINATION "$ENV{PROGRAMFILES}/Common Files/LV2")
+  install(DIRECTORY ${PLUGDATA_PLUGINS_LOCATION}/LV2/plugdata-fx.lv2 DESTINATION "$ENV{PROGRAMFILES}/Common Files/LV2")
+  install(FILES ${PLUGDATA_PLUGINS_LOCATION}/CLAP/plugdata.clap DESTINATION "$ENV{PROGRAMFILES}/Common Files/CLAP")
+  install(FILES ${PLUGDATA_PLUGINS_LOCATION}/CLAP/plugdata-fx.clap DESTINATION "$ENV{PROGRAMFILES}/Common Files/CLAP")
+  install(PROGRAMS ${PLUGDATA_PLUGINS_LOCATION}/Standalone/plugdata.exe DESTINATION "$ENV{PROGRAMFILES}/plugdata/")
+  install(PROGRAMS ${PLUGDATA_PLUGINS_LOCATION}/Standalone/pd.dll DESTINATION "$ENV{PROGRAMFILES}/plugdata/")
+elseif(UNIX AND NOT APPLE) # Linux or BSD
+    if(FLATPAK_PLUGIN)
+      install(DIRECTORY ${PLUGDATA_PLUGINS_LOCATION}/VST3/plugdata.vst3 DESTINATION extensions/Plugins/vst3)
+      install(DIRECTORY ${PLUGDATA_PLUGINS_LOCATION}/VST3/plugdata-fx.vst3 DESTINATION extensions/Plugins/vst3)
+      install(DIRECTORY ${PLUGDATA_PLUGINS_LOCATION}/LV2/plugdata.lv2 DESTINATION extensions/Plugins/lv2)
+      install(DIRECTORY ${PLUGDATA_PLUGINS_LOCATION}/LV2/plugdata-fx.lv2 DESTINATION extensions/Plugins/lv2)
+      install(FILES ${PLUGDATA_PLUGINS_LOCATION}/CLAP/plugdata.clap DESTINATION extensions/Plugins/clap)
+      install(FILES ${PLUGDATA_PLUGINS_LOCATION}/CLAP/plugdata-fx.clap DESTINATION extensions/Plugins/clap)
+    elseif(FLATPAK_STANDALONE)
+      install(FILES ${CMAKE_SOURCE_DIR}/Resources/Icons/plugdata_logo_linux.png DESTINATION share/icons/hicolor/512x512/apps RENAME plugdata.png)
+      install(FILES ${CMAKE_SOURCE_DIR}/Resources/Installer/plugdata.desktop DESTINATION share/applications)
+      install(PROGRAMS ${PLUGDATA_PLUGINS_LOCATION}/Standalone/plugdata DESTINATION bin)
+if(APPLE)
+target_include_directories(plugdata_midi PUBLIC "$<BUILD_INTERFACE:${PLUGDATA_INCLUDE_DIRECTORY}>")
+endif()
+    else()
+      install(DIRECTORY ${PLUGDATA_PLUGINS_LOCATION}/VST3/plugdata.vst3 DESTINATION "$ENV{HOME}/.vst3")
+      install(DIRECTORY ${PLUGDATA_PLUGINS_LOCATION}/VST3/plugdata-fx.vst3 DESTINATION "$ENV{HOME}/.vst3")
+      install(DIRECTORY ${PLUGDATA_PLUGINS_LOCATION}/LV2/plugdata.lv2 DESTINATION "$ENV{HOME}/.lv2")
+      install(DIRECTORY ${PLUGDATA_PLUGINS_LOCATION}/LV2/plugdata-fx.lv2 DESTINATION "$ENV{HOME}/.lv2")
+      install(FILES ${PLUGDATA_PLUGINS_LOCATION}/CLAP/plugdata.clap DESTINATION "$ENV{HOME}/.clap")
+      install(FILES ${PLUGDATA_PLUGINS_LOCATION}/CLAP/plugdata-fx.clap DESTINATION "$ENV{HOME}/.clap")
+      install(FILES ${CMAKE_SOURCE_DIR}/Resources/Icons/plugdata_logo_linux.png DESTINATION share/icons/hicolor/512x512/apps RENAME plugdata.png)
+      install(FILES ${CMAKE_SOURCE_DIR}/Resources/Installer/plugdata.desktop DESTINATION share/applications)
+      install(PROGRAMS ${PLUGDATA_PLUGINS_LOCATION}/Standalone/plugdata DESTINATION bin)
+    endif()
+endif()