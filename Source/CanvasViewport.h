/*
 // Copyright (c) 2021-2022 Timothy Schoen
 // For information on usage and redistribution, and for a DISCLAIMER OF ALL
 // WARRANTIES, see the file, "LICENSE.txt," in this distribution.
*/

#pragma once

#include "Utility/GlobalMouseListener.h"

#include "Object.h"
#include "Connection.h"
#include "Canvas.h"

#include "Utility/SettingsFile.h"

/*
// Special viewport that shows scrollbars on top of content instead of next to it
class CanvasViewport : public Viewport
    , public AsyncUpdater
    , public SettingsFileListener
{

    inline static int const infiniteCanvasMargin = 32;

    class MousePanner : public MouseListener {
    public:
        MousePanner(CanvasViewport* v)
            : viewport(v)
        {
        }

        void enablePanning(bool enabled)
        {
            if (auto* viewedComponent = viewport->getViewedComponent()) {
                if (enabled) {
                    viewedComponent->addMouseListener(this, true);
                } else {
                    viewedComponent->removeMouseListener(this);
                }
            }
        }

        // warning: this only works because Canvas::mouseDown gets called before the listener's mouse down
        // thus giving is a chance to attach the mouselistener on the middle-mouse click event
        void mouseDown(MouseEvent const& e) override
        {
            e.originalComponent->setMouseCursor(MouseCursor::DraggingHandCursor);
            downPosition = viewport->getViewPosition();
            downCanvasOrigin = viewport->cnv->canvasOrigin;
        }

        void mouseDrag(MouseEvent const& e) override
        {
            // We shouldn't need to do this, but there is something going wrong when you drag very quicly, then stop
            // Auto-repeating the drag makes it smoother, but it's not a perfect solution
            beginDragAutoRepeat(10);

            float scale = 1.0f;
            if (auto* viewedComponent = viewport->getViewedComponent()) {
                scale = std::sqrt(std::abs(viewedComponent->getTransform().getDeterminant()));
            }

            auto infiniteCanvasOriginOffset = (viewport->cnv->canvasOrigin - downCanvasOrigin) * scale;
            viewport->setViewPosition(infiniteCanvasOriginOffset + downPosition - (scale * e.getOffsetFromDragStart().toFloat()).roundToInt());
        }

        void mouseUp(MouseEvent const& e) override
        {
            e.originalComponent->setMouseCursor(MouseCursor::NormalCursor);
        }

    private:
        CanvasViewport* viewport;
        Point<int> downPosition;
        Point<int> downCanvasOrigin;
    };

    class FadingScrollbar : public ScrollBar
        , public ScrollBar::Listener
        {
        struct FadeTimer : private ::Timer {
            std::function<bool()> callback;

            void start(int interval, std::function<bool()> cb)
            {
                callback = cb;
                startTimer(interval);
            }

            void timerCallback() override
            {
                if (callback())
                    stopTimer();
            }
        };

        struct FadeAnimator : private ::Timer {
            FadeAnimator(Component* target)
                : targetComponent(target)
            {
            }

            void timerCallback()
            {
                auto alpha = targetComponent->getAlpha();
                if (alphaTarget > alpha) {

                    targetComponent->setAlpha(alpha + 0.3f);
                } else if (alphaTarget < alpha) {
                    float easedAlpha = pow(alpha, 0.5f);
                    easedAlpha -= 0.015f;
                    alpha = pow(easedAlpha, 2.0f);
                    if (alpha < 0.01f)
                        alpha = 0.0f;

                    targetComponent->setAlpha(alpha);
                } else {
                    stopTimer();
                }
            }

            void fadeIn()
            {
                alphaTarget = 1.0f;
                startTimerHz(45);
            }

            void fadeOut()
            {
                alphaTarget = 0.0f;
                startTimerHz(45);
            }

            Component* targetComponent;
            float alphaTarget = 0.0f;
        };

    public:
        FadingScrollbar(bool isVertical, bool infinite) : isInfinite(infinite)
            , ScrollBar(isVertical)
        {
            ScrollBar::setVisible(true);
            addListener(this);
            setAutoHide(false);
            fadeOut();
        }

        void fadeIn(bool fadeOutAfterInterval)
        {
            setVisible(true);
            animator.fadeIn();

            if (!isAlreadyScrolling) {
                onScrollStart();
                isAlreadyScrolling = true;
            }

            if (fadeOutAfterInterval) {
                fadeTimer.start(800, [this]() {
                    fadeOut();
                    return true;
                });
            }
        }
            
        void prepareImage()
        {
            if (getWidth() <= 0 || getHeight() <= 0)
                return;

            scrollbarImage = Image(Image::ARGB, getWidth(), getHeight(), true);
            Graphics g(scrollbarImage);

            auto currentRange = getCurrentRange();
            auto totalRange = getRangeLimit();

            int margin = isInfinite ? (infiniteCanvasMargin - 2) : 0;

            auto thumbStart = jmap<int>(currentRange.getStart(), totalRange.getStart() + margin, totalRange.getEnd() - margin, 0, isVertical() ? getHeight() : getWidth());
            auto thumbEnd = jmap<int>(currentRange.getEnd(), totalRange.getStart() + margin, totalRange.getEnd() - margin, 0, isVertical() ? getHeight() : getWidth());

            auto thumbBounds = Rectangle<int>();

            if (isVertical())
                thumbBounds = { 0, thumbStart, getWidth(), thumbEnd - thumbStart };
            else
                thumbBounds = { thumbStart, 0, thumbEnd - thumbStart, getHeight() };

            auto c = findColour(ScrollBar::ColourIds::thumbColourId);
            g.setColour(isMouseOver() ? c.brighter(0.25f) : c);
            g.fillRoundedRectangle(thumbBounds.reduced(1).toFloat(), 4.0f);
        }

        void paint(Graphics& g) override
        {
            if (scrollbarImage.isValid()) {
                g.drawImageAt(scrollbarImage, 0, 0);
            }
        }

        void fadeOut()
        {
            isAlreadyScrolling = false;
            onScrollEnd();
            animator.fadeOut();
        }

    private:
        void resized() override
        {
            prepareImage();
            ScrollBar::resized();
        }

        void scrollBarMoved(ScrollBar* scrollBarThatHasMoved, double newRangeStart) override
        {
            fadeIn(true);
        }

        void mouseDown(MouseEvent const& e) override
        {
            auto currentRange = getCurrentRange();
            auto totalRange = getRangeLimit();
            auto thumbStart = jmap<int>(currentRange.getStart(), totalRange.getStart(), totalRange.getEnd(), 0, isVertical() ? getHeight() : getWidth());
            auto thumbEnd = jmap<int>(currentRange.getEnd(), totalRange.getStart(), totalRange.getEnd(), 0, isVertical() ? getHeight() : getWidth());

            isDraggingThumb = isVertical() ? (e.y >= thumbStart && e.y < thumbEnd) : (e.x >= thumbStart && e.x < thumbEnd);
            lastMousePos = isVertical() ? e.y : e.x;
            ScrollBar::mouseDown(e);
        }

        void mouseDrag(MouseEvent const& e) override
        {
            auto mousePos = isVertical() ? e.y : e.x;

            if (isDraggingThumb && lastMousePos != mousePos) {
                auto totalRange = getRangeLimit();
                auto deltaPixels = jmap<int>(mousePos - lastMousePos, 0, isVertical() ? getHeight() : getWidth(), totalRange.getStart(), totalRange.getEnd());

                setCurrentRangeStart(getCurrentRangeStart()
                    + deltaPixels * 2.5);
            }

            lastMousePos = mousePos;
        }

        void mouseEnter(MouseEvent const& e) override
        {
            fadeIn(false);
        }

        void mouseExit(MouseEvent const& e) override
        {
            fadeOut();
        }

        bool isDraggingThumb = false;
        int lastMousePos = 0;
        FadeAnimator animator = FadeAnimator(this);
        FadeTimer fadeTimer;

        Image scrollbarImage;

        bool isInfinite;
        bool isAlreadyScrolling = false;

    public:
        std::function<void()> onScrollStart = []() {};
        std::function<void()> onScrollEnd = []() {};
    };

    struct ViewportPositioner : public Component::Positioner {
        ViewportPositioner(Viewport& comp)
            : Component::Positioner(comp)
            , inset(comp.getScrollBarThickness())
        {
        }

        void applyNewBounds(Rectangle<int> const& newBounds) override
        {
            auto& component = getComponent();
            if (newBounds != component.getBounds()) {
                component.setBounds(newBounds.withTrimmedRight(-inset).withTrimmedBottom(-inset));
            }
        }

        int inset;
    };

public:
    CanvasViewport(PluginEditor* parent, Canvas* cnv)
        : editor(parent)
        , cnv(cnv)
    {
        recreateScrollbars();

        setPositioner(new ViewportPositioner(*this));
        adjustScrollbarBounds();
    }

    void lookAndFeelChanged() override
    {
        if (!vbar || !hbar)
            return;

        vbar->repaint();
        hbar->repaint();
    }

    void enableMousePanning(bool enablePanning)
    {
        panner.enablePanning(enablePanning);
    }

    void adjustScrollbarBounds()
    {
        if (!vbar || !hbar)
            return;

        auto thickness = getScrollBarThickness();

        auto contentArea = getLocalBounds().withTrimmedRight(thickness).withTrimmedBottom(thickness);

        vbar->setBounds(contentArea.removeFromRight(thickness).withTrimmedBottom(thickness));
        hbar->setBounds(contentArea.removeFromBottom(thickness));
    }

    void componentMovedOrResized(Component& c, bool moved, bool resized) override
    {
        if (isUpdatingBounds ||  editor->pd->pluginMode != var(false))
            return;

        isUpdatingBounds = true;

        Viewport::componentMovedOrResized(c, moved, resized);
        adjustScrollbarBounds();

        isUpdatingBounds = false;
    }

    void resized() override
    {
        if (editor->pd->pluginMode != var(false))
            return;

        adjustScrollbarBounds();

        // In case the window resizes, make sure we maintain the same origin point
        auto oldCanvasOrigin = cnv->canvasOrigin;
        Viewport::resized();
        if (editor->isShowing())
            handleUpdateNowIfNeeded();
        //setCanvasOrigin(oldCanvasOrigin);
    }

    void updateBufferState()
    {
        // Uncomment this line to render canvas to image on scroll
        // This isn't very advantageous yet, because the dots need to be repainted when view area changes!
        // cnv->setBufferedToImage(isScrollingHorizontally || isScrollingVertically);
    }

    ScrollBar* createScrollBarComponent(bool isVertical) override
    {
        auto isInfinite = SettingsFile::getInstance()->getProperty<bool>("infinite_canvas") && !cnv->isPalette;
        
        if (isVertical) {
            vbar = new FadingScrollbar(true, isInfinite);
            vbar->onScrollStart = [this]() {
                isScrollingHorizontally = true;
                updateBufferState();
            };

            vbar->onScrollEnd = [this]() {
                isScrollingVertically = false;
                updateBufferState();
            };
            return vbar;
        } else {
            hbar = new FadingScrollbar(false, isInfinite);
            hbar->onScrollStart = [this]() {
                isScrollingHorizontally = true;
                updateBufferState();
            };

            hbar->onScrollEnd = [this]() {
                isScrollingHorizontally = false;
                updateBufferState();
            };
            return hbar;
        }

        for (auto* scrollbar : std::vector<FadingScrollbar*> { hbar, vbar }) {
        }
    }

    void handleAsyncUpdate() override
    {
        if (cnv->updatingBounds)
            return;

        auto viewArea = getViewArea();

        cnv->updatingBounds = true;

        float scale = 1.0f / editor->getZoomScaleForCanvas(cnv);
        float smallerScale = std::max(1.0f, scale);
        
        auto oldBounds = cnv->getBounds();

        auto newBounds = Rectangle<int>(cnv->canvasOrigin.x, cnv->canvasOrigin.y, (getWidth() + 1 - getScrollBarThickness()) * smallerScale, (getHeight() + 1 -  getScrollBarThickness()) * smallerScale);
        
        if (SettingsFile::getInstance()->getProperty<int>("infinite_canvas") && !cnv->isPalette) {
            newBounds = newBounds.getUnion(viewArea.expanded(infiniteCanvasMargin) * scale);
        }
        for (auto* obj : cnv->objects) {
            newBounds = newBounds.getUnion(obj->getBoundsInParent().reduced(Object::margin));
        }
        for (auto* c : cnv->connections) {
            newBounds = newBounds.getUnion(c->getBoundsInParent());
        }

        
        std::cout << "old: " << oldBounds.getX() << " " << oldBounds.getY() << std::endl;
        
        std::cout << "new: " << (newBounds + cnv->getPosition()).getPosition().x << " " << (newBounds + cnv->getPosition()).getPosition().x << std::endl;
        
        cnv->setBounds(newBounds + cnv->getPosition());

        moveCanvasOrigin(-newBounds.getPosition());

        onScroll();

        cnv->updatingBounds = false;
    }

    void moveCanvasOrigin(Point<int> distance)
    {
        cnv->canvasOrigin += distance;

        cnv->updatingBounds = true;

        for (auto* obj : cnv->objects) {
            obj->setBounds(obj->getBounds() + distance);
        }
        for (auto* c : cnv->connections) {
            c->componentMovedOrResized(*this, true, false);
        }

        cnv->updatingBounds = false;
    }
    
    void propertyChanged(String name, var value) override
    {
        if(name == "infinite_canvas")
        {
            recreateScrollbars();
        }
    }

    void setCanvasOrigin(Point<int> newOrigin)
    {
        moveCanvasOrigin(newOrigin - cnv->canvasOrigin);
    }

    void visibleAreaChanged(Rectangle<int> const& newVisibleArea) override
    {
        triggerAsyncUpdate();
    }
    
    // Never respond to arrow keys, they have a different meaning
    bool keyPressed(KeyPress const& key) override
    {
        return false;
    }

    void mouseWheelMove(MouseEvent const& e, MouseWheelDetails const& d) override
    {
        triggerAsyncUpdate();
        Viewport::mouseWheelMove(e, d);
    }

    std::function<void()> onScroll = []() {};

private:
    PluginEditor* editor;
    Canvas* cnv;
    MousePanner panner = MousePanner(this);
    FadingScrollbar* vbar = nullptr;
    FadingScrollbar* hbar = nullptr;

    bool isScrollingHorizontally = false;
    bool isScrollingVertically = false;
<<<<<<< HEAD

    bool isUpdatingBounds = false;
=======
}; */

inline static int const infiniteCanvasMargin = 32;



class FadingScrollbar : public ScrollBar
    , public ScrollBar::Listener {
    struct FadeTimer : private ::Timer {
        std::function<bool()> callback;

        void start(int interval, std::function<bool()> cb)
        {
            callback = cb;
            startTimer(interval);
        }

        void timerCallback() override
        {
            if (callback())
                stopTimer();
        }
    };

    struct FadeAnimator : private ::Timer {
        FadeAnimator(Component* target)
            : targetComponent(target)
        {
        }

        void timerCallback()
        {
            auto alpha = targetComponent->getAlpha();
            if (alphaTarget > alpha) {

                targetComponent->setAlpha(alpha + 0.3f);
            } else if (alphaTarget < alpha) {
                float easedAlpha = pow(alpha, 0.5f);
                easedAlpha -= 0.015f;
                alpha = pow(easedAlpha, 2.0f);
                if (alpha < 0.01f)
                    alpha = 0.0f;

                targetComponent->setAlpha(alpha);
            } else {
                stopTimer();
            }
        }

        void fadeIn()
        {
            alphaTarget = 1.0f;
            startTimerHz(45);
        }

        void fadeOut()
        {
            alphaTarget = 0.0f;
            startTimerHz(45);
        }

        Component* targetComponent;
        float alphaTarget = 0.0f;
    };

public:
    FadingScrollbar(bool isVertical)
        : ScrollBar(isVertical)
    {
        ScrollBar::setVisible(true);
        addListener(this);
        setAutoHide(false);
        fadeOut();
    }

    void fadeIn(bool fadeOutAfterInterval)
    {
        setVisible(true);
        animator.fadeIn();

        if (!isAlreadyScrolling) {
            onScrollStart();
            isAlreadyScrolling = true;
        }

        if (fadeOutAfterInterval) {
            fadeTimer.start(800, [this]() {
                fadeOut();
                return true;
            });
        }
    }

    void prepareImage()
    {
        if (getWidth() <= 0 || getHeight() <= 0)
            return;

        scrollbarImage = Image(Image::ARGB, getWidth(), getHeight(), true);
        Graphics g(scrollbarImage);

        auto currentRange = getCurrentRange();
        auto totalRange = getRangeLimit();

        int margin = (infiniteCanvasMargin - 2);

        auto thumbStart = jmap<int>(currentRange.getStart(), totalRange.getStart() + margin, totalRange.getEnd() - margin, 0, isVertical() ? getHeight() : getWidth());
        auto thumbEnd = jmap<int>(currentRange.getEnd(), totalRange.getStart() + margin, totalRange.getEnd() - margin, 0, isVertical() ? getHeight() : getWidth());

        auto thumbBounds = Rectangle<int>();

        if (isVertical())
            thumbBounds = { 0, thumbStart, getWidth(), thumbEnd - thumbStart };
        else
            thumbBounds = { thumbStart, 0, thumbEnd - thumbStart, getHeight() };

        auto c = findColour(ScrollBar::ColourIds::thumbColourId);
        g.setColour(isMouseOver() ? c.brighter(0.25f) : c);
        g.fillRoundedRectangle(thumbBounds.reduced(1).toFloat(), 4.0f);
    }

    void paint(Graphics& g) override
    {
        if (scrollbarImage.isValid()) {
            g.drawImageAt(scrollbarImage, 0, 0);
        }
    }

    void fadeOut()
    {
        isAlreadyScrolling = false;
        onScrollEnd();
        animator.fadeOut();
    }

private:
    void resized() override
    {
        prepareImage();
        ScrollBar::resized();
    }

    void scrollBarMoved(ScrollBar* scrollBarThatHasMoved, double newRangeStart) override
    {
        fadeIn(true);
    }

    void mouseDown(MouseEvent const& e) override
    {
        auto currentRange = getCurrentRange();
        auto totalRange = getRangeLimit();
        auto thumbStart = jmap<int>(currentRange.getStart(), totalRange.getStart(), totalRange.getEnd(), 0, isVertical() ? getHeight() : getWidth());
        auto thumbEnd = jmap<int>(currentRange.getEnd(), totalRange.getStart(), totalRange.getEnd(), 0, isVertical() ? getHeight() : getWidth());

        isDraggingThumb = isVertical() ? (e.y >= thumbStart && e.y < thumbEnd) : (e.x >= thumbStart && e.x < thumbEnd);
        lastMousePos = isVertical() ? e.y : e.x;
        ScrollBar::mouseDown(e);
    }

    void mouseDrag(MouseEvent const& e) override
    {
        auto mousePos = isVertical() ? e.y : e.x;

        if (isDraggingThumb && lastMousePos != mousePos) {
            auto totalRange = getRangeLimit();
            auto deltaPixels = jmap<int>(mousePos - lastMousePos, 0, isVertical() ? getHeight() : getWidth(), totalRange.getStart(), totalRange.getEnd());

            setCurrentRangeStart(getCurrentRangeStart()
                + deltaPixels * 2.5);
        }

        lastMousePos = mousePos;
    }

    void mouseEnter(MouseEvent const& e) override
    {
        fadeIn(false);
    }

    void mouseExit(MouseEvent const& e) override
    {
        fadeOut();
    }

    bool isDraggingThumb = false;
    int lastMousePos = 0;
    FadeAnimator animator = FadeAnimator(this);
    FadeTimer fadeTimer;

    Image scrollbarImage;

    bool isAlreadyScrolling = false;

public:
    std::function<void()> onScrollStart = []() {};
    std::function<void()> onScrollEnd = []() {};
};


struct CanvasViewport : public Component, public ComponentListener, public ScrollBar::Listener
{
    //==============================================================================
    CanvasViewport(Component* editor)
    {
        // content holder is used to clip the contents so they don't overlap the scrollbars
        addAndMakeVisible (contentHolder);
        contentHolder.setInterceptsMouseClicks (false, true);

        scrollBarThickness = getLookAndFeel().getDefaultScrollbarWidth();

        setInterceptsMouseClicks (false, true);
        setWantsKeyboardFocus (true);

        recreateScrollbars();
    }

    ~CanvasViewport()
    {
        deleteOrRemoveContentComp();
    }

    //==============================================================================
    void visibleAreaChanged (const Rectangle<int>&) {}
    void viewedComponentChanged (Component*) {}

    //==============================================================================
    void deleteOrRemoveContentComp()
    {
        if (contentComp != nullptr)
        {
            contentComp->removeComponentListener (this);

            if (deleteContent)
            {
                // This sets the content comp to a null pointer before deleting the old one, in case
                // anything tries to use the old one while it's in mid-deletion..
                std::unique_ptr<Component> oldCompDeleter (contentComp.get());
                contentComp = nullptr;
            }
            else
            {
                contentHolder.removeChildComponent (contentComp);
                contentComp = nullptr;
            }
        }
    }

    void setViewedComponent (Component* const newViewedComponent, const bool deleteComponentWhenNoLongerNeeded)
    {
        if (contentComp.get() != newViewedComponent)
        {
            deleteOrRemoveContentComp();
            contentComp = newViewedComponent;
            deleteContent = deleteComponentWhenNoLongerNeeded;

            if (contentComp != nullptr)
            {
                contentHolder.addAndMakeVisible (contentComp);
                setViewPosition (Point<int>());
                contentComp->addComponentListener (this);
            }

            viewedComponentChanged (contentComp);
            updateVisibleArea();
        }
    }

    void recreateScrollbars()
    {
        verticalScrollBar.reset();
        horizontalScrollBar.reset();

        verticalScrollBar  .reset (new FadingScrollbar (true));
        horizontalScrollBar.reset (new FadingScrollbar (false));

        addChildComponent (verticalScrollBar.get());
        addChildComponent (horizontalScrollBar.get());

        verticalScrollBar->addListener(this);
        horizontalScrollBar->addListener(this);
        verticalScrollBar->addMouseListener (this, true);
        horizontalScrollBar->addMouseListener (this, true);

        resized();
    }
    
    int getViewWidth() const noexcept                       { return lastVisibleArea.getWidth(); }
    int getViewHeight() const noexcept                      { return lastVisibleArea.getHeight(); }
    
    int getMaximumVisibleWidth() const            { return contentHolder.getWidth(); }
    int getMaximumVisibleHeight() const           { return contentHolder.getHeight(); }

    bool canScrollVertically() const noexcept     { return contentComp->getY() < 0 || contentComp->getBottom() > getHeight(); }
    bool canScrollHorizontally() const noexcept   { return contentComp->getX() < 0 || contentComp->getRight()  > getWidth(); }
    
    Point<int> getViewPosition() const noexcept             { return lastVisibleArea.getPosition(); }

    /** Returns the visible area of the child component, relative to its top-left */
    Rectangle<int> getViewArea() const noexcept             { return lastVisibleArea; }
    
    Component* getViewedComponent() const noexcept { return contentComp.get(); }

    Point<int> viewportPosToCompPos (Point<int> pos) const
    {
        jassert (contentComp != nullptr);

        auto contentBounds = contentHolder.getLocalArea (contentComp.get(), contentComp->getLocalBounds());

        Point<int> p (jmax (jmin (0, contentHolder.getWidth()  - contentBounds.getWidth()),  jmin (0, -(pos.x))),
                      jmax (jmin (0, contentHolder.getHeight() - contentBounds.getHeight()), jmin (0, -(pos.y))));

        return p.transformedBy (contentComp->getTransform().inverted());
    }

    void setViewPosition (const int xPixelsOffset, const int yPixelsOffset)
    {
        setViewPosition ({ xPixelsOffset, yPixelsOffset });
    }

    void setViewPosition (Point<int> newPosition)
    {
        if (contentComp != nullptr)
            contentComp->setTopLeftPosition (viewportPosToCompPos (newPosition));
    }

    void setViewPositionProportionately (const double x, const double y)
    {
        if (contentComp != nullptr)
            setViewPosition (jmax (0, roundToInt (x * (contentComp->getWidth()  - getWidth()))),
                             jmax (0, roundToInt (y * (contentComp->getHeight() - getHeight()))));
    }

    bool autoScroll (const int mouseX, const int mouseY, const int activeBorderThickness, const int maximumSpeed)
    {
        if (contentComp != nullptr)
        {
            int dx = 0, dy = 0;

            if (horizontalScrollBar->isVisible() || canScrollHorizontally())
            {
                if (mouseX < activeBorderThickness)
                    dx = activeBorderThickness - mouseX;
                else if (mouseX >= contentHolder.getWidth() - activeBorderThickness)
                    dx = (contentHolder.getWidth() - activeBorderThickness) - mouseX;

                if (dx < 0)
                    dx = jmax (dx, -maximumSpeed, contentHolder.getWidth() - contentComp->getRight());
                else
                    dx = jmin (dx, maximumSpeed, -contentComp->getX());
            }

            if (verticalScrollBar->isVisible() || canScrollVertically())
            {
                if (mouseY < activeBorderThickness)
                    dy = activeBorderThickness - mouseY;
                else if (mouseY >= contentHolder.getHeight() - activeBorderThickness)
                    dy = (contentHolder.getHeight() - activeBorderThickness) - mouseY;

                if (dy < 0)
                    dy = jmax (dy, -maximumSpeed, contentHolder.getHeight() - contentComp->getBottom());
                else
                    dy = jmin (dy, maximumSpeed, -contentComp->getY());
            }

            if (dx != 0 || dy != 0)
            {
                contentComp->setTopLeftPosition (contentComp->getX() + dx,
                                                 contentComp->getY() + dy);

                return true;
            }
        }

        return false;
    }

    void componentMovedOrResized (Component&, bool, bool)
    {
        updateVisibleArea();
    }

    //==============================================================================
    void lookAndFeelChanged()
    {
        if (! customScrollBarThickness)
        {
            scrollBarThickness = getLookAndFeel().getDefaultScrollbarWidth();
            resized();
        }
    }

    void resized()
    {
        updateVisibleArea();
    }

    //==============================================================================
    void updateVisibleArea()
    {
        auto scrollbarWidth = getScrollBarThickness();
        const bool canShowAnyBars = getWidth() > scrollbarWidth && getHeight() > scrollbarWidth;
        const bool canShowHBar = showHScrollbar && canShowAnyBars;
        const bool canShowVBar = showVScrollbar && canShowAnyBars;

        bool hBarVisible = false, vBarVisible = false;
        Rectangle<int> contentArea = getLocalBounds();
        Rectangle<int> contentBounds;

        contentHolder.setBounds (contentArea);
        if (auto cc = contentComp.get())
            contentBounds = contentHolder.getLocalArea (cc, cc->getLocalBounds());

        auto visibleOrigin = -contentBounds.getPosition();

        auto& hbar = *verticalScrollBar;
        auto& vbar = *horizontalScrollBar;

        hbar.setBounds (contentArea.getX(), hScrollbarBottom ? contentArea.getHeight() : 0, contentArea.getWidth(), scrollbarWidth);
        hbar.setRangeLimits (0.0, contentBounds.getWidth());
        hbar.setCurrentRange (visibleOrigin.x, contentArea.getWidth());
        hbar.setSingleStepSize (singleStepX);

        if (canShowHBar && ! hBarVisible)
            visibleOrigin.setX (0);

        vbar.setBounds (vScrollbarRight ? contentArea.getWidth() : 0, contentArea.getY(), scrollbarWidth, contentArea.getHeight());
        vbar.setRangeLimits (0.0, contentBounds.getHeight());
        vbar.setCurrentRange (visibleOrigin.y, contentArea.getHeight());
        vbar.setSingleStepSize (singleStepY);

        if (canShowVBar && ! vBarVisible)
            visibleOrigin.setY (0);

        // Force the visibility *after* setting the ranges to avoid flicker caused by edge conditions in the numbers.
        hbar.setVisible (hBarVisible);
        vbar.setVisible (vBarVisible);

        if (contentComp != nullptr)
        {
            auto newContentCompPos = viewportPosToCompPos (visibleOrigin);

            if (contentComp->getBounds().getPosition() != newContentCompPos)
            {
                contentComp->setTopLeftPosition (newContentCompPos);  // (this will re-entrantly call updateVisibleArea again)
                return;
            }
        }

        const Rectangle<int> visibleArea (visibleOrigin.x, visibleOrigin.y,
                                          jmin (contentBounds.getWidth()  - visibleOrigin.x, contentArea.getWidth()),
                                          jmin (contentBounds.getHeight() - visibleOrigin.y, contentArea.getHeight()));

        if (lastVisibleArea != visibleArea)
        {
            lastVisibleArea = visibleArea;
            visibleAreaChanged (visibleArea);
        }

        hbar.handleUpdateNowIfNeeded();
        vbar.handleUpdateNowIfNeeded();
    }

    void setScrollBarsShown (const bool showVerticalScrollbarIfNeeded,
                                       const bool showHorizontalScrollbarIfNeeded,
                                       const bool allowVerticalScrollingWithoutScrollbar,
                                       const bool allowHorizontalScrollingWithoutScrollbar)
    {
        allowScrollingWithoutScrollbarV = allowVerticalScrollingWithoutScrollbar;
        allowScrollingWithoutScrollbarH = allowHorizontalScrollingWithoutScrollbar;

        if (showVScrollbar != showVerticalScrollbarIfNeeded
             || showHScrollbar != showHorizontalScrollbarIfNeeded)
        {
            showVScrollbar = showVerticalScrollbarIfNeeded;
            showHScrollbar = showHorizontalScrollbarIfNeeded;
            updateVisibleArea();
        }
    }

    void setScrollBarThickness (const int thickness)
    {
        int newThickness;

        // To stay compatible with the previous code: use the
        // default thickness if thickness parameter is zero
        // or negative
        if (thickness <= 0)
        {
            customScrollBarThickness = false;
            newThickness = getLookAndFeel().getDefaultScrollbarWidth();
        }
        else
        {
            customScrollBarThickness = true;
            newThickness = thickness;
        }

        if (scrollBarThickness != newThickness)
        {
            scrollBarThickness = newThickness;
            updateVisibleArea();
        }
    }

    int getScrollBarThickness() const
    {
        return scrollBarThickness;
    }

    void scrollBarMoved (ScrollBar* scrollBarThatHasMoved, double newRangeStart)
    {
        auto newRangeStartInt = roundToInt (newRangeStart);

        if (scrollBarThatHasMoved == horizontalScrollBar.get())
        {
            setViewPosition (newRangeStartInt, lastVisibleArea.getY());
        }
        else if (scrollBarThatHasMoved == verticalScrollBar.get())
        {
            setViewPosition (lastVisibleArea.getX(), newRangeStartInt);
        }
    }

    void mouseWheelMove (const MouseEvent& e, const MouseWheelDetails& wheel)
    {
        if (e.eventComponent == this)
            if (! useMouseWheelMoveIfNeeded (e, wheel))
                Component::mouseWheelMove (e, wheel);
    }

    static int rescaleMouseWheelDistance (float distance, int singleStepSize) noexcept
    {
        if (distance == 0.0f)
            return 0;

        distance *= 14.0f * (float) singleStepSize;

        return roundToInt (distance < 0 ? jmin (distance, -1.0f)
                                        : jmax (distance,  1.0f));
    }
    
    bool useMouseWheelMoveIfNeeded (const MouseEvent& e, const MouseWheelDetails& wheel)
    {
        if (! (e.mods.isAltDown() || e.mods.isCtrlDown() || e.mods.isCommandDown()))
        {
            const bool canScrollVert = (allowScrollingWithoutScrollbarV || verticalScrollBar->isVisible());
            const bool canScrollHorz = (allowScrollingWithoutScrollbarH || horizontalScrollBar->isVisible());

            if (canScrollHorz || canScrollVert)
            {
                auto deltaX = rescaleMouseWheelDistance (wheel.deltaX, singleStepX);
                auto deltaY = rescaleMouseWheelDistance (wheel.deltaY, singleStepY);

                auto pos = getViewPosition();

                if (deltaX != 0 && deltaY != 0 && canScrollHorz && canScrollVert)
                {
                    pos.x -= deltaX;
                    pos.y -= deltaY;
                }
                else if (canScrollHorz && (deltaX != 0 || e.mods.isShiftDown() || ! canScrollVert))
                {
                    pos.x -= deltaX != 0 ? deltaX : deltaY;
                }
                else if (canScrollVert && deltaY != 0)
                {
                    pos.y -= deltaY;
                }

                if (pos != getViewPosition())
                {
                    setViewPosition (pos);
                    return true;
                }
            }
        }

        return false;
    }
    
    void enableMousePanning(bool enablePanning)
    {
        panner.enablePanning(enablePanning);
    }

    void setScrollBarPosition (bool verticalScrollbarOnRight,
                                         bool horizontalScrollbarAtBottom)
    {
        vScrollbarRight  = verticalScrollbarOnRight;
        hScrollbarBottom = horizontalScrollbarAtBottom;

        resized();
    }
    
    class AccessibilityIgnoredComponent : public Component
    {
        std::unique_ptr<AccessibilityHandler> createAccessibilityHandler() override
        {
            return createIgnoredAccessibilityHandler (*this);
        }
    };
    
    std::unique_ptr<FadingScrollbar> verticalScrollBar, horizontalScrollBar;
    AccessibilityIgnoredComponent contentHolder;
    WeakReference<Component> contentComp;
    Rectangle<int> lastVisibleArea;
    int scrollBarThickness = 0;
    int singleStepX = 16, singleStepY = 16;
    bool showHScrollbar = true, showVScrollbar = true, deleteContent = true;
    bool customScrollBarThickness = false;
    bool allowScrollingWithoutScrollbarV = false, allowScrollingWithoutScrollbarH = false;
    bool vScrollbarRight = true, hScrollbarBottom = true;
    
    std::function<void()> onScroll;
    std::function<Rectangle<int>()> getContentBounds;
    
    
    class MousePanner : public MouseListener {
    public:
        MousePanner(CanvasViewport* v)
            : viewport(v)
        {
        }

        void enablePanning(bool enabled)
        {
            if (auto* viewedComponent = viewport->getViewedComponent()) {
                if (enabled) {
                    viewedComponent->addMouseListener(this, true);
                } else {
                    viewedComponent->removeMouseListener(this);
                }
            }
        }

        // warning: this only works because Canvas::mouseDown gets called before the listener's mouse down
        // thus giving is a chance to attach the mouselistener on the middle-mouse click event
        void mouseDown(MouseEvent const& e) override
        {
            e.originalComponent->setMouseCursor(MouseCursor::DraggingHandCursor);
            downPosition = viewport->getViewPosition();
            // TODO: fix this!
            //downCanvasOrigin = dynamic_cast<Canvas*>(viewport->getViewedComponent())->canvasOrigin;
        }

        void mouseDrag(MouseEvent const& e) override
        {
            // We shouldn't need to do this, but there is something going wrong when you drag very quicly, then stop
            // Auto-repeating the drag makes it smoother, but it's not a perfect solution
            Component::beginDragAutoRepeat(10);

            float scale = 1.0f;
            /* TODO: fix this!
            if (auto* cnv = dynamic_cast<Canvas*>(viewport->getViewedComponent())) {
                scale = std::sqrt(std::abs(cnv->getTransform().getDeterminant()));
                auto infiniteCanvasOriginOffset = (cnv->canvasOrigin - downCanvasOrigin) * scale;
                viewport->setViewPosition(infiniteCanvasOriginOffset + downPosition - (scale * e.getOffsetFromDragStart().toFloat()).roundToInt());
            } */
        }

        void mouseUp(MouseEvent const& e) override
        {
            e.originalComponent->setMouseCursor(MouseCursor::NormalCursor);
        }

    private:
        CanvasViewport* viewport;
        Point<int> downPosition;
        Point<int> downCanvasOrigin;
    };
    
    MousePanner panner = MousePanner(this);
>>>>>>> 58a3f8d1
};
<|MERGE_RESOLUTION|>--- conflicted
+++ resolved
@@ -1,1172 +1,1168 @@
-/*
- // Copyright (c) 2021-2022 Timothy Schoen
- // For information on usage and redistribution, and for a DISCLAIMER OF ALL
- // WARRANTIES, see the file, "LICENSE.txt," in this distribution.
-*/
-
-#pragma once
-
-#include "Utility/GlobalMouseListener.h"
-
-#include "Object.h"
-#include "Connection.h"
-#include "Canvas.h"
-
-#include "Utility/SettingsFile.h"
-
-/*
-// Special viewport that shows scrollbars on top of content instead of next to it
-class CanvasViewport : public Viewport
-    , public AsyncUpdater
-    , public SettingsFileListener
-{
-
-    inline static int const infiniteCanvasMargin = 32;
-
-    class MousePanner : public MouseListener {
-    public:
-        MousePanner(CanvasViewport* v)
-            : viewport(v)
-        {
-        }
-
-        void enablePanning(bool enabled)
-        {
-            if (auto* viewedComponent = viewport->getViewedComponent()) {
-                if (enabled) {
-                    viewedComponent->addMouseListener(this, true);
-                } else {
-                    viewedComponent->removeMouseListener(this);
-                }
-            }
-        }
-
-        // warning: this only works because Canvas::mouseDown gets called before the listener's mouse down
-        // thus giving is a chance to attach the mouselistener on the middle-mouse click event
-        void mouseDown(MouseEvent const& e) override
-        {
-            e.originalComponent->setMouseCursor(MouseCursor::DraggingHandCursor);
-            downPosition = viewport->getViewPosition();
-            downCanvasOrigin = viewport->cnv->canvasOrigin;
-        }
-
-        void mouseDrag(MouseEvent const& e) override
-        {
-            // We shouldn't need to do this, but there is something going wrong when you drag very quicly, then stop
-            // Auto-repeating the drag makes it smoother, but it's not a perfect solution
-            beginDragAutoRepeat(10);
-
-            float scale = 1.0f;
-            if (auto* viewedComponent = viewport->getViewedComponent()) {
-                scale = std::sqrt(std::abs(viewedComponent->getTransform().getDeterminant()));
-            }
-
-            auto infiniteCanvasOriginOffset = (viewport->cnv->canvasOrigin - downCanvasOrigin) * scale;
-            viewport->setViewPosition(infiniteCanvasOriginOffset + downPosition - (scale * e.getOffsetFromDragStart().toFloat()).roundToInt());
-        }
-
-        void mouseUp(MouseEvent const& e) override
-        {
-            e.originalComponent->setMouseCursor(MouseCursor::NormalCursor);
-        }
-
-    private:
-        CanvasViewport* viewport;
-        Point<int> downPosition;
-        Point<int> downCanvasOrigin;
-    };
-
-    class FadingScrollbar : public ScrollBar
-        , public ScrollBar::Listener
-        {
-        struct FadeTimer : private ::Timer {
-            std::function<bool()> callback;
-
-            void start(int interval, std::function<bool()> cb)
-            {
-                callback = cb;
-                startTimer(interval);
-            }
-
-            void timerCallback() override
-            {
-                if (callback())
-                    stopTimer();
-            }
-        };
-
-        struct FadeAnimator : private ::Timer {
-            FadeAnimator(Component* target)
-                : targetComponent(target)
-            {
-            }
-
-            void timerCallback()
-            {
-                auto alpha = targetComponent->getAlpha();
-                if (alphaTarget > alpha) {
-
-                    targetComponent->setAlpha(alpha + 0.3f);
-                } else if (alphaTarget < alpha) {
-                    float easedAlpha = pow(alpha, 0.5f);
-                    easedAlpha -= 0.015f;
-                    alpha = pow(easedAlpha, 2.0f);
-                    if (alpha < 0.01f)
-                        alpha = 0.0f;
-
-                    targetComponent->setAlpha(alpha);
-                } else {
-                    stopTimer();
-                }
-            }
-
-            void fadeIn()
-            {
-                alphaTarget = 1.0f;
-                startTimerHz(45);
-            }
-
-            void fadeOut()
-            {
-                alphaTarget = 0.0f;
-                startTimerHz(45);
-            }
-
-            Component* targetComponent;
-            float alphaTarget = 0.0f;
-        };
-
-    public:
-        FadingScrollbar(bool isVertical, bool infinite) : isInfinite(infinite)
-            , ScrollBar(isVertical)
-        {
-            ScrollBar::setVisible(true);
-            addListener(this);
-            setAutoHide(false);
-            fadeOut();
-        }
-
-        void fadeIn(bool fadeOutAfterInterval)
-        {
-            setVisible(true);
-            animator.fadeIn();
-
-            if (!isAlreadyScrolling) {
-                onScrollStart();
-                isAlreadyScrolling = true;
-            }
-
-            if (fadeOutAfterInterval) {
-                fadeTimer.start(800, [this]() {
-                    fadeOut();
-                    return true;
-                });
-            }
-        }
-            
-        void prepareImage()
-        {
-            if (getWidth() <= 0 || getHeight() <= 0)
-                return;
-
-            scrollbarImage = Image(Image::ARGB, getWidth(), getHeight(), true);
-            Graphics g(scrollbarImage);
-
-            auto currentRange = getCurrentRange();
-            auto totalRange = getRangeLimit();
-
-            int margin = isInfinite ? (infiniteCanvasMargin - 2) : 0;
-
-            auto thumbStart = jmap<int>(currentRange.getStart(), totalRange.getStart() + margin, totalRange.getEnd() - margin, 0, isVertical() ? getHeight() : getWidth());
-            auto thumbEnd = jmap<int>(currentRange.getEnd(), totalRange.getStart() + margin, totalRange.getEnd() - margin, 0, isVertical() ? getHeight() : getWidth());
-
-            auto thumbBounds = Rectangle<int>();
-
-            if (isVertical())
-                thumbBounds = { 0, thumbStart, getWidth(), thumbEnd - thumbStart };
-            else
-                thumbBounds = { thumbStart, 0, thumbEnd - thumbStart, getHeight() };
-
-            auto c = findColour(ScrollBar::ColourIds::thumbColourId);
-            g.setColour(isMouseOver() ? c.brighter(0.25f) : c);
-            g.fillRoundedRectangle(thumbBounds.reduced(1).toFloat(), 4.0f);
-        }
-
-        void paint(Graphics& g) override
-        {
-            if (scrollbarImage.isValid()) {
-                g.drawImageAt(scrollbarImage, 0, 0);
-            }
-        }
-
-        void fadeOut()
-        {
-            isAlreadyScrolling = false;
-            onScrollEnd();
-            animator.fadeOut();
-        }
-
-    private:
-        void resized() override
-        {
-            prepareImage();
-            ScrollBar::resized();
-        }
-
-        void scrollBarMoved(ScrollBar* scrollBarThatHasMoved, double newRangeStart) override
-        {
-            fadeIn(true);
-        }
-
-        void mouseDown(MouseEvent const& e) override
-        {
-            auto currentRange = getCurrentRange();
-            auto totalRange = getRangeLimit();
-            auto thumbStart = jmap<int>(currentRange.getStart(), totalRange.getStart(), totalRange.getEnd(), 0, isVertical() ? getHeight() : getWidth());
-            auto thumbEnd = jmap<int>(currentRange.getEnd(), totalRange.getStart(), totalRange.getEnd(), 0, isVertical() ? getHeight() : getWidth());
-
-            isDraggingThumb = isVertical() ? (e.y >= thumbStart && e.y < thumbEnd) : (e.x >= thumbStart && e.x < thumbEnd);
-            lastMousePos = isVertical() ? e.y : e.x;
-            ScrollBar::mouseDown(e);
-        }
-
-        void mouseDrag(MouseEvent const& e) override
-        {
-            auto mousePos = isVertical() ? e.y : e.x;
-
-            if (isDraggingThumb && lastMousePos != mousePos) {
-                auto totalRange = getRangeLimit();
-                auto deltaPixels = jmap<int>(mousePos - lastMousePos, 0, isVertical() ? getHeight() : getWidth(), totalRange.getStart(), totalRange.getEnd());
-
-                setCurrentRangeStart(getCurrentRangeStart()
-                    + deltaPixels * 2.5);
-            }
-
-            lastMousePos = mousePos;
-        }
-
-        void mouseEnter(MouseEvent const& e) override
-        {
-            fadeIn(false);
-        }
-
-        void mouseExit(MouseEvent const& e) override
-        {
-            fadeOut();
-        }
-
-        bool isDraggingThumb = false;
-        int lastMousePos = 0;
-        FadeAnimator animator = FadeAnimator(this);
-        FadeTimer fadeTimer;
-
-        Image scrollbarImage;
-
-        bool isInfinite;
-        bool isAlreadyScrolling = false;
-
-    public:
-        std::function<void()> onScrollStart = []() {};
-        std::function<void()> onScrollEnd = []() {};
-    };
-
-    struct ViewportPositioner : public Component::Positioner {
-        ViewportPositioner(Viewport& comp)
-            : Component::Positioner(comp)
-            , inset(comp.getScrollBarThickness())
-        {
-        }
-
-        void applyNewBounds(Rectangle<int> const& newBounds) override
-        {
-            auto& component = getComponent();
-            if (newBounds != component.getBounds()) {
-                component.setBounds(newBounds.withTrimmedRight(-inset).withTrimmedBottom(-inset));
-            }
-        }
-
-        int inset;
-    };
-
-public:
-    CanvasViewport(PluginEditor* parent, Canvas* cnv)
-        : editor(parent)
-        , cnv(cnv)
-    {
-        recreateScrollbars();
-
-        setPositioner(new ViewportPositioner(*this));
-        adjustScrollbarBounds();
-    }
-
-    void lookAndFeelChanged() override
-    {
-        if (!vbar || !hbar)
-            return;
-
-        vbar->repaint();
-        hbar->repaint();
-    }
-
-    void enableMousePanning(bool enablePanning)
-    {
-        panner.enablePanning(enablePanning);
-    }
-
-    void adjustScrollbarBounds()
-    {
-        if (!vbar || !hbar)
-            return;
-
-        auto thickness = getScrollBarThickness();
-
-        auto contentArea = getLocalBounds().withTrimmedRight(thickness).withTrimmedBottom(thickness);
-
-        vbar->setBounds(contentArea.removeFromRight(thickness).withTrimmedBottom(thickness));
-        hbar->setBounds(contentArea.removeFromBottom(thickness));
-    }
-
-    void componentMovedOrResized(Component& c, bool moved, bool resized) override
-    {
-        if (isUpdatingBounds ||  editor->pd->pluginMode != var(false))
-            return;
-
-        isUpdatingBounds = true;
-
-        Viewport::componentMovedOrResized(c, moved, resized);
-        adjustScrollbarBounds();
-
-        isUpdatingBounds = false;
-    }
-
-    void resized() override
-    {
-        if (editor->pd->pluginMode != var(false))
-            return;
-
-        adjustScrollbarBounds();
-
-        // In case the window resizes, make sure we maintain the same origin point
-        auto oldCanvasOrigin = cnv->canvasOrigin;
-        Viewport::resized();
-        if (editor->isShowing())
-            handleUpdateNowIfNeeded();
-        //setCanvasOrigin(oldCanvasOrigin);
-    }
-
-    void updateBufferState()
-    {
-        // Uncomment this line to render canvas to image on scroll
-        // This isn't very advantageous yet, because the dots need to be repainted when view area changes!
-        // cnv->setBufferedToImage(isScrollingHorizontally || isScrollingVertically);
-    }
-
-    ScrollBar* createScrollBarComponent(bool isVertical) override
-    {
-        auto isInfinite = SettingsFile::getInstance()->getProperty<bool>("infinite_canvas") && !cnv->isPalette;
-        
-        if (isVertical) {
-            vbar = new FadingScrollbar(true, isInfinite);
-            vbar->onScrollStart = [this]() {
-                isScrollingHorizontally = true;
-                updateBufferState();
-            };
-
-            vbar->onScrollEnd = [this]() {
-                isScrollingVertically = false;
-                updateBufferState();
-            };
-            return vbar;
-        } else {
-            hbar = new FadingScrollbar(false, isInfinite);
-            hbar->onScrollStart = [this]() {
-                isScrollingHorizontally = true;
-                updateBufferState();
-            };
-
-            hbar->onScrollEnd = [this]() {
-                isScrollingHorizontally = false;
-                updateBufferState();
-            };
-            return hbar;
-        }
-
-        for (auto* scrollbar : std::vector<FadingScrollbar*> { hbar, vbar }) {
-        }
-    }
-
-    void handleAsyncUpdate() override
-    {
-        if (cnv->updatingBounds)
-            return;
-
-        auto viewArea = getViewArea();
-
-        cnv->updatingBounds = true;
-
-        float scale = 1.0f / editor->getZoomScaleForCanvas(cnv);
-        float smallerScale = std::max(1.0f, scale);
-        
-        auto oldBounds = cnv->getBounds();
-
-        auto newBounds = Rectangle<int>(cnv->canvasOrigin.x, cnv->canvasOrigin.y, (getWidth() + 1 - getScrollBarThickness()) * smallerScale, (getHeight() + 1 -  getScrollBarThickness()) * smallerScale);
-        
-        if (SettingsFile::getInstance()->getProperty<int>("infinite_canvas") && !cnv->isPalette) {
-            newBounds = newBounds.getUnion(viewArea.expanded(infiniteCanvasMargin) * scale);
-        }
-        for (auto* obj : cnv->objects) {
-            newBounds = newBounds.getUnion(obj->getBoundsInParent().reduced(Object::margin));
-        }
-        for (auto* c : cnv->connections) {
-            newBounds = newBounds.getUnion(c->getBoundsInParent());
-        }
-
-        
-        std::cout << "old: " << oldBounds.getX() << " " << oldBounds.getY() << std::endl;
-        
-        std::cout << "new: " << (newBounds + cnv->getPosition()).getPosition().x << " " << (newBounds + cnv->getPosition()).getPosition().x << std::endl;
-        
-        cnv->setBounds(newBounds + cnv->getPosition());
-
-        moveCanvasOrigin(-newBounds.getPosition());
-
-        onScroll();
-
-        cnv->updatingBounds = false;
-    }
-
-    void moveCanvasOrigin(Point<int> distance)
-    {
-        cnv->canvasOrigin += distance;
-
-        cnv->updatingBounds = true;
-
-        for (auto* obj : cnv->objects) {
-            obj->setBounds(obj->getBounds() + distance);
-        }
-        for (auto* c : cnv->connections) {
-            c->componentMovedOrResized(*this, true, false);
-        }
-
-        cnv->updatingBounds = false;
-    }
-    
-    void propertyChanged(String name, var value) override
-    {
-        if(name == "infinite_canvas")
-        {
-            recreateScrollbars();
-        }
-    }
-
-    void setCanvasOrigin(Point<int> newOrigin)
-    {
-        moveCanvasOrigin(newOrigin - cnv->canvasOrigin);
-    }
-
-    void visibleAreaChanged(Rectangle<int> const& newVisibleArea) override
-    {
-        triggerAsyncUpdate();
-    }
-    
-    // Never respond to arrow keys, they have a different meaning
-    bool keyPressed(KeyPress const& key) override
-    {
-        return false;
-    }
-
-    void mouseWheelMove(MouseEvent const& e, MouseWheelDetails const& d) override
-    {
-        triggerAsyncUpdate();
-        Viewport::mouseWheelMove(e, d);
-    }
-
-    std::function<void()> onScroll = []() {};
-
-private:
-    PluginEditor* editor;
-    Canvas* cnv;
-    MousePanner panner = MousePanner(this);
-    FadingScrollbar* vbar = nullptr;
-    FadingScrollbar* hbar = nullptr;
-
-    bool isScrollingHorizontally = false;
-    bool isScrollingVertically = false;
-<<<<<<< HEAD
-
-    bool isUpdatingBounds = false;
-=======
-}; */
-
-inline static int const infiniteCanvasMargin = 32;
-
-
-
-class FadingScrollbar : public ScrollBar
-    , public ScrollBar::Listener {
-    struct FadeTimer : private ::Timer {
-        std::function<bool()> callback;
-
-        void start(int interval, std::function<bool()> cb)
-        {
-            callback = cb;
-            startTimer(interval);
-        }
-
-        void timerCallback() override
-        {
-            if (callback())
-                stopTimer();
-        }
-    };
-
-    struct FadeAnimator : private ::Timer {
-        FadeAnimator(Component* target)
-            : targetComponent(target)
-        {
-        }
-
-        void timerCallback()
-        {
-            auto alpha = targetComponent->getAlpha();
-            if (alphaTarget > alpha) {
-
-                targetComponent->setAlpha(alpha + 0.3f);
-            } else if (alphaTarget < alpha) {
-                float easedAlpha = pow(alpha, 0.5f);
-                easedAlpha -= 0.015f;
-                alpha = pow(easedAlpha, 2.0f);
-                if (alpha < 0.01f)
-                    alpha = 0.0f;
-
-                targetComponent->setAlpha(alpha);
-            } else {
-                stopTimer();
-            }
-        }
-
-        void fadeIn()
-        {
-            alphaTarget = 1.0f;
-            startTimerHz(45);
-        }
-
-        void fadeOut()
-        {
-            alphaTarget = 0.0f;
-            startTimerHz(45);
-        }
-
-        Component* targetComponent;
-        float alphaTarget = 0.0f;
-    };
-
-public:
-    FadingScrollbar(bool isVertical)
-        : ScrollBar(isVertical)
-    {
-        ScrollBar::setVisible(true);
-        addListener(this);
-        setAutoHide(false);
-        fadeOut();
-    }
-
-    void fadeIn(bool fadeOutAfterInterval)
-    {
-        setVisible(true);
-        animator.fadeIn();
-
-        if (!isAlreadyScrolling) {
-            onScrollStart();
-            isAlreadyScrolling = true;
-        }
-
-        if (fadeOutAfterInterval) {
-            fadeTimer.start(800, [this]() {
-                fadeOut();
-                return true;
-            });
-        }
-    }
-
-    void prepareImage()
-    {
-        if (getWidth() <= 0 || getHeight() <= 0)
-            return;
-
-        scrollbarImage = Image(Image::ARGB, getWidth(), getHeight(), true);
-        Graphics g(scrollbarImage);
-
-        auto currentRange = getCurrentRange();
-        auto totalRange = getRangeLimit();
-
-        int margin = (infiniteCanvasMargin - 2);
-
-        auto thumbStart = jmap<int>(currentRange.getStart(), totalRange.getStart() + margin, totalRange.getEnd() - margin, 0, isVertical() ? getHeight() : getWidth());
-        auto thumbEnd = jmap<int>(currentRange.getEnd(), totalRange.getStart() + margin, totalRange.getEnd() - margin, 0, isVertical() ? getHeight() : getWidth());
-
-        auto thumbBounds = Rectangle<int>();
-
-        if (isVertical())
-            thumbBounds = { 0, thumbStart, getWidth(), thumbEnd - thumbStart };
-        else
-            thumbBounds = { thumbStart, 0, thumbEnd - thumbStart, getHeight() };
-
-        auto c = findColour(ScrollBar::ColourIds::thumbColourId);
-        g.setColour(isMouseOver() ? c.brighter(0.25f) : c);
-        g.fillRoundedRectangle(thumbBounds.reduced(1).toFloat(), 4.0f);
-    }
-
-    void paint(Graphics& g) override
-    {
-        if (scrollbarImage.isValid()) {
-            g.drawImageAt(scrollbarImage, 0, 0);
-        }
-    }
-
-    void fadeOut()
-    {
-        isAlreadyScrolling = false;
-        onScrollEnd();
-        animator.fadeOut();
-    }
-
-private:
-    void resized() override
-    {
-        prepareImage();
-        ScrollBar::resized();
-    }
-
-    void scrollBarMoved(ScrollBar* scrollBarThatHasMoved, double newRangeStart) override
-    {
-        fadeIn(true);
-    }
-
-    void mouseDown(MouseEvent const& e) override
-    {
-        auto currentRange = getCurrentRange();
-        auto totalRange = getRangeLimit();
-        auto thumbStart = jmap<int>(currentRange.getStart(), totalRange.getStart(), totalRange.getEnd(), 0, isVertical() ? getHeight() : getWidth());
-        auto thumbEnd = jmap<int>(currentRange.getEnd(), totalRange.getStart(), totalRange.getEnd(), 0, isVertical() ? getHeight() : getWidth());
-
-        isDraggingThumb = isVertical() ? (e.y >= thumbStart && e.y < thumbEnd) : (e.x >= thumbStart && e.x < thumbEnd);
-        lastMousePos = isVertical() ? e.y : e.x;
-        ScrollBar::mouseDown(e);
-    }
-
-    void mouseDrag(MouseEvent const& e) override
-    {
-        auto mousePos = isVertical() ? e.y : e.x;
-
-        if (isDraggingThumb && lastMousePos != mousePos) {
-            auto totalRange = getRangeLimit();
-            auto deltaPixels = jmap<int>(mousePos - lastMousePos, 0, isVertical() ? getHeight() : getWidth(), totalRange.getStart(), totalRange.getEnd());
-
-            setCurrentRangeStart(getCurrentRangeStart()
-                + deltaPixels * 2.5);
-        }
-
-        lastMousePos = mousePos;
-    }
-
-    void mouseEnter(MouseEvent const& e) override
-    {
-        fadeIn(false);
-    }
-
-    void mouseExit(MouseEvent const& e) override
-    {
-        fadeOut();
-    }
-
-    bool isDraggingThumb = false;
-    int lastMousePos = 0;
-    FadeAnimator animator = FadeAnimator(this);
-    FadeTimer fadeTimer;
-
-    Image scrollbarImage;
-
-    bool isAlreadyScrolling = false;
-
-public:
-    std::function<void()> onScrollStart = []() {};
-    std::function<void()> onScrollEnd = []() {};
-};
-
-
-struct CanvasViewport : public Component, public ComponentListener, public ScrollBar::Listener
-{
-    //==============================================================================
-    CanvasViewport(Component* editor)
-    {
-        // content holder is used to clip the contents so they don't overlap the scrollbars
-        addAndMakeVisible (contentHolder);
-        contentHolder.setInterceptsMouseClicks (false, true);
-
-        scrollBarThickness = getLookAndFeel().getDefaultScrollbarWidth();
-
-        setInterceptsMouseClicks (false, true);
-        setWantsKeyboardFocus (true);
-
-        recreateScrollbars();
-    }
-
-    ~CanvasViewport()
-    {
-        deleteOrRemoveContentComp();
-    }
-
-    //==============================================================================
-    void visibleAreaChanged (const Rectangle<int>&) {}
-    void viewedComponentChanged (Component*) {}
-
-    //==============================================================================
-    void deleteOrRemoveContentComp()
-    {
-        if (contentComp != nullptr)
-        {
-            contentComp->removeComponentListener (this);
-
-            if (deleteContent)
-            {
-                // This sets the content comp to a null pointer before deleting the old one, in case
-                // anything tries to use the old one while it's in mid-deletion..
-                std::unique_ptr<Component> oldCompDeleter (contentComp.get());
-                contentComp = nullptr;
-            }
-            else
-            {
-                contentHolder.removeChildComponent (contentComp);
-                contentComp = nullptr;
-            }
-        }
-    }
-
-    void setViewedComponent (Component* const newViewedComponent, const bool deleteComponentWhenNoLongerNeeded)
-    {
-        if (contentComp.get() != newViewedComponent)
-        {
-            deleteOrRemoveContentComp();
-            contentComp = newViewedComponent;
-            deleteContent = deleteComponentWhenNoLongerNeeded;
-
-            if (contentComp != nullptr)
-            {
-                contentHolder.addAndMakeVisible (contentComp);
-                setViewPosition (Point<int>());
-                contentComp->addComponentListener (this);
-            }
-
-            viewedComponentChanged (contentComp);
-            updateVisibleArea();
-        }
-    }
-
-    void recreateScrollbars()
-    {
-        verticalScrollBar.reset();
-        horizontalScrollBar.reset();
-
-        verticalScrollBar  .reset (new FadingScrollbar (true));
-        horizontalScrollBar.reset (new FadingScrollbar (false));
-
-        addChildComponent (verticalScrollBar.get());
-        addChildComponent (horizontalScrollBar.get());
-
-        verticalScrollBar->addListener(this);
-        horizontalScrollBar->addListener(this);
-        verticalScrollBar->addMouseListener (this, true);
-        horizontalScrollBar->addMouseListener (this, true);
-
-        resized();
-    }
-    
-    int getViewWidth() const noexcept                       { return lastVisibleArea.getWidth(); }
-    int getViewHeight() const noexcept                      { return lastVisibleArea.getHeight(); }
-    
-    int getMaximumVisibleWidth() const            { return contentHolder.getWidth(); }
-    int getMaximumVisibleHeight() const           { return contentHolder.getHeight(); }
-
-    bool canScrollVertically() const noexcept     { return contentComp->getY() < 0 || contentComp->getBottom() > getHeight(); }
-    bool canScrollHorizontally() const noexcept   { return contentComp->getX() < 0 || contentComp->getRight()  > getWidth(); }
-    
-    Point<int> getViewPosition() const noexcept             { return lastVisibleArea.getPosition(); }
-
-    /** Returns the visible area of the child component, relative to its top-left */
-    Rectangle<int> getViewArea() const noexcept             { return lastVisibleArea; }
-    
-    Component* getViewedComponent() const noexcept { return contentComp.get(); }
-
-    Point<int> viewportPosToCompPos (Point<int> pos) const
-    {
-        jassert (contentComp != nullptr);
-
-        auto contentBounds = contentHolder.getLocalArea (contentComp.get(), contentComp->getLocalBounds());
-
-        Point<int> p (jmax (jmin (0, contentHolder.getWidth()  - contentBounds.getWidth()),  jmin (0, -(pos.x))),
-                      jmax (jmin (0, contentHolder.getHeight() - contentBounds.getHeight()), jmin (0, -(pos.y))));
-
-        return p.transformedBy (contentComp->getTransform().inverted());
-    }
-
-    void setViewPosition (const int xPixelsOffset, const int yPixelsOffset)
-    {
-        setViewPosition ({ xPixelsOffset, yPixelsOffset });
-    }
-
-    void setViewPosition (Point<int> newPosition)
-    {
-        if (contentComp != nullptr)
-            contentComp->setTopLeftPosition (viewportPosToCompPos (newPosition));
-    }
-
-    void setViewPositionProportionately (const double x, const double y)
-    {
-        if (contentComp != nullptr)
-            setViewPosition (jmax (0, roundToInt (x * (contentComp->getWidth()  - getWidth()))),
-                             jmax (0, roundToInt (y * (contentComp->getHeight() - getHeight()))));
-    }
-
-    bool autoScroll (const int mouseX, const int mouseY, const int activeBorderThickness, const int maximumSpeed)
-    {
-        if (contentComp != nullptr)
-        {
-            int dx = 0, dy = 0;
-
-            if (horizontalScrollBar->isVisible() || canScrollHorizontally())
-            {
-                if (mouseX < activeBorderThickness)
-                    dx = activeBorderThickness - mouseX;
-                else if (mouseX >= contentHolder.getWidth() - activeBorderThickness)
-                    dx = (contentHolder.getWidth() - activeBorderThickness) - mouseX;
-
-                if (dx < 0)
-                    dx = jmax (dx, -maximumSpeed, contentHolder.getWidth() - contentComp->getRight());
-                else
-                    dx = jmin (dx, maximumSpeed, -contentComp->getX());
-            }
-
-            if (verticalScrollBar->isVisible() || canScrollVertically())
-            {
-                if (mouseY < activeBorderThickness)
-                    dy = activeBorderThickness - mouseY;
-                else if (mouseY >= contentHolder.getHeight() - activeBorderThickness)
-                    dy = (contentHolder.getHeight() - activeBorderThickness) - mouseY;
-
-                if (dy < 0)
-                    dy = jmax (dy, -maximumSpeed, contentHolder.getHeight() - contentComp->getBottom());
-                else
-                    dy = jmin (dy, maximumSpeed, -contentComp->getY());
-            }
-
-            if (dx != 0 || dy != 0)
-            {
-                contentComp->setTopLeftPosition (contentComp->getX() + dx,
-                                                 contentComp->getY() + dy);
-
-                return true;
-            }
-        }
-
-        return false;
-    }
-
-    void componentMovedOrResized (Component&, bool, bool)
-    {
-        updateVisibleArea();
-    }
-
-    //==============================================================================
-    void lookAndFeelChanged()
-    {
-        if (! customScrollBarThickness)
-        {
-            scrollBarThickness = getLookAndFeel().getDefaultScrollbarWidth();
-            resized();
-        }
-    }
-
-    void resized()
-    {
-        updateVisibleArea();
-    }
-
-    //==============================================================================
-    void updateVisibleArea()
-    {
-        auto scrollbarWidth = getScrollBarThickness();
-        const bool canShowAnyBars = getWidth() > scrollbarWidth && getHeight() > scrollbarWidth;
-        const bool canShowHBar = showHScrollbar && canShowAnyBars;
-        const bool canShowVBar = showVScrollbar && canShowAnyBars;
-
-        bool hBarVisible = false, vBarVisible = false;
-        Rectangle<int> contentArea = getLocalBounds();
-        Rectangle<int> contentBounds;
-
-        contentHolder.setBounds (contentArea);
-        if (auto cc = contentComp.get())
-            contentBounds = contentHolder.getLocalArea (cc, cc->getLocalBounds());
-
-        auto visibleOrigin = -contentBounds.getPosition();
-
-        auto& hbar = *verticalScrollBar;
-        auto& vbar = *horizontalScrollBar;
-
-        hbar.setBounds (contentArea.getX(), hScrollbarBottom ? contentArea.getHeight() : 0, contentArea.getWidth(), scrollbarWidth);
-        hbar.setRangeLimits (0.0, contentBounds.getWidth());
-        hbar.setCurrentRange (visibleOrigin.x, contentArea.getWidth());
-        hbar.setSingleStepSize (singleStepX);
-
-        if (canShowHBar && ! hBarVisible)
-            visibleOrigin.setX (0);
-
-        vbar.setBounds (vScrollbarRight ? contentArea.getWidth() : 0, contentArea.getY(), scrollbarWidth, contentArea.getHeight());
-        vbar.setRangeLimits (0.0, contentBounds.getHeight());
-        vbar.setCurrentRange (visibleOrigin.y, contentArea.getHeight());
-        vbar.setSingleStepSize (singleStepY);
-
-        if (canShowVBar && ! vBarVisible)
-            visibleOrigin.setY (0);
-
-        // Force the visibility *after* setting the ranges to avoid flicker caused by edge conditions in the numbers.
-        hbar.setVisible (hBarVisible);
-        vbar.setVisible (vBarVisible);
-
-        if (contentComp != nullptr)
-        {
-            auto newContentCompPos = viewportPosToCompPos (visibleOrigin);
-
-            if (contentComp->getBounds().getPosition() != newContentCompPos)
-            {
-                contentComp->setTopLeftPosition (newContentCompPos);  // (this will re-entrantly call updateVisibleArea again)
-                return;
-            }
-        }
-
-        const Rectangle<int> visibleArea (visibleOrigin.x, visibleOrigin.y,
-                                          jmin (contentBounds.getWidth()  - visibleOrigin.x, contentArea.getWidth()),
-                                          jmin (contentBounds.getHeight() - visibleOrigin.y, contentArea.getHeight()));
-
-        if (lastVisibleArea != visibleArea)
-        {
-            lastVisibleArea = visibleArea;
-            visibleAreaChanged (visibleArea);
-        }
-
-        hbar.handleUpdateNowIfNeeded();
-        vbar.handleUpdateNowIfNeeded();
-    }
-
-    void setScrollBarsShown (const bool showVerticalScrollbarIfNeeded,
-                                       const bool showHorizontalScrollbarIfNeeded,
-                                       const bool allowVerticalScrollingWithoutScrollbar,
-                                       const bool allowHorizontalScrollingWithoutScrollbar)
-    {
-        allowScrollingWithoutScrollbarV = allowVerticalScrollingWithoutScrollbar;
-        allowScrollingWithoutScrollbarH = allowHorizontalScrollingWithoutScrollbar;
-
-        if (showVScrollbar != showVerticalScrollbarIfNeeded
-             || showHScrollbar != showHorizontalScrollbarIfNeeded)
-        {
-            showVScrollbar = showVerticalScrollbarIfNeeded;
-            showHScrollbar = showHorizontalScrollbarIfNeeded;
-            updateVisibleArea();
-        }
-    }
-
-    void setScrollBarThickness (const int thickness)
-    {
-        int newThickness;
-
-        // To stay compatible with the previous code: use the
-        // default thickness if thickness parameter is zero
-        // or negative
-        if (thickness <= 0)
-        {
-            customScrollBarThickness = false;
-            newThickness = getLookAndFeel().getDefaultScrollbarWidth();
-        }
-        else
-        {
-            customScrollBarThickness = true;
-            newThickness = thickness;
-        }
-
-        if (scrollBarThickness != newThickness)
-        {
-            scrollBarThickness = newThickness;
-            updateVisibleArea();
-        }
-    }
-
-    int getScrollBarThickness() const
-    {
-        return scrollBarThickness;
-    }
-
-    void scrollBarMoved (ScrollBar* scrollBarThatHasMoved, double newRangeStart)
-    {
-        auto newRangeStartInt = roundToInt (newRangeStart);
-
-        if (scrollBarThatHasMoved == horizontalScrollBar.get())
-        {
-            setViewPosition (newRangeStartInt, lastVisibleArea.getY());
-        }
-        else if (scrollBarThatHasMoved == verticalScrollBar.get())
-        {
-            setViewPosition (lastVisibleArea.getX(), newRangeStartInt);
-        }
-    }
-
-    void mouseWheelMove (const MouseEvent& e, const MouseWheelDetails& wheel)
-    {
-        if (e.eventComponent == this)
-            if (! useMouseWheelMoveIfNeeded (e, wheel))
-                Component::mouseWheelMove (e, wheel);
-    }
-
-    static int rescaleMouseWheelDistance (float distance, int singleStepSize) noexcept
-    {
-        if (distance == 0.0f)
-            return 0;
-
-        distance *= 14.0f * (float) singleStepSize;
-
-        return roundToInt (distance < 0 ? jmin (distance, -1.0f)
-                                        : jmax (distance,  1.0f));
-    }
-    
-    bool useMouseWheelMoveIfNeeded (const MouseEvent& e, const MouseWheelDetails& wheel)
-    {
-        if (! (e.mods.isAltDown() || e.mods.isCtrlDown() || e.mods.isCommandDown()))
-        {
-            const bool canScrollVert = (allowScrollingWithoutScrollbarV || verticalScrollBar->isVisible());
-            const bool canScrollHorz = (allowScrollingWithoutScrollbarH || horizontalScrollBar->isVisible());
-
-            if (canScrollHorz || canScrollVert)
-            {
-                auto deltaX = rescaleMouseWheelDistance (wheel.deltaX, singleStepX);
-                auto deltaY = rescaleMouseWheelDistance (wheel.deltaY, singleStepY);
-
-                auto pos = getViewPosition();
-
-                if (deltaX != 0 && deltaY != 0 && canScrollHorz && canScrollVert)
-                {
-                    pos.x -= deltaX;
-                    pos.y -= deltaY;
-                }
-                else if (canScrollHorz && (deltaX != 0 || e.mods.isShiftDown() || ! canScrollVert))
-                {
-                    pos.x -= deltaX != 0 ? deltaX : deltaY;
-                }
-                else if (canScrollVert && deltaY != 0)
-                {
-                    pos.y -= deltaY;
-                }
-
-                if (pos != getViewPosition())
-                {
-                    setViewPosition (pos);
-                    return true;
-                }
-            }
-        }
-
-        return false;
-    }
-    
-    void enableMousePanning(bool enablePanning)
-    {
-        panner.enablePanning(enablePanning);
-    }
-
-    void setScrollBarPosition (bool verticalScrollbarOnRight,
-                                         bool horizontalScrollbarAtBottom)
-    {
-        vScrollbarRight  = verticalScrollbarOnRight;
-        hScrollbarBottom = horizontalScrollbarAtBottom;
-
-        resized();
-    }
-    
-    class AccessibilityIgnoredComponent : public Component
-    {
-        std::unique_ptr<AccessibilityHandler> createAccessibilityHandler() override
-        {
-            return createIgnoredAccessibilityHandler (*this);
-        }
-    };
-    
-    std::unique_ptr<FadingScrollbar> verticalScrollBar, horizontalScrollBar;
-    AccessibilityIgnoredComponent contentHolder;
-    WeakReference<Component> contentComp;
-    Rectangle<int> lastVisibleArea;
-    int scrollBarThickness = 0;
-    int singleStepX = 16, singleStepY = 16;
-    bool showHScrollbar = true, showVScrollbar = true, deleteContent = true;
-    bool customScrollBarThickness = false;
-    bool allowScrollingWithoutScrollbarV = false, allowScrollingWithoutScrollbarH = false;
-    bool vScrollbarRight = true, hScrollbarBottom = true;
-    
-    std::function<void()> onScroll;
-    std::function<Rectangle<int>()> getContentBounds;
-    
-    
-    class MousePanner : public MouseListener {
-    public:
-        MousePanner(CanvasViewport* v)
-            : viewport(v)
-        {
-        }
-
-        void enablePanning(bool enabled)
-        {
-            if (auto* viewedComponent = viewport->getViewedComponent()) {
-                if (enabled) {
-                    viewedComponent->addMouseListener(this, true);
-                } else {
-                    viewedComponent->removeMouseListener(this);
-                }
-            }
-        }
-
-        // warning: this only works because Canvas::mouseDown gets called before the listener's mouse down
-        // thus giving is a chance to attach the mouselistener on the middle-mouse click event
-        void mouseDown(MouseEvent const& e) override
-        {
-            e.originalComponent->setMouseCursor(MouseCursor::DraggingHandCursor);
-            downPosition = viewport->getViewPosition();
-            // TODO: fix this!
-            //downCanvasOrigin = dynamic_cast<Canvas*>(viewport->getViewedComponent())->canvasOrigin;
-        }
-
-        void mouseDrag(MouseEvent const& e) override
-        {
-            // We shouldn't need to do this, but there is something going wrong when you drag very quicly, then stop
-            // Auto-repeating the drag makes it smoother, but it's not a perfect solution
-            Component::beginDragAutoRepeat(10);
-
-            float scale = 1.0f;
-            /* TODO: fix this!
-            if (auto* cnv = dynamic_cast<Canvas*>(viewport->getViewedComponent())) {
-                scale = std::sqrt(std::abs(cnv->getTransform().getDeterminant()));
-                auto infiniteCanvasOriginOffset = (cnv->canvasOrigin - downCanvasOrigin) * scale;
-                viewport->setViewPosition(infiniteCanvasOriginOffset + downPosition - (scale * e.getOffsetFromDragStart().toFloat()).roundToInt());
-            } */
-        }
-
-        void mouseUp(MouseEvent const& e) override
-        {
-            e.originalComponent->setMouseCursor(MouseCursor::NormalCursor);
-        }
-
-    private:
-        CanvasViewport* viewport;
-        Point<int> downPosition;
-        Point<int> downCanvasOrigin;
-    };
-    
-    MousePanner panner = MousePanner(this);
->>>>>>> 58a3f8d1
-};
+/*
+ // Copyright (c) 2021-2022 Timothy Schoen
+ // For information on usage and redistribution, and for a DISCLAIMER OF ALL
+ // WARRANTIES, see the file, "LICENSE.txt," in this distribution.
+*/
+
+#pragma once
+
+#include "Utility/GlobalMouseListener.h"
+
+#include "Object.h"
+#include "Connection.h"
+#include "Canvas.h"
+
+#include "Utility/SettingsFile.h"
+
+/*
+// Special viewport that shows scrollbars on top of content instead of next to it
+class CanvasViewport : public Viewport
+    , public AsyncUpdater
+    , public SettingsFileListener
+{
+
+    inline static int const infiniteCanvasMargin = 32;
+
+    class MousePanner : public MouseListener {
+    public:
+        MousePanner(CanvasViewport* v)
+            : viewport(v)
+        {
+        }
+
+        void enablePanning(bool enabled)
+        {
+            if (auto* viewedComponent = viewport->getViewedComponent()) {
+                if (enabled) {
+                    viewedComponent->addMouseListener(this, true);
+                } else {
+                    viewedComponent->removeMouseListener(this);
+                }
+            }
+        }
+
+        // warning: this only works because Canvas::mouseDown gets called before the listener's mouse down
+        // thus giving is a chance to attach the mouselistener on the middle-mouse click event
+        void mouseDown(MouseEvent const& e) override
+        {
+            e.originalComponent->setMouseCursor(MouseCursor::DraggingHandCursor);
+            downPosition = viewport->getViewPosition();
+            downCanvasOrigin = viewport->cnv->canvasOrigin;
+        }
+
+        void mouseDrag(MouseEvent const& e) override
+        {
+            // We shouldn't need to do this, but there is something going wrong when you drag very quicly, then stop
+            // Auto-repeating the drag makes it smoother, but it's not a perfect solution
+            beginDragAutoRepeat(10);
+
+            float scale = 1.0f;
+            if (auto* viewedComponent = viewport->getViewedComponent()) {
+                scale = std::sqrt(std::abs(viewedComponent->getTransform().getDeterminant()));
+            }
+
+            auto infiniteCanvasOriginOffset = (viewport->cnv->canvasOrigin - downCanvasOrigin) * scale;
+            viewport->setViewPosition(infiniteCanvasOriginOffset + downPosition - (scale * e.getOffsetFromDragStart().toFloat()).roundToInt());
+        }
+
+        void mouseUp(MouseEvent const& e) override
+        {
+            e.originalComponent->setMouseCursor(MouseCursor::NormalCursor);
+        }
+
+    private:
+        CanvasViewport* viewport;
+        Point<int> downPosition;
+        Point<int> downCanvasOrigin;
+    };
+
+    class FadingScrollbar : public ScrollBar
+        , public ScrollBar::Listener
+        {
+        struct FadeTimer : private ::Timer {
+            std::function<bool()> callback;
+
+            void start(int interval, std::function<bool()> cb)
+            {
+                callback = cb;
+                startTimer(interval);
+            }
+
+            void timerCallback() override
+            {
+                if (callback())
+                    stopTimer();
+            }
+        };
+
+        struct FadeAnimator : private ::Timer {
+            FadeAnimator(Component* target)
+                : targetComponent(target)
+            {
+            }
+
+            void timerCallback()
+            {
+                auto alpha = targetComponent->getAlpha();
+                if (alphaTarget > alpha) {
+
+                    targetComponent->setAlpha(alpha + 0.3f);
+                } else if (alphaTarget < alpha) {
+                    float easedAlpha = pow(alpha, 0.5f);
+                    easedAlpha -= 0.015f;
+                    alpha = pow(easedAlpha, 2.0f);
+                    if (alpha < 0.01f)
+                        alpha = 0.0f;
+
+                    targetComponent->setAlpha(alpha);
+                } else {
+                    stopTimer();
+                }
+            }
+
+            void fadeIn()
+            {
+                alphaTarget = 1.0f;
+                startTimerHz(45);
+            }
+
+            void fadeOut()
+            {
+                alphaTarget = 0.0f;
+                startTimerHz(45);
+            }
+
+            Component* targetComponent;
+            float alphaTarget = 0.0f;
+        };
+
+    public:
+        FadingScrollbar(bool isVertical, bool infinite) : isInfinite(infinite)
+            , ScrollBar(isVertical)
+        {
+            ScrollBar::setVisible(true);
+            addListener(this);
+            setAutoHide(false);
+            fadeOut();
+        }
+
+        void fadeIn(bool fadeOutAfterInterval)
+        {
+            setVisible(true);
+            animator.fadeIn();
+
+            if (!isAlreadyScrolling) {
+                onScrollStart();
+                isAlreadyScrolling = true;
+            }
+
+            if (fadeOutAfterInterval) {
+                fadeTimer.start(800, [this]() {
+                    fadeOut();
+                    return true;
+                });
+            }
+        }
+            
+        void prepareImage()
+        {
+            if (getWidth() <= 0 || getHeight() <= 0)
+                return;
+
+            scrollbarImage = Image(Image::ARGB, getWidth(), getHeight(), true);
+            Graphics g(scrollbarImage);
+
+            auto currentRange = getCurrentRange();
+            auto totalRange = getRangeLimit();
+
+            int margin = isInfinite ? (infiniteCanvasMargin - 2) : 0;
+
+            auto thumbStart = jmap<int>(currentRange.getStart(), totalRange.getStart() + margin, totalRange.getEnd() - margin, 0, isVertical() ? getHeight() : getWidth());
+            auto thumbEnd = jmap<int>(currentRange.getEnd(), totalRange.getStart() + margin, totalRange.getEnd() - margin, 0, isVertical() ? getHeight() : getWidth());
+
+            auto thumbBounds = Rectangle<int>();
+
+            if (isVertical())
+                thumbBounds = { 0, thumbStart, getWidth(), thumbEnd - thumbStart };
+            else
+                thumbBounds = { thumbStart, 0, thumbEnd - thumbStart, getHeight() };
+
+            auto c = findColour(ScrollBar::ColourIds::thumbColourId);
+            g.setColour(isMouseOver() ? c.brighter(0.25f) : c);
+            g.fillRoundedRectangle(thumbBounds.reduced(1).toFloat(), 4.0f);
+        }
+
+        void paint(Graphics& g) override
+        {
+            if (scrollbarImage.isValid()) {
+                g.drawImageAt(scrollbarImage, 0, 0);
+            }
+        }
+
+        void fadeOut()
+        {
+            isAlreadyScrolling = false;
+            onScrollEnd();
+            animator.fadeOut();
+        }
+
+    private:
+        void resized() override
+        {
+            prepareImage();
+            ScrollBar::resized();
+        }
+
+        void scrollBarMoved(ScrollBar* scrollBarThatHasMoved, double newRangeStart) override
+        {
+            fadeIn(true);
+        }
+
+        void mouseDown(MouseEvent const& e) override
+        {
+            auto currentRange = getCurrentRange();
+            auto totalRange = getRangeLimit();
+            auto thumbStart = jmap<int>(currentRange.getStart(), totalRange.getStart(), totalRange.getEnd(), 0, isVertical() ? getHeight() : getWidth());
+            auto thumbEnd = jmap<int>(currentRange.getEnd(), totalRange.getStart(), totalRange.getEnd(), 0, isVertical() ? getHeight() : getWidth());
+
+            isDraggingThumb = isVertical() ? (e.y >= thumbStart && e.y < thumbEnd) : (e.x >= thumbStart && e.x < thumbEnd);
+            lastMousePos = isVertical() ? e.y : e.x;
+            ScrollBar::mouseDown(e);
+        }
+
+        void mouseDrag(MouseEvent const& e) override
+        {
+            auto mousePos = isVertical() ? e.y : e.x;
+
+            if (isDraggingThumb && lastMousePos != mousePos) {
+                auto totalRange = getRangeLimit();
+                auto deltaPixels = jmap<int>(mousePos - lastMousePos, 0, isVertical() ? getHeight() : getWidth(), totalRange.getStart(), totalRange.getEnd());
+
+                setCurrentRangeStart(getCurrentRangeStart()
+                    + deltaPixels * 2.5);
+            }
+
+            lastMousePos = mousePos;
+        }
+
+        void mouseEnter(MouseEvent const& e) override
+        {
+            fadeIn(false);
+        }
+
+        void mouseExit(MouseEvent const& e) override
+        {
+            fadeOut();
+        }
+
+        bool isDraggingThumb = false;
+        int lastMousePos = 0;
+        FadeAnimator animator = FadeAnimator(this);
+        FadeTimer fadeTimer;
+
+        Image scrollbarImage;
+
+        bool isInfinite;
+        bool isAlreadyScrolling = false;
+
+    public:
+        std::function<void()> onScrollStart = []() {};
+        std::function<void()> onScrollEnd = []() {};
+    };
+
+    struct ViewportPositioner : public Component::Positioner {
+        ViewportPositioner(Viewport& comp)
+            : Component::Positioner(comp)
+            , inset(comp.getScrollBarThickness())
+        {
+        }
+
+        void applyNewBounds(Rectangle<int> const& newBounds) override
+        {
+            auto& component = getComponent();
+            if (newBounds != component.getBounds()) {
+                component.setBounds(newBounds.withTrimmedRight(-inset).withTrimmedBottom(-inset));
+            }
+        }
+
+        int inset;
+    };
+
+public:
+    CanvasViewport(PluginEditor* parent, Canvas* cnv)
+        : editor(parent)
+        , cnv(cnv)
+    {
+        recreateScrollbars();
+
+        setPositioner(new ViewportPositioner(*this));
+        adjustScrollbarBounds();
+    }
+
+    void lookAndFeelChanged() override
+    {
+        if (!vbar || !hbar)
+            return;
+
+        vbar->repaint();
+        hbar->repaint();
+    }
+
+    void enableMousePanning(bool enablePanning)
+    {
+        panner.enablePanning(enablePanning);
+    }
+
+    void adjustScrollbarBounds()
+    {
+        if (!vbar || !hbar)
+            return;
+
+        auto thickness = getScrollBarThickness();
+
+        auto contentArea = getLocalBounds().withTrimmedRight(thickness).withTrimmedBottom(thickness);
+
+        vbar->setBounds(contentArea.removeFromRight(thickness).withTrimmedBottom(thickness));
+        hbar->setBounds(contentArea.removeFromBottom(thickness));
+    }
+
+    void componentMovedOrResized(Component& c, bool moved, bool resized) override
+    {
+        if (isUpdatingBounds ||  editor->pd->pluginMode != var(false))
+            return;
+
+        isUpdatingBounds = true;
+
+        Viewport::componentMovedOrResized(c, moved, resized);
+        adjustScrollbarBounds();
+
+        isUpdatingBounds = false;
+    }
+
+    void resized() override
+    {
+        if (editor->pd->pluginMode != var(false))
+            return;
+
+        adjustScrollbarBounds();
+
+        // In case the window resizes, make sure we maintain the same origin point
+        auto oldCanvasOrigin = cnv->canvasOrigin;
+        Viewport::resized();
+        if (editor->isShowing())
+            handleUpdateNowIfNeeded();
+        //setCanvasOrigin(oldCanvasOrigin);
+    }
+
+    void updateBufferState()
+    {
+        // Uncomment this line to render canvas to image on scroll
+        // This isn't very advantageous yet, because the dots need to be repainted when view area changes!
+        // cnv->setBufferedToImage(isScrollingHorizontally || isScrollingVertically);
+    }
+
+    ScrollBar* createScrollBarComponent(bool isVertical) override
+    {
+        auto isInfinite = SettingsFile::getInstance()->getProperty<bool>("infinite_canvas") && !cnv->isPalette;
+        
+        if (isVertical) {
+            vbar = new FadingScrollbar(true, isInfinite);
+            vbar->onScrollStart = [this]() {
+                isScrollingHorizontally = true;
+                updateBufferState();
+            };
+
+            vbar->onScrollEnd = [this]() {
+                isScrollingVertically = false;
+                updateBufferState();
+            };
+            return vbar;
+        } else {
+            hbar = new FadingScrollbar(false, isInfinite);
+            hbar->onScrollStart = [this]() {
+                isScrollingHorizontally = true;
+                updateBufferState();
+            };
+
+            hbar->onScrollEnd = [this]() {
+                isScrollingHorizontally = false;
+                updateBufferState();
+            };
+            return hbar;
+        }
+
+        for (auto* scrollbar : std::vector<FadingScrollbar*> { hbar, vbar }) {
+        }
+    }
+
+    void handleAsyncUpdate() override
+    {
+        if (cnv->updatingBounds)
+            return;
+
+        auto viewArea = getViewArea();
+
+        cnv->updatingBounds = true;
+
+        float scale = 1.0f / editor->getZoomScaleForCanvas(cnv);
+        float smallerScale = std::max(1.0f, scale);
+        
+        auto oldBounds = cnv->getBounds();
+
+        auto newBounds = Rectangle<int>(cnv->canvasOrigin.x, cnv->canvasOrigin.y, (getWidth() + 1 - getScrollBarThickness()) * smallerScale, (getHeight() + 1 -  getScrollBarThickness()) * smallerScale);
+        
+        if (SettingsFile::getInstance()->getProperty<int>("infinite_canvas") && !cnv->isPalette) {
+            newBounds = newBounds.getUnion(viewArea.expanded(infiniteCanvasMargin) * scale);
+        }
+        for (auto* obj : cnv->objects) {
+            newBounds = newBounds.getUnion(obj->getBoundsInParent().reduced(Object::margin));
+        }
+        for (auto* c : cnv->connections) {
+            newBounds = newBounds.getUnion(c->getBoundsInParent());
+        }
+
+        
+        std::cout << "old: " << oldBounds.getX() << " " << oldBounds.getY() << std::endl;
+        
+        std::cout << "new: " << (newBounds + cnv->getPosition()).getPosition().x << " " << (newBounds + cnv->getPosition()).getPosition().x << std::endl;
+        
+        cnv->setBounds(newBounds + cnv->getPosition());
+
+        moveCanvasOrigin(-newBounds.getPosition());
+
+        onScroll();
+
+        cnv->updatingBounds = false;
+    }
+
+    void moveCanvasOrigin(Point<int> distance)
+    {
+        cnv->canvasOrigin += distance;
+
+        cnv->updatingBounds = true;
+
+        for (auto* obj : cnv->objects) {
+            obj->setBounds(obj->getBounds() + distance);
+        }
+        for (auto* c : cnv->connections) {
+            c->componentMovedOrResized(*this, true, false);
+        }
+
+        cnv->updatingBounds = false;
+    }
+    
+    void propertyChanged(String name, var value) override
+    {
+        if(name == "infinite_canvas")
+        {
+            recreateScrollbars();
+        }
+    }
+
+    void setCanvasOrigin(Point<int> newOrigin)
+    {
+        moveCanvasOrigin(newOrigin - cnv->canvasOrigin);
+    }
+
+    void visibleAreaChanged(Rectangle<int> const& newVisibleArea) override
+    {
+        triggerAsyncUpdate();
+    }
+    
+    // Never respond to arrow keys, they have a different meaning
+    bool keyPressed(KeyPress const& key) override
+    {
+        return false;
+    }
+
+    void mouseWheelMove(MouseEvent const& e, MouseWheelDetails const& d) override
+    {
+        triggerAsyncUpdate();
+        Viewport::mouseWheelMove(e, d);
+    }
+
+    std::function<void()> onScroll = []() {};
+
+private:
+    PluginEditor* editor;
+    Canvas* cnv;
+    MousePanner panner = MousePanner(this);
+    FadingScrollbar* vbar = nullptr;
+    FadingScrollbar* hbar = nullptr;
+
+    bool isScrollingHorizontally = false;
+    bool isScrollingVertically = false;
+    bool isUpdatingBounds = false;
+}; */
+
+inline static int const infiniteCanvasMargin = 32;
+
+
+
+class FadingScrollbar : public ScrollBar
+    , public ScrollBar::Listener {
+    struct FadeTimer : private ::Timer {
+        std::function<bool()> callback;
+
+        void start(int interval, std::function<bool()> cb)
+        {
+            callback = cb;
+            startTimer(interval);
+        }
+
+        void timerCallback() override
+        {
+            if (callback())
+                stopTimer();
+        }
+    };
+
+    struct FadeAnimator : private ::Timer {
+        FadeAnimator(Component* target)
+            : targetComponent(target)
+        {
+        }
+
+        void timerCallback()
+        {
+            auto alpha = targetComponent->getAlpha();
+            if (alphaTarget > alpha) {
+
+                targetComponent->setAlpha(alpha + 0.3f);
+            } else if (alphaTarget < alpha) {
+                float easedAlpha = pow(alpha, 0.5f);
+                easedAlpha -= 0.015f;
+                alpha = pow(easedAlpha, 2.0f);
+                if (alpha < 0.01f)
+                    alpha = 0.0f;
+
+                targetComponent->setAlpha(alpha);
+            } else {
+                stopTimer();
+            }
+        }
+
+        void fadeIn()
+        {
+            alphaTarget = 1.0f;
+            startTimerHz(45);
+        }
+
+        void fadeOut()
+        {
+            alphaTarget = 0.0f;
+            startTimerHz(45);
+        }
+
+        Component* targetComponent;
+        float alphaTarget = 0.0f;
+    };
+
+public:
+    FadingScrollbar(bool isVertical)
+        : ScrollBar(isVertical)
+    {
+        ScrollBar::setVisible(true);
+        addListener(this);
+        setAutoHide(false);
+        fadeOut();
+    }
+
+    void fadeIn(bool fadeOutAfterInterval)
+    {
+        setVisible(true);
+        animator.fadeIn();
+
+        if (!isAlreadyScrolling) {
+            onScrollStart();
+            isAlreadyScrolling = true;
+        }
+
+        if (fadeOutAfterInterval) {
+            fadeTimer.start(800, [this]() {
+                fadeOut();
+                return true;
+            });
+        }
+    }
+
+    void prepareImage()
+    {
+        if (getWidth() <= 0 || getHeight() <= 0)
+            return;
+
+        scrollbarImage = Image(Image::ARGB, getWidth(), getHeight(), true);
+        Graphics g(scrollbarImage);
+
+        auto currentRange = getCurrentRange();
+        auto totalRange = getRangeLimit();
+
+        int margin = (infiniteCanvasMargin - 2);
+
+        auto thumbStart = jmap<int>(currentRange.getStart(), totalRange.getStart() + margin, totalRange.getEnd() - margin, 0, isVertical() ? getHeight() : getWidth());
+        auto thumbEnd = jmap<int>(currentRange.getEnd(), totalRange.getStart() + margin, totalRange.getEnd() - margin, 0, isVertical() ? getHeight() : getWidth());
+
+        auto thumbBounds = Rectangle<int>();
+
+        if (isVertical())
+            thumbBounds = { 0, thumbStart, getWidth(), thumbEnd - thumbStart };
+        else
+            thumbBounds = { thumbStart, 0, thumbEnd - thumbStart, getHeight() };
+
+        auto c = findColour(ScrollBar::ColourIds::thumbColourId);
+        g.setColour(isMouseOver() ? c.brighter(0.25f) : c);
+        g.fillRoundedRectangle(thumbBounds.reduced(1).toFloat(), 4.0f);
+    }
+
+    void paint(Graphics& g) override
+    {
+        if (scrollbarImage.isValid()) {
+            g.drawImageAt(scrollbarImage, 0, 0);
+        }
+    }
+
+    void fadeOut()
+    {
+        isAlreadyScrolling = false;
+        onScrollEnd();
+        animator.fadeOut();
+    }
+
+private:
+    void resized() override
+    {
+        prepareImage();
+        ScrollBar::resized();
+    }
+
+    void scrollBarMoved(ScrollBar* scrollBarThatHasMoved, double newRangeStart) override
+    {
+        fadeIn(true);
+    }
+
+    void mouseDown(MouseEvent const& e) override
+    {
+        auto currentRange = getCurrentRange();
+        auto totalRange = getRangeLimit();
+        auto thumbStart = jmap<int>(currentRange.getStart(), totalRange.getStart(), totalRange.getEnd(), 0, isVertical() ? getHeight() : getWidth());
+        auto thumbEnd = jmap<int>(currentRange.getEnd(), totalRange.getStart(), totalRange.getEnd(), 0, isVertical() ? getHeight() : getWidth());
+
+        isDraggingThumb = isVertical() ? (e.y >= thumbStart && e.y < thumbEnd) : (e.x >= thumbStart && e.x < thumbEnd);
+        lastMousePos = isVertical() ? e.y : e.x;
+        ScrollBar::mouseDown(e);
+    }
+
+    void mouseDrag(MouseEvent const& e) override
+    {
+        auto mousePos = isVertical() ? e.y : e.x;
+
+        if (isDraggingThumb && lastMousePos != mousePos) {
+            auto totalRange = getRangeLimit();
+            auto deltaPixels = jmap<int>(mousePos - lastMousePos, 0, isVertical() ? getHeight() : getWidth(), totalRange.getStart(), totalRange.getEnd());
+
+            setCurrentRangeStart(getCurrentRangeStart()
+                + deltaPixels * 2.5);
+        }
+
+        lastMousePos = mousePos;
+    }
+
+    void mouseEnter(MouseEvent const& e) override
+    {
+        fadeIn(false);
+    }
+
+    void mouseExit(MouseEvent const& e) override
+    {
+        fadeOut();
+    }
+
+    bool isDraggingThumb = false;
+    int lastMousePos = 0;
+    FadeAnimator animator = FadeAnimator(this);
+    FadeTimer fadeTimer;
+
+    Image scrollbarImage;
+
+    bool isAlreadyScrolling = false;
+
+public:
+    std::function<void()> onScrollStart = []() {};
+    std::function<void()> onScrollEnd = []() {};
+};
+
+
+struct CanvasViewport : public Component, public ComponentListener, public ScrollBar::Listener
+{
+    //==============================================================================
+    CanvasViewport(Component* editor)
+    {
+        // content holder is used to clip the contents so they don't overlap the scrollbars
+        addAndMakeVisible (contentHolder);
+        contentHolder.setInterceptsMouseClicks (false, true);
+
+        scrollBarThickness = getLookAndFeel().getDefaultScrollbarWidth();
+
+        setInterceptsMouseClicks (false, true);
+        setWantsKeyboardFocus (true);
+
+        recreateScrollbars();
+    }
+
+    ~CanvasViewport()
+    {
+        deleteOrRemoveContentComp();
+    }
+
+    //==============================================================================
+    void visibleAreaChanged (const Rectangle<int>&) {}
+    void viewedComponentChanged (Component*) {}
+
+    //==============================================================================
+    void deleteOrRemoveContentComp()
+    {
+        if (contentComp != nullptr)
+        {
+            contentComp->removeComponentListener (this);
+
+            if (deleteContent)
+            {
+                // This sets the content comp to a null pointer before deleting the old one, in case
+                // anything tries to use the old one while it's in mid-deletion..
+                std::unique_ptr<Component> oldCompDeleter (contentComp.get());
+                contentComp = nullptr;
+            }
+            else
+            {
+                contentHolder.removeChildComponent (contentComp);
+                contentComp = nullptr;
+            }
+        }
+    }
+
+    void setViewedComponent (Component* const newViewedComponent, const bool deleteComponentWhenNoLongerNeeded)
+    {
+        if (contentComp.get() != newViewedComponent)
+        {
+            deleteOrRemoveContentComp();
+            contentComp = newViewedComponent;
+            deleteContent = deleteComponentWhenNoLongerNeeded;
+
+            if (contentComp != nullptr)
+            {
+                contentHolder.addAndMakeVisible (contentComp);
+                setViewPosition (Point<int>());
+                contentComp->addComponentListener (this);
+            }
+
+            viewedComponentChanged (contentComp);
+            updateVisibleArea();
+        }
+    }
+
+    void recreateScrollbars()
+    {
+        verticalScrollBar.reset();
+        horizontalScrollBar.reset();
+
+        verticalScrollBar  .reset (new FadingScrollbar (true));
+        horizontalScrollBar.reset (new FadingScrollbar (false));
+
+        addChildComponent (verticalScrollBar.get());
+        addChildComponent (horizontalScrollBar.get());
+
+        verticalScrollBar->addListener(this);
+        horizontalScrollBar->addListener(this);
+        verticalScrollBar->addMouseListener (this, true);
+        horizontalScrollBar->addMouseListener (this, true);
+
+        resized();
+    }
+    
+    int getViewWidth() const noexcept                       { return lastVisibleArea.getWidth(); }
+    int getViewHeight() const noexcept                      { return lastVisibleArea.getHeight(); }
+    
+    int getMaximumVisibleWidth() const            { return contentHolder.getWidth(); }
+    int getMaximumVisibleHeight() const           { return contentHolder.getHeight(); }
+
+    bool canScrollVertically() const noexcept     { return contentComp->getY() < 0 || contentComp->getBottom() > getHeight(); }
+    bool canScrollHorizontally() const noexcept   { return contentComp->getX() < 0 || contentComp->getRight()  > getWidth(); }
+    
+    Point<int> getViewPosition() const noexcept             { return lastVisibleArea.getPosition(); }
+
+    /** Returns the visible area of the child component, relative to its top-left */
+    Rectangle<int> getViewArea() const noexcept             { return lastVisibleArea; }
+    
+    Component* getViewedComponent() const noexcept { return contentComp.get(); }
+
+    Point<int> viewportPosToCompPos (Point<int> pos) const
+    {
+        jassert (contentComp != nullptr);
+
+        auto contentBounds = contentHolder.getLocalArea (contentComp.get(), contentComp->getLocalBounds());
+
+        Point<int> p (jmax (jmin (0, contentHolder.getWidth()  - contentBounds.getWidth()),  jmin (0, -(pos.x))),
+                      jmax (jmin (0, contentHolder.getHeight() - contentBounds.getHeight()), jmin (0, -(pos.y))));
+
+        return p.transformedBy (contentComp->getTransform().inverted());
+    }
+
+    void setViewPosition (const int xPixelsOffset, const int yPixelsOffset)
+    {
+        setViewPosition ({ xPixelsOffset, yPixelsOffset });
+    }
+
+    void setViewPosition (Point<int> newPosition)
+    {
+        if (contentComp != nullptr)
+            contentComp->setTopLeftPosition (viewportPosToCompPos (newPosition));
+    }
+
+    void setViewPositionProportionately (const double x, const double y)
+    {
+        if (contentComp != nullptr)
+            setViewPosition (jmax (0, roundToInt (x * (contentComp->getWidth()  - getWidth()))),
+                             jmax (0, roundToInt (y * (contentComp->getHeight() - getHeight()))));
+    }
+
+    bool autoScroll (const int mouseX, const int mouseY, const int activeBorderThickness, const int maximumSpeed)
+    {
+        if (contentComp != nullptr)
+        {
+            int dx = 0, dy = 0;
+
+            if (horizontalScrollBar->isVisible() || canScrollHorizontally())
+            {
+                if (mouseX < activeBorderThickness)
+                    dx = activeBorderThickness - mouseX;
+                else if (mouseX >= contentHolder.getWidth() - activeBorderThickness)
+                    dx = (contentHolder.getWidth() - activeBorderThickness) - mouseX;
+
+                if (dx < 0)
+                    dx = jmax (dx, -maximumSpeed, contentHolder.getWidth() - contentComp->getRight());
+                else
+                    dx = jmin (dx, maximumSpeed, -contentComp->getX());
+            }
+
+            if (verticalScrollBar->isVisible() || canScrollVertically())
+            {
+                if (mouseY < activeBorderThickness)
+                    dy = activeBorderThickness - mouseY;
+                else if (mouseY >= contentHolder.getHeight() - activeBorderThickness)
+                    dy = (contentHolder.getHeight() - activeBorderThickness) - mouseY;
+
+                if (dy < 0)
+                    dy = jmax (dy, -maximumSpeed, contentHolder.getHeight() - contentComp->getBottom());
+                else
+                    dy = jmin (dy, maximumSpeed, -contentComp->getY());
+            }
+
+            if (dx != 0 || dy != 0)
+            {
+                contentComp->setTopLeftPosition (contentComp->getX() + dx,
+                                                 contentComp->getY() + dy);
+
+                return true;
+            }
+        }
+
+        return false;
+    }
+
+    void componentMovedOrResized (Component&, bool, bool)
+    {
+        updateVisibleArea();
+    }
+
+    //==============================================================================
+    void lookAndFeelChanged()
+    {
+        if (! customScrollBarThickness)
+        {
+            scrollBarThickness = getLookAndFeel().getDefaultScrollbarWidth();
+            resized();
+        }
+    }
+
+    void resized()
+    {
+        updateVisibleArea();
+    }
+
+    //==============================================================================
+    void updateVisibleArea()
+    {
+        auto scrollbarWidth = getScrollBarThickness();
+        const bool canShowAnyBars = getWidth() > scrollbarWidth && getHeight() > scrollbarWidth;
+        const bool canShowHBar = showHScrollbar && canShowAnyBars;
+        const bool canShowVBar = showVScrollbar && canShowAnyBars;
+
+        bool hBarVisible = false, vBarVisible = false;
+        Rectangle<int> contentArea = getLocalBounds();
+        Rectangle<int> contentBounds;
+
+        contentHolder.setBounds (contentArea);
+        if (auto cc = contentComp.get())
+            contentBounds = contentHolder.getLocalArea (cc, cc->getLocalBounds());
+
+        auto visibleOrigin = -contentBounds.getPosition();
+
+        auto& hbar = *verticalScrollBar;
+        auto& vbar = *horizontalScrollBar;
+
+        hbar.setBounds (contentArea.getX(), hScrollbarBottom ? contentArea.getHeight() : 0, contentArea.getWidth(), scrollbarWidth);
+        hbar.setRangeLimits (0.0, contentBounds.getWidth());
+        hbar.setCurrentRange (visibleOrigin.x, contentArea.getWidth());
+        hbar.setSingleStepSize (singleStepX);
+
+        if (canShowHBar && ! hBarVisible)
+            visibleOrigin.setX (0);
+
+        vbar.setBounds (vScrollbarRight ? contentArea.getWidth() : 0, contentArea.getY(), scrollbarWidth, contentArea.getHeight());
+        vbar.setRangeLimits (0.0, contentBounds.getHeight());
+        vbar.setCurrentRange (visibleOrigin.y, contentArea.getHeight());
+        vbar.setSingleStepSize (singleStepY);
+
+        if (canShowVBar && ! vBarVisible)
+            visibleOrigin.setY (0);
+
+        // Force the visibility *after* setting the ranges to avoid flicker caused by edge conditions in the numbers.
+        hbar.setVisible (hBarVisible);
+        vbar.setVisible (vBarVisible);
+
+        if (contentComp != nullptr)
+        {
+            auto newContentCompPos = viewportPosToCompPos (visibleOrigin);
+
+            if (contentComp->getBounds().getPosition() != newContentCompPos)
+            {
+                contentComp->setTopLeftPosition (newContentCompPos);  // (this will re-entrantly call updateVisibleArea again)
+                return;
+            }
+        }
+
+        const Rectangle<int> visibleArea (visibleOrigin.x, visibleOrigin.y,
+                                          jmin (contentBounds.getWidth()  - visibleOrigin.x, contentArea.getWidth()),
+                                          jmin (contentBounds.getHeight() - visibleOrigin.y, contentArea.getHeight()));
+
+        if (lastVisibleArea != visibleArea)
+        {
+            lastVisibleArea = visibleArea;
+            visibleAreaChanged (visibleArea);
+        }
+
+        hbar.handleUpdateNowIfNeeded();
+        vbar.handleUpdateNowIfNeeded();
+    }
+
+    void setScrollBarsShown (const bool showVerticalScrollbarIfNeeded,
+                                       const bool showHorizontalScrollbarIfNeeded,
+                                       const bool allowVerticalScrollingWithoutScrollbar,
+                                       const bool allowHorizontalScrollingWithoutScrollbar)
+    {
+        allowScrollingWithoutScrollbarV = allowVerticalScrollingWithoutScrollbar;
+        allowScrollingWithoutScrollbarH = allowHorizontalScrollingWithoutScrollbar;
+
+        if (showVScrollbar != showVerticalScrollbarIfNeeded
+             || showHScrollbar != showHorizontalScrollbarIfNeeded)
+        {
+            showVScrollbar = showVerticalScrollbarIfNeeded;
+            showHScrollbar = showHorizontalScrollbarIfNeeded;
+            updateVisibleArea();
+        }
+    }
+
+    void setScrollBarThickness (const int thickness)
+    {
+        int newThickness;
+
+        // To stay compatible with the previous code: use the
+        // default thickness if thickness parameter is zero
+        // or negative
+        if (thickness <= 0)
+        {
+            customScrollBarThickness = false;
+            newThickness = getLookAndFeel().getDefaultScrollbarWidth();
+        }
+        else
+        {
+            customScrollBarThickness = true;
+            newThickness = thickness;
+        }
+
+        if (scrollBarThickness != newThickness)
+        {
+            scrollBarThickness = newThickness;
+            updateVisibleArea();
+        }
+    }
+
+    int getScrollBarThickness() const
+    {
+        return scrollBarThickness;
+    }
+
+    void scrollBarMoved (ScrollBar* scrollBarThatHasMoved, double newRangeStart)
+    {
+        auto newRangeStartInt = roundToInt (newRangeStart);
+
+        if (scrollBarThatHasMoved == horizontalScrollBar.get())
+        {
+            setViewPosition (newRangeStartInt, lastVisibleArea.getY());
+        }
+        else if (scrollBarThatHasMoved == verticalScrollBar.get())
+        {
+            setViewPosition (lastVisibleArea.getX(), newRangeStartInt);
+        }
+    }
+
+    void mouseWheelMove (const MouseEvent& e, const MouseWheelDetails& wheel)
+    {
+        if (e.eventComponent == this)
+            if (! useMouseWheelMoveIfNeeded (e, wheel))
+                Component::mouseWheelMove (e, wheel);
+    }
+
+    static int rescaleMouseWheelDistance (float distance, int singleStepSize) noexcept
+    {
+        if (distance == 0.0f)
+            return 0;
+
+        distance *= 14.0f * (float) singleStepSize;
+
+        return roundToInt (distance < 0 ? jmin (distance, -1.0f)
+                                        : jmax (distance,  1.0f));
+    }
+    
+    bool useMouseWheelMoveIfNeeded (const MouseEvent& e, const MouseWheelDetails& wheel)
+    {
+        if (! (e.mods.isAltDown() || e.mods.isCtrlDown() || e.mods.isCommandDown()))
+        {
+            const bool canScrollVert = (allowScrollingWithoutScrollbarV || verticalScrollBar->isVisible());
+            const bool canScrollHorz = (allowScrollingWithoutScrollbarH || horizontalScrollBar->isVisible());
+
+            if (canScrollHorz || canScrollVert)
+            {
+                auto deltaX = rescaleMouseWheelDistance (wheel.deltaX, singleStepX);
+                auto deltaY = rescaleMouseWheelDistance (wheel.deltaY, singleStepY);
+
+                auto pos = getViewPosition();
+
+                if (deltaX != 0 && deltaY != 0 && canScrollHorz && canScrollVert)
+                {
+                    pos.x -= deltaX;
+                    pos.y -= deltaY;
+                }
+                else if (canScrollHorz && (deltaX != 0 || e.mods.isShiftDown() || ! canScrollVert))
+                {
+                    pos.x -= deltaX != 0 ? deltaX : deltaY;
+                }
+                else if (canScrollVert && deltaY != 0)
+                {
+                    pos.y -= deltaY;
+                }
+
+                if (pos != getViewPosition())
+                {
+                    setViewPosition (pos);
+                    return true;
+                }
+            }
+        }
+
+        return false;
+    }
+    
+    void enableMousePanning(bool enablePanning)
+    {
+        panner.enablePanning(enablePanning);
+    }
+
+    void setScrollBarPosition (bool verticalScrollbarOnRight,
+                                         bool horizontalScrollbarAtBottom)
+    {
+        vScrollbarRight  = verticalScrollbarOnRight;
+        hScrollbarBottom = horizontalScrollbarAtBottom;
+
+        resized();
+    }
+    
+    class AccessibilityIgnoredComponent : public Component
+    {
+        std::unique_ptr<AccessibilityHandler> createAccessibilityHandler() override
+        {
+            return createIgnoredAccessibilityHandler (*this);
+        }
+    };
+    
+    std::unique_ptr<FadingScrollbar> verticalScrollBar, horizontalScrollBar;
+    AccessibilityIgnoredComponent contentHolder;
+    WeakReference<Component> contentComp;
+    Rectangle<int> lastVisibleArea;
+    int scrollBarThickness = 0;
+    int singleStepX = 16, singleStepY = 16;
+    bool showHScrollbar = true, showVScrollbar = true, deleteContent = true;
+    bool customScrollBarThickness = false;
+    bool allowScrollingWithoutScrollbarV = false, allowScrollingWithoutScrollbarH = false;
+    bool vScrollbarRight = true, hScrollbarBottom = true;
+    
+    std::function<void()> onScroll;
+    std::function<Rectangle<int>()> getContentBounds;
+    
+    
+    class MousePanner : public MouseListener {
+    public:
+        MousePanner(CanvasViewport* v)
+            : viewport(v)
+        {
+        }
+
+        void enablePanning(bool enabled)
+        {
+            if (auto* viewedComponent = viewport->getViewedComponent()) {
+                if (enabled) {
+                    viewedComponent->addMouseListener(this, true);
+                } else {
+                    viewedComponent->removeMouseListener(this);
+                }
+            }
+        }
+
+        // warning: this only works because Canvas::mouseDown gets called before the listener's mouse down
+        // thus giving is a chance to attach the mouselistener on the middle-mouse click event
+        void mouseDown(MouseEvent const& e) override
+        {
+            e.originalComponent->setMouseCursor(MouseCursor::DraggingHandCursor);
+            downPosition = viewport->getViewPosition();
+            // TODO: fix this!
+            //downCanvasOrigin = dynamic_cast<Canvas*>(viewport->getViewedComponent())->canvasOrigin;
+        }
+
+        void mouseDrag(MouseEvent const& e) override
+        {
+            // We shouldn't need to do this, but there is something going wrong when you drag very quicly, then stop
+            // Auto-repeating the drag makes it smoother, but it's not a perfect solution
+            Component::beginDragAutoRepeat(10);
+
+            float scale = 1.0f;
+            /* TODO: fix this!
+            if (auto* cnv = dynamic_cast<Canvas*>(viewport->getViewedComponent())) {
+                scale = std::sqrt(std::abs(cnv->getTransform().getDeterminant()));
+                auto infiniteCanvasOriginOffset = (cnv->canvasOrigin - downCanvasOrigin) * scale;
+                viewport->setViewPosition(infiniteCanvasOriginOffset + downPosition - (scale * e.getOffsetFromDragStart().toFloat()).roundToInt());
+            } */
+        }
+
+        void mouseUp(MouseEvent const& e) override
+        {
+            e.originalComponent->setMouseCursor(MouseCursor::NormalCursor);
+        }
+
+    private:
+        CanvasViewport* viewport;
+        Point<int> downPosition;
+        Point<int> downCanvasOrigin;
+    };
+    
+    MousePanner panner = MousePanner(this);
+};