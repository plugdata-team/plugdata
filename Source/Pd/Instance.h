--- conflicted
+++ resolved
@@ -1,449 +1,442 @@
-/*
- // Copyright (c) 2015-2022 Pierre Guillot and Timothy Schoen
- // For information on usage and redistribution, and for a DISCLAIMER OF ALL
- // WARRANTIES, see the file, "LICENSE.txt," in this distribution.
- */
-
-#pragma once
-
-extern "C" {
-#include <z_libpd.h>
-#include <s_inter.h>
-}
-
-#include <concurrentqueue.h>
-
-#include "Utility/StringUtils.h"
-#include "Patch.h"
-#include "Ofelia.h"
-
-class ObjectImplementationManager;
-
-namespace pd {
-
-class Atom {
-public:
-    // The default constructor.
-    inline Atom()
-        : type(FLOAT)
-        , value(0)
-        , symbol()
-    {
-    }
-
-    static std::vector<pd::Atom> fromAtoms(int ac, t_atom* av)
-    {
-        auto array = std::vector<pd::Atom>();
-        array.reserve(ac);
-
-        for (int i = 0; i < ac; ++i) {
-            if (av[i].a_type == A_FLOAT) {
-                array.emplace_back(atom_getfloat(av + i));
-            } else if (av[i].a_type == A_SYMBOL) {
-                array.emplace_back(atom_getsymbol(av + i)->s_name);
-            } else {
-                array.emplace_back();
-            }
-        }
-
-        return array;
-    }
-
-    // The const floatructor.
-    inline Atom(float val)
-        : type(FLOAT)
-        , value(val)
-        , symbol()
-    {
-    }
-
-    // The string constructor.
-    inline Atom(String sym)
-        : type(SYMBOL)
-        , value(0)
-        , symbol(std::move(sym))
-    {
-    }
-
-    // The pd hash constructor.
-    inline Atom(t_symbol* sym)
-        : type(SYMBOL)
-        , value(0)
-        , symbol(String::fromUTF8(sym->s_name))
-    {
-    }
-
-    // The c-string constructor.
-    inline Atom(char const* sym)
-        : type(SYMBOL)
-        , value(0)
-        , symbol(String::fromUTF8(sym))
-    {
-    }
-
-    // Check if the atom is a float.
-    inline bool isFloat() const
-    {
-        return type == FLOAT;
-    }
-
-    // Check if the atom is a string.
-    inline bool isSymbol() const
-    {
-        return type == SYMBOL;
-    }
-
-    // Get the float value.
-    inline float getFloat() const
-    {
-        return value;
-    }
-
-    // Get the string.
-    inline String const& getSymbol() const
-    {
-        return symbol;
-    }
-
-    // Compare two atoms.
-    inline bool operator==(Atom const& other) const
-    {
-        if (type == SYMBOL) {
-            return other.type == SYMBOL && symbol == other.symbol;
-        } else {
-            return other.type == FLOAT && value == other.value;
-        }
-    }
-
-private:
-    enum Type {
-        FLOAT,
-        SYMBOL
-    };
-    Type type = FLOAT;
-    float value = 0;
-    String symbol;
-};
-
-
-class MessageListener;
-class Patch;
-class Instance {
-    struct Message {
-        String selector;
-        String destination;
-        std::vector<pd::Atom> list;
-    };
-
-    struct dmessage {
-
-        dmessage(pd::Instance* instance, void* ref, String dest, String sel, std::vector<pd::Atom> atoms)
-            : object(ref, instance)
-            , destination(dest)
-            , selector(sel)
-            , list(atoms)
-        {
-        }
-
-        WeakReference object;
-        String destination;
-        String selector;
-        std::vector<pd::Atom> list;
-    };
-
-public:
-    Instance(String const& symbol);
-    Instance(Instance const& other) = delete;
-    virtual ~Instance();
-
-    void initialisePd(String& pdlua_version);
-    void prepareDSP(int nins, int nouts, double samplerate, int blockSize);
-    void startDSP();
-    void releaseDSP();
-    void performDSP(float const* inputs, float* outputs);
-    int getBlockSize() const;
-
-    void sendNoteOn(int channel, int const pitch, int velocity) const;
-    void sendControlChange(int channel, int const controller, int value) const;
-    void sendProgramChange(int channel, int value) const;
-    void sendPitchBend(int channel, int value) const;
-    void sendAfterTouch(int channel, int value) const;
-    void sendPolyAfterTouch(int channel, int const pitch, int value) const;
-    void sendSysEx(int port, int byte) const;
-    void sendSysRealTime(int port, int byte) const;
-    void sendMidiByte(int port, int byte) const;
-
-    virtual void receiveNoteOn(int channel, int pitch, int velocity) = 0;
-    virtual void receiveControlChange(int channel, int controller, int value) = 0;
-    virtual void receiveProgramChange(int channel, int value) = 0;
-    virtual void receivePitchBend(int channel, int value) = 0;
-    virtual void receiveAftertouch(int channel, int value) = 0;
-    virtual void receivePolyAftertouch(int channel, int pitch, int value) = 0;
-    virtual void receiveMidiByte(int port, int byte) = 0;
-
-    virtual void createPanel(int type, char const* snd, char const* location, char const* callbackName, int openMode = -1);
-
-    void sendBang(char const* receiver) const;
-    void sendFloat(char const* receiver, float value) const;
-    void sendSymbol(char const* receiver, char const* symbol) const;
-    void sendList(char const* receiver, std::vector<pd::Atom> const& list) const;
-    void sendMessage(char const* receiver, char const* msg, std::vector<pd::Atom> const& list) const;
-    void sendTypedMessage(void* object, char const* msg, std::vector<Atom> const& list) const;
-
-    virtual void addTextToTextEditor(unsigned long ptr, String text) { }
-    virtual void showTextEditor(unsigned long ptr, Rectangle<int> bounds, String title) { }
-
-<<<<<<< HEAD
-    virtual void receiveSysMessage(String const& selector, std::vector<pd::Atom> const& list) { }
-=======
-    virtual void receivePrint(String const& message) {};
-
-    virtual void receiveBang(String const& dest)
-    {
-    }
-    virtual void receiveFloat(String const& dest, float num)
-    {
-    }
-    virtual void receiveSymbol(String const& dest, String const& symbol)
-    {
-    }
-    virtual void receiveList(String const& dest, std::vector<pd::Atom> const& list)
-    {
-    }
-    virtual void receiveMessage(String const& dest, String const& msg, std::vector<pd::Atom> const& list)
-    {
-    }
-    virtual void receiveSysMessage(String const& selector, std::vector<pd::Atom> const& list) {};
->>>>>>> e08f0695
-
-    void flushMessages();
-    Array<std::tuple<std::pair<void*, String>, std::vector<pd::Atom> >> messageArray;
-
-    void registerMessageListener(void* object, MessageListener* messageListener);
-    void unregisterMessageListener(void* object, MessageListener* messageListener);
-
-    void registerWeakReference(void* ptr, pd_weak_reference* ref);
-    void unregisterWeakReference(void* ptr, pd_weak_reference const* ref);
-    void clearWeakReferences(void* ptr);
-
-    virtual void receiveDSPState(bool dsp) { }
-
-    virtual void updateConsole(int numMessages, bool newWarning) { }
-
-    virtual void titleChanged() { }
-
-    void enqueueFunctionAsync(std::function<void(void)> const& fn);
-
-    void sendDirectMessage(void* object, String const& msg, std::vector<Atom>&& list);
-    void sendDirectMessage(void* object, std::vector<pd::Atom>&& list);
-    void sendDirectMessage(void* object, String const& msg);
-    void sendDirectMessage(void* object, float msg);
-
-    void updateObjectImplementations();
-    void clearObjectImplementationsForPatch(pd::Patch* p);
-
-    virtual void performParameterChange(int type, String const& name, float value) { }
-
-    // JYG added this
-    virtual void fillDataBuffer(std::vector<pd::Atom> const& list) { }
-    virtual void parseDataBuffer(XmlElement const& xml) { }
-
-    void logMessage(String const& message);
-    void logError(String const& message);
-    void logWarning(String const& message);
-    void muteConsole(bool shouldMute);
-
-    std::deque<std::tuple<void*, String, int, int, int>>& getConsoleMessages();
-    std::deque<std::tuple<void*, String, int, int, int>>& getConsoleHistory();
-
-    virtual void messageEnqueued() { }
-
-    void sendMessagesFromQueue();
-    void processMessage(Message mess);
-    void processSend(dmessage mess);
-
-    String getExtraInfo(File const& toOpen);
-    Patch::Ptr openPatch(File const& toOpen);
-
-    virtual Colour getForegroundColour() = 0;
-    virtual Colour getBackgroundColour() = 0;
-    virtual Colour getTextColour() = 0;
-    virtual Colour getOutlineColour() = 0;
-
-    virtual void reloadAbstractions(File changedPatch, t_glist* except) = 0;
-
-    void setThis() const;
-    t_symbol* generateSymbol(String const& symbol) const;
-    t_symbol* generateSymbol(char const* symbol) const;
-
-    void lockAudioThread();
-    bool tryLockAudioThread();
-    void unlockAudioThread();
-
-    bool loadLibrary(String const& library);
-
-    void* instance = nullptr;
-    void* patch = nullptr;
-    void* atoms = nullptr;
-    void* messageReceiver = nullptr;
-    void* parameterReceiver = nullptr;
-    void* parameterChangeReceiver = nullptr;
-    void* midiReceiver = nullptr;
-    void* printReceiver = nullptr;
-
-    // JYG added this
-    void* dataBufferReceiver = nullptr;
-
-    std::atomic<bool> canUndo = false;
-    std::atomic<bool> canRedo = false;
-
-    inline static const String defaultPatch = "#N canvas 827 239 527 327 12;";
-
-    bool isPerformingGlobalSync = false;
-    CriticalSection const audioLock;
-
-private:
-    std::mutex weakReferenceMutex;
-    std::unordered_map<void*, std::vector<pd_weak_reference*>> pdWeakReferences;
-    std::unordered_map<void*, std::vector<juce::WeakReference<MessageListener>>> messageListeners;
-
-    std::unique_ptr<ObjectImplementationManager> objectImplementations;
-
-    CriticalSection messageListenerLock;
-
-    moodycamel::ConcurrentQueue<std::function<void(void)>> functionQueue = moodycamel::ConcurrentQueue<std::function<void(void)>>(4096);
-
-    std::unique_ptr<FileChooser> openChooser;
-    std::atomic<bool> consoleMute;
-
-protected:
-    struct internal;
-
-    struct ConsoleHandler : public Timer {
-        Instance* instance;
-
-        ConsoleHandler(Instance* parent)
-            : instance(parent)
-            , fastStringWidth(Font(14))
-        {
-        }
-
-        void timerCallback() override
-        {
-            auto item = std::tuple<void*, String, bool>();
-            int numReceived = 0;
-            bool newWarning = false;
-
-            while (pendingMessages.try_dequeue(item)) {
-                auto& [object, message, type] = item;
-                
-                if(consoleMessages.size()) {
-                    auto& [lastObject, lastMessage, lastType, lastLength, numMessages] = consoleMessages.back();
-                    if(object == lastObject && message == lastMessage && type == lastType) {
-                        numMessages++;
-                    }
-                    else {
-                        consoleMessages.emplace_back(object, message, type, fastStringWidth.getStringWidth(message) + 8, 1);
-                    }
-                }
-                else {
-                    consoleMessages.emplace_back(object, message, type, fastStringWidth.getStringWidth(message) + 8, 1);
-                }
-                
-                if (consoleMessages.size() > 800)
-                    consoleMessages.pop_front();
-
-                numReceived++;
-                newWarning = newWarning || type;
-            }
-
-            // Check if any item got assigned
-            if (numReceived) {
-                instance->updateConsole(numReceived, newWarning);
-            }
-
-            stopTimer();
-        }
-
-        void logMessage(void* object, String const& message)
-        {
-            pendingMessages.enqueue({ object, message, false });
-            startTimer(10);
-        }
-
-        void logWarning(void* object, String const& warning)
-        {
-            pendingMessages.enqueue({ object, warning, 1 });
-            startTimer(10);
-        }
-
-        void logError(void* object, String const& error)
-        {
-            pendingMessages.enqueue({ object, error, 2 });
-            startTimer(10);
-        }
-
-        void processPrint(void* object, char const* message)
-        {
-            std::function<void(const String)> forwardMessage =
-                [this, object](String const& message) {
-                    if (message.startsWith("error")) {
-                        logError(object, message.substring(7));
-                    } else if (message.startsWith("verbose(0):") || message.startsWith("verbose(1):")) {
-                        logError(object, message.substring(12));
-                    } else {
-                        if (message.startsWith("verbose(")) {
-                            logMessage(object, message.substring(12));
-                        } else {
-                            logMessage(object, message);
-                        }
-                    }
-                };
-
-            static int length = 0;
-            printConcatBuffer[length] = '\0';
-
-            int len = (int)strlen(message);
-            while (length + len >= 2048) {
-                int d = 2048 - 1 - length;
-                strncat(printConcatBuffer, message, d);
-
-                // Send concatenated line to plugdata!
-                forwardMessage(String::fromUTF8(printConcatBuffer));
-
-                message += d;
-                len -= d;
-                length = 0;
-                printConcatBuffer[0] = '\0';
-            }
-
-            strncat(printConcatBuffer, message, len);
-            length += len;
-
-            if (length > 0 && printConcatBuffer[length - 1] == '\n') {
-                printConcatBuffer[length - 1] = '\0';
-
-                // Send concatenated line to plugdata!
-                forwardMessage(String::fromUTF8(printConcatBuffer));
-
-                length = 0;
-            }
-        }
-
-        std::deque<std::tuple<void*, String, int, int, int>> consoleMessages;
-        std::deque<std::tuple<void*, String, int, int, int>> consoleHistory;
-
-        char printConcatBuffer[2048];
-
-        moodycamel::ConcurrentQueue<std::tuple<void*, String, bool>> pendingMessages;
-
-        StringUtils fastStringWidth; // For formatting console messages more quickly
-    };
-
-    std::unique_ptr<Ofelia> ofelia;
-
-    ConsoleHandler consoleHandler;
-    
-    JUCE_DECLARE_WEAK_REFERENCEABLE (Instance)
-};
-} // namespace pd
+/*
+ // Copyright (c) 2015-2022 Pierre Guillot and Timothy Schoen
+ // For information on usage and redistribution, and for a DISCLAIMER OF ALL
+ // WARRANTIES, see the file, "LICENSE.txt," in this distribution.
+ */
+
+#pragma once
+
+extern "C" {
+#include <z_libpd.h>
+#include <s_inter.h>
+}
+
+#include <concurrentqueue.h>
+
+#include "Utility/StringUtils.h"
+#include "Patch.h"
+#include "Ofelia.h"
+
+class ObjectImplementationManager;
+
+namespace pd {
+
+class Atom {
+public:
+    // The default constructor.
+    inline Atom()
+        : type(FLOAT)
+        , value(0)
+        , symbol()
+    {
+    }
+
+    static std::vector<pd::Atom> fromAtoms(int ac, t_atom* av)
+    {
+        auto array = std::vector<pd::Atom>();
+        array.reserve(ac);
+
+        for (int i = 0; i < ac; ++i) {
+            if (av[i].a_type == A_FLOAT) {
+                array.emplace_back(atom_getfloat(av + i));
+            } else if (av[i].a_type == A_SYMBOL) {
+                array.emplace_back(atom_getsymbol(av + i));
+            } else {
+                array.emplace_back();
+            }
+        }
+
+        return array;
+    }
+
+    // The float constructor.
+    inline Atom(float val)
+        : type(FLOAT)
+        , value(val)
+        , symbol()
+    {
+    }
+
+    inline Atom(t_symbol* sym)
+        : type(SYMBOL)
+        , value(0)
+        , symbol(sym)
+    {
+    }
+
+    // Check if the atom is a float.
+    inline bool isFloat() const
+    {
+        return type == FLOAT;
+    }
+
+    // Check if the atom is a string.
+    inline bool isSymbol() const
+    {
+        return type == SYMBOL;
+    }
+
+    // Get the float value.
+    inline float getFloat() const
+    {
+        jassert(isFloat());
+        return value;
+    }
+
+    // Get the string.
+    inline t_symbol* getSymbol() const
+    {
+        jassert(isSymbol());
+        
+        return symbol;
+    }
+    
+    // Get the string.
+    inline String toString() const
+    {
+        if(type == FLOAT)
+        {
+            return String(value);
+        }
+        else {
+            return String::fromUTF8(symbol->s_name);
+        }
+    }
+
+    // Compare two atoms.
+    inline bool operator==(Atom const& other) const
+    {
+        if (type == SYMBOL) {
+            return other.type == SYMBOL && symbol == other.symbol;
+        } else {
+            return other.type == FLOAT && value == other.value;
+        }
+    }
+
+private:
+    enum Type {
+        FLOAT,
+        SYMBOL
+    };
+    Type type = FLOAT;
+    float value = 0;
+    t_symbol* symbol;
+};
+
+
+class MessageListener;
+class MessageDispatcher;
+class Patch;
+class Instance {
+    struct Message {
+        String selector;
+        String destination;
+        std::vector<pd::Atom> list;
+    };
+
+    struct dmessage {
+
+        dmessage(pd::Instance* instance, void* ref, String dest, String sel, std::vector<pd::Atom> atoms)
+            : object(ref, instance)
+            , destination(dest)
+            , selector(sel)
+            , list(atoms)
+        {
+        }
+
+        WeakReference object;
+        String destination;
+        String selector;
+        std::vector<pd::Atom> list;
+    };
+
+public:
+    Instance(String const& symbol);
+    Instance(Instance const& other) = delete;
+    virtual ~Instance();
+
+    void initialisePd(String& pdlua_version);
+    void prepareDSP(int nins, int nouts, double samplerate, int blockSize);
+    void startDSP();
+    void releaseDSP();
+    void performDSP(float const* inputs, float* outputs);
+    int getBlockSize() const;
+
+    void sendNoteOn(int channel, int const pitch, int velocity) const;
+    void sendControlChange(int channel, int const controller, int value) const;
+    void sendProgramChange(int channel, int value) const;
+    void sendPitchBend(int channel, int value) const;
+    void sendAfterTouch(int channel, int value) const;
+    void sendPolyAfterTouch(int channel, int const pitch, int value) const;
+    void sendSysEx(int port, int byte) const;
+    void sendSysRealTime(int port, int byte) const;
+    void sendMidiByte(int port, int byte) const;
+
+    virtual void receiveNoteOn(int channel, int pitch, int velocity) = 0;
+    virtual void receiveControlChange(int channel, int controller, int value) = 0;
+    virtual void receiveProgramChange(int channel, int value) = 0;
+    virtual void receivePitchBend(int channel, int value) = 0;
+    virtual void receiveAftertouch(int channel, int value) = 0;
+    virtual void receivePolyAftertouch(int channel, int pitch, int value) = 0;
+    virtual void receiveMidiByte(int port, int byte) = 0;
+
+    virtual void createPanel(int type, char const* snd, char const* location, char const* callbackName, int openMode = -1);
+
+    void sendBang(char const* receiver) const;
+    void sendFloat(char const* receiver, float value) const;
+    void sendSymbol(char const* receiver, char const* symbol) const;
+    void sendList(char const* receiver, std::vector<pd::Atom> const& list) const;
+    void sendMessage(char const* receiver, char const* msg, std::vector<pd::Atom> const& list) const;
+    void sendTypedMessage(void* object, char const* msg, std::vector<Atom> const& list) const;
+
+    virtual void addTextToTextEditor(unsigned long ptr, String text) { }
+    virtual void showTextEditor(unsigned long ptr, Rectangle<int> bounds, String title) { }
+
+    virtual void receivePrint(String const& message) {};
+
+    virtual void receiveBang(String const& dest)
+    {
+    }
+    virtual void receiveFloat(String const& dest, float num)
+    {
+    }
+    virtual void receiveSymbol(String const& dest, String const& symbol)
+    {
+    }
+    virtual void receiveList(String const& dest, std::vector<pd::Atom> const& list)
+    {
+    }
+    virtual void receiveMessage(String const& dest, String const& msg, std::vector<pd::Atom> const& list)
+    {
+    }
+    virtual void receiveSysMessage(String const& selector, std::vector<pd::Atom> const& list) {};
+
+    void registerMessageListener(void* object, MessageListener* messageListener);
+    void unregisterMessageListener(void* object, MessageListener* messageListener);
+
+    void registerWeakReference(void* ptr, pd_weak_reference* ref);
+    void unregisterWeakReference(void* ptr, pd_weak_reference const* ref);
+    void clearWeakReferences(void* ptr);
+
+    virtual void receiveDSPState(bool dsp) { }
+
+    virtual void updateConsole(int numMessages, bool newWarning) { }
+
+    virtual void titleChanged() { }
+
+    void enqueueFunctionAsync(std::function<void(void)> const& fn);
+
+    void sendDirectMessage(void* object, String const& msg, std::vector<Atom>&& list);
+    void sendDirectMessage(void* object, std::vector<pd::Atom>&& list);
+    void sendDirectMessage(void* object, String const& msg);
+    void sendDirectMessage(void* object, float msg);
+
+    void updateObjectImplementations();
+    void clearObjectImplementationsForPatch(pd::Patch* p);
+
+    virtual void performParameterChange(int type, String const& name, float value) { }
+
+    // JYG added this
+    virtual void fillDataBuffer(std::vector<pd::Atom> const& list) { }
+    virtual void parseDataBuffer(XmlElement const& xml) { }
+
+    void logMessage(String const& message);
+    void logError(String const& message);
+    void logWarning(String const& message);
+    void muteConsole(bool shouldMute);
+
+    std::deque<std::tuple<void*, String, int, int, int>>& getConsoleMessages();
+    std::deque<std::tuple<void*, String, int, int, int>>& getConsoleHistory();
+
+    virtual void messageEnqueued() { }
+
+    void sendMessagesFromQueue();
+    void processMessage(Message mess);
+    void processSend(dmessage mess);
+
+    String getExtraInfo(File const& toOpen);
+    Patch::Ptr openPatch(File const& toOpen);
+
+    virtual Colour getForegroundColour() = 0;
+    virtual Colour getBackgroundColour() = 0;
+    virtual Colour getTextColour() = 0;
+    virtual Colour getOutlineColour() = 0;
+
+    virtual void reloadAbstractions(File changedPatch, t_glist* except) = 0;
+
+    void setThis() const;
+    t_symbol* generateSymbol(String const& symbol) const;
+    t_symbol* generateSymbol(char const* symbol) const;
+
+    void lockAudioThread();
+    bool tryLockAudioThread();
+    void unlockAudioThread();
+
+    bool loadLibrary(String const& library);
+
+    void* instance = nullptr;
+    void* patch = nullptr;
+    void* atoms = nullptr;
+    void* messageReceiver = nullptr;
+    void* parameterReceiver = nullptr;
+    void* parameterChangeReceiver = nullptr;
+    void* midiReceiver = nullptr;
+    void* printReceiver = nullptr;
+
+    // JYG added this
+    void* dataBufferReceiver = nullptr;
+
+    std::atomic<bool> canUndo = false;
+    std::atomic<bool> canRedo = false;
+
+    inline static const String defaultPatch = "#N canvas 827 239 527 327 12;";
+
+    bool isPerformingGlobalSync = false;
+    CriticalSection const audioLock;
+
+private:
+    std::mutex weakReferenceMutex;
+    std::unordered_map<void*, std::vector<pd_weak_reference*>> pdWeakReferences;
+
+
+    std::unique_ptr<ObjectImplementationManager> objectImplementations;
+
+    moodycamel::ConcurrentQueue<std::function<void(void)>> functionQueue = moodycamel::ConcurrentQueue<std::function<void(void)>>(4096);
+    
+
+    std::unique_ptr<FileChooser> openChooser;
+    std::atomic<bool> consoleMute;
+
+protected:
+    struct internal;
+            
+    std::unique_ptr<pd::MessageDispatcher> messageDispatcher;
+
+    struct ConsoleHandler : public Timer {
+        Instance* instance;
+
+        ConsoleHandler(Instance* parent)
+            : instance(parent)
+            , fastStringWidth(Font(14))
+        {
+        }
+
+        void timerCallback() override
+        {
+            auto item = std::tuple<void*, String, bool>();
+            int numReceived = 0;
+            bool newWarning = false;
+
+            while (pendingMessages.try_dequeue(item)) {
+                auto& [object, message, type] = item;
+                
+                if(consoleMessages.size()) {
+                    auto& [lastObject, lastMessage, lastType, lastLength, numMessages] = consoleMessages.back();
+                    if(object == lastObject && message == lastMessage && type == lastType) {
+                        numMessages++;
+                    }
+                    else {
+                        consoleMessages.emplace_back(object, message, type, fastStringWidth.getStringWidth(message) + 8, 1);
+                    }
+                }
+                else {
+                    consoleMessages.emplace_back(object, message, type, fastStringWidth.getStringWidth(message) + 8, 1);
+                }
+                
+                if (consoleMessages.size() > 800)
+                    consoleMessages.pop_front();
+
+                numReceived++;
+                newWarning = newWarning || type;
+            }
+
+            // Check if any item got assigned
+            if (numReceived) {
+                instance->updateConsole(numReceived, newWarning);
+            }
+
+            stopTimer();
+        }
+
+        void logMessage(void* object, String const& message)
+        {
+            pendingMessages.enqueue({ object, message, false });
+            startTimer(10);
+        }
+
+        void logWarning(void* object, String const& warning)
+        {
+            pendingMessages.enqueue({ object, warning, 1 });
+            startTimer(10);
+        }
+
+        void logError(void* object, String const& error)
+        {
+            pendingMessages.enqueue({ object, error, 2 });
+            startTimer(10);
+        }
+
+        void processPrint(void* object, char const* message)
+        {
+            std::function<void(const String)> forwardMessage =
+                [this, object](String const& message) {
+                    if (message.startsWith("error")) {
+                        logError(object, message.substring(7));
+                    } else if (message.startsWith("verbose(0):") || message.startsWith("verbose(1):")) {
+                        logError(object, message.substring(12));
+                    } else {
+                        if (message.startsWith("verbose(")) {
+                            logMessage(object, message.substring(12));
+                        } else {
+                            logMessage(object, message);
+                        }
+                    }
+                };
+
+            static int length = 0;
+            printConcatBuffer[length] = '\0';
+
+            int len = (int)strlen(message);
+            while (length + len >= 2048) {
+                int d = 2048 - 1 - length;
+                strncat(printConcatBuffer, message, d);
+
+                // Send concatenated line to plugdata!
+                forwardMessage(String::fromUTF8(printConcatBuffer));
+
+                message += d;
+                len -= d;
+                length = 0;
+                printConcatBuffer[0] = '\0';
+            }
+
+            strncat(printConcatBuffer, message, len);
+            length += len;
+
+            if (length > 0 && printConcatBuffer[length - 1] == '\n') {
+                printConcatBuffer[length - 1] = '\0';
+
+                // Send concatenated line to plugdata!
+                forwardMessage(String::fromUTF8(printConcatBuffer));
+
+                length = 0;
+            }
+        }
+
+        std::deque<std::tuple<void*, String, int, int, int>> consoleMessages;
+        std::deque<std::tuple<void*, String, int, int, int>> consoleHistory;
+
+        char printConcatBuffer[2048];
+
+        moodycamel::ConcurrentQueue<std::tuple<void*, String, bool>> pendingMessages;
+
+        StringUtils fastStringWidth; // For formatting console messages more quickly
+    };
+
+    std::unique_ptr<Ofelia> ofelia;
+
+    ConsoleHandler consoleHandler;
+    
+    JUCE_DECLARE_WEAK_REFERENCEABLE (Instance)
+};
+} // namespace pd