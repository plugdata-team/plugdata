/*
 // Copyright (c) 2021-2022 Timothy Schoen
 // For information on usage and redistribution, and for a DISCLAIMER OF ALL
 // WARRANTIES, see the file, "LICENSE.txt," in this distribution.
 */

#pragma once

#include <JuceHeader.h>
#include <map>

struct Icons
{
    inline static const CharPointer_UTF8 New = CharPointer_UTF8("\xef\x85\x9b");
    inline static const CharPointer_UTF8 Open = CharPointer_UTF8("\xef\x81\xbb");
    inline static const CharPointer_UTF8 Save = CharPointer_UTF8("\xef\x83\x87");
    inline static const CharPointer_UTF8 SaveAs = CharPointer_UTF8("\xef\x80\x99");
    inline static const CharPointer_UTF8 Undo = CharPointer_UTF8("\xef\x83\xa2");
    inline static const CharPointer_UTF8 Redo = CharPointer_UTF8("\xef\x80\x9e");
    inline static const CharPointer_UTF8 Add = CharPointer_UTF8("\xef\x81\xa7");
    inline static const CharPointer_UTF8 Settings = CharPointer_UTF8("\xef\x80\x93");
    inline static const CharPointer_UTF8 Hide = CharPointer_UTF8("\xef\x81\x94");
    inline static const CharPointer_UTF8 Show = CharPointer_UTF8("\xef\x81\x93");
    inline static const CharPointer_UTF8 Clear = CharPointer_UTF8("\xef\x80\x8d");
    inline static const CharPointer_UTF8 Lock = CharPointer_UTF8("\xef\x80\xa3");
    inline static const CharPointer_UTF8 Unlock = CharPointer_UTF8("\xef\x82\x9c");
    inline static const CharPointer_UTF8 ConnectionStyle = CharPointer_UTF8("\xee\xa1\xbc");
    inline static const CharPointer_UTF8 Power = CharPointer_UTF8("\xef\x80\x91");
    inline static const CharPointer_UTF8 Audio = CharPointer_UTF8("\xef\x80\xa8");
    inline static const CharPointer_UTF8 Search = CharPointer_UTF8("\xef\x80\x82");
    inline static const CharPointer_UTF8 Wand = CharPointer_UTF8("\xef\x83\x90");
    inline static const CharPointer_UTF8 Pencil = CharPointer_UTF8("\xef\x87\xbc");
    inline static const CharPointer_UTF8 Colour = CharPointer_UTF8("\xef\x87\xbb");
    inline static const CharPointer_UTF8 Grid = CharPointer_UTF8("\xef\x83\x8e");
    inline static const CharPointer_UTF8 Theme = CharPointer_UTF8("\xef\x81\x82");
    inline static const CharPointer_UTF8 ZoomIn = CharPointer_UTF8("\xef\x80\x8e");
    inline static const CharPointer_UTF8 ZoomOut = CharPointer_UTF8("\xef\x80\x90");
    inline static const CharPointer_UTF8 Pin = CharPointer_UTF8("\xef\x82\x8d");
    inline static const CharPointer_UTF8 Keyboard = CharPointer_UTF8("\xef\x84\x9c");
    inline static const CharPointer_UTF8 Folder = CharPointer_UTF8("\xef\x81\xbb");
    inline static const CharPointer_UTF8 OpenedFolder = CharPointer_UTF8("\xef\x81\xbc");
    inline static const CharPointer_UTF8 File = CharPointer_UTF8("\xef\x85\x9c");
    inline static const CharPointer_UTF8 AutoScroll = CharPointer_UTF8("\xef\x80\xb4");
    inline static const CharPointer_UTF8 Restore = CharPointer_UTF8("\xef\x83\xa2");
    inline static const CharPointer_UTF8 Error = CharPointer_UTF8("\xef\x81\xb1");
    inline static const CharPointer_UTF8 Message = CharPointer_UTF8("\xef\x81\xb5");
    inline static const CharPointer_UTF8 Parameters = CharPointer_UTF8("\xef\x87\x9e");
    inline static const CharPointer_UTF8 Presentation = CharPointer_UTF8("\xef\x81\xab");
    inline static const CharPointer_UTF8 Externals = CharPointer_UTF8("\xef\x84\xae");
    inline static const CharPointer_UTF8 Info = CharPointer_UTF8("\xef\x81\x9a");
    inline static const CharPointer_UTF8 Refresh = CharPointer_UTF8("\xef\x80\xa1");
    inline static const CharPointer_UTF8 Up = CharPointer_UTF8("\xef\x81\xa2");
    inline static const CharPointer_UTF8 Down = CharPointer_UTF8("\xef\x81\xa3");
    inline static const CharPointer_UTF8 Edit = CharPointer_UTF8("\xef\x81\x80");
    inline static const CharPointer_UTF8 ThinDown = CharPointer_UTF8("\xef\x84\x87");
    inline static const CharPointer_UTF8 Sine = CharPointer_UTF8("\xee\xa1\x95");
    inline static const CharPointer_UTF8 Documentation = CharPointer_UTF8("\xef\x80\xad");
    inline static const CharPointer_UTF8 AddCircled = CharPointer_UTF8("\xef\x81\x95");
    inline static const CharPointer_UTF8 Console = CharPointer_UTF8("\xef\x84\xa0");
};


enum PlugDataColour
{
    toolbarBackgroundColourId,
    toolbarTextColourId,
    toolbarActiveColourId,
    toolbarOutlineColourId,

    tabBackgroundColourId,
    tabTextColourId,
    tabBorderColourId, /* TODO: rename to outline */
    activeTabBackgroundColourId,
    activeTabTextColourId,
    activeTabBorderColourId, /* TODO: rename to outline */

    canvasBackgroundColourId,
    canvasTextColourId,
    canvasLockedOutlineColourId,
    canvasUnlockedOutlineColourId,

    defaultObjectBackgroundColourId,
    outlineColourId,  /* TODO: rename to objectOutlineColourId */
    canvasActiveColourId, /* TODO: rename to selectedObjectOutlineColourId */
    dataColourId,
    connectionColourId,
    signalColourId,

    panelBackgroundColourId,
    panelBackgroundOffsetColourId,
    panelTextColourId,
    panelActiveBackgroundColourId, /* TODO: rename to panelSelectedItemBackgroundColourId */
    panelActiveTextColourId, /* TODO: rename to panelSelectedItemTextColourId */

    scrollbarBackgroundColourId, /* TODO: rename */

    /* iteration hack */
    numberOfColours
};


struct Resources
{
    Typeface::Ptr defaultTypeface = Typeface::createSystemTypefaceFor(BinaryData::InterRegular_ttf, BinaryData::InterRegular_ttfSize);
    
    Typeface::Ptr thinTypeface = Typeface::createSystemTypefaceFor(BinaryData::InterThin_ttf, BinaryData::InterThin_ttfSize);
    
    Typeface::Ptr boldTypeface = Typeface::createSystemTypefaceFor(BinaryData::InterBold_ttf, BinaryData::InterBold_ttfSize);

    Typeface::Ptr iconTypeface = Typeface::createSystemTypefaceFor(BinaryData::PlugDataFont_ttf, BinaryData::PlugDataFont_ttfSize);
};

struct PlugDataLook : public LookAndFeel_V4
{
    SharedResourcePointer<Resources> resources;
    
    Font defaultFont;
    Font boldFont;
    Font thinFont;
    Font iconFont;
    
<<<<<<< HEAD
    PlugDataLook() :
    defaultFont(resources->defaultTypeface),
    boldFont(resources->boldTypeface),
    thinFont(resources->thinTypeface),
    iconFont(resources->iconTypeface)
=======
    PlugDataLook() : defaultFont(resources->defaultTypeface), iconFont(resources->iconTypeface)
>>>>>>> f12c1f2e
    {
        setTheme(false);
        setDefaultSansSerifTypeface(resources->defaultTypeface);
    }
    
    class PlugData_DocumentWindowButton : public Button
    {
    public:
        PlugData_DocumentWindowButton(const String& name, Path normal, Path toggled) : Button(name), normalShape(std::move(normal)), toggledShape(std::move(toggled))
        {
        }
        
        void paintButton(Graphics& g, bool shouldDrawButtonAsHighlighted, bool shouldDrawButtonAsDown) override
        {
            auto colour = findColour(TextButton::textColourOffId);
            
            g.setColour((!isEnabled() || shouldDrawButtonAsDown) ? colour.withAlpha(0.6f) : colour);
            
            if (shouldDrawButtonAsHighlighted)
            {
                g.setColour(findColour(Slider::thumbColourId));
            }
            
            auto& p = getToggleState() ? toggledShape : normalShape;
            
            auto reducedRect = Justification(Justification::centred).appliedToRectangle(Rectangle<int>(getHeight(), getHeight()), getLocalBounds()).toFloat().reduced(getHeight() * 0.3f);
            
            g.fillPath(p, p.getTransformToScaleToFit(reducedRect, true));
        }
        
    private:
        Colour colour;
        Path normalShape, toggledShape;
        
        JUCE_DECLARE_NON_COPYABLE_WITH_LEAK_DETECTOR(PlugData_DocumentWindowButton)
    };
    
    int getSliderThumbRadius(Slider& s) override
    {
        if (s.getName().startsWith("statusbar"))
        {
            return 6;
        }
        return LookAndFeel_V4::getSliderThumbRadius(s);
    }
    
    void fillResizableWindowBackground(Graphics& g, int w, int h, const BorderSize<int>& border, ResizableWindow& window) override
    {
        if(auto* dialog = dynamic_cast<FileChooserDialogBox*>(&window)) {
            g.fillAll(findColour(PlugDataColour::canvasBackgroundColourId));
        }
    }
    
    void drawResizableWindowBorder(Graphics&, int w, int h, const BorderSize<int>& border, ResizableWindow&) override
    {
    }
    
    void drawButtonBackground(Graphics& g, Button& button, const Colour& backgroundColour, bool shouldDrawButtonAsHighlighted, bool shouldDrawButtonAsDown) override
    {
<<<<<<< HEAD
        if (button.getName().startsWith("toolbar") || button.getName().startsWith("tabbar"))
=======
        if (button.getName().startsWith("tab")) return;
        
        if (button.getName().startsWith("toolbar"))
>>>>>>> f12c1f2e
        {
            drawToolbarButton(g, button, backgroundColour, shouldDrawButtonAsHighlighted, shouldDrawButtonAsDown);
        }
        else if (button.getName().startsWith("statusbar"))
        {
            drawStatusbarButton(g, button, backgroundColour, shouldDrawButtonAsHighlighted, shouldDrawButtonAsDown);
        }
        else if (button.getName().startsWith("suggestions"))
        {
            drawSuggestionButton(g, button, backgroundColour, shouldDrawButtonAsHighlighted, shouldDrawButtonAsDown);
        }
        else if (button.getName().startsWith("pd"))
        {
            drawPdButton(g, button, backgroundColour, shouldDrawButtonAsHighlighted, shouldDrawButtonAsDown);
        }
        else if (button.getName().startsWith("inspector"))
        {
            drawInspectorButton(g, button, backgroundColour, shouldDrawButtonAsHighlighted, shouldDrawButtonAsDown);
        }
        else
        {
            LookAndFeel_V4::drawButtonBackground(g, button, backgroundColour, shouldDrawButtonAsHighlighted, shouldDrawButtonAsDown);
        }
    }
    
    void drawButtonText(Graphics& g, TextButton& button, bool isMouseOverButton, bool isButtonDown) override
    {
        if (button.getName().startsWith("suggestions"))
        {
            drawSuggestionButtonText(g, button, isMouseOverButton, isButtonDown);
        }
        else if (button.getName().startsWith("statusbar"))
        {
            drawStatusbarButtonText(g, button, isMouseOverButton, isButtonDown);
        }
        else
        {
            LookAndFeel_V4::drawButtonText(g, button, isMouseOverButton, isButtonDown);
        }
    }
    
    Font getTextButtonFont(TextButton& but, int buttonHeight) override
    {
        if (but.getName().startsWith("toolbar"))
        {
            return getToolbarFont(buttonHeight);
        }
        if (but.getName().startsWith("statusbar:oversample"))
        {
            return {buttonHeight / 2.2f};
        }
        if (but.getName().startsWith("tabbar"))
        {
            return iconFont.withHeight(buttonHeight / 2.7f);
        }
        if (but.getName().startsWith("statusbar") || but.getName().startsWith("tab"))
        {
            return getStatusbarFont(buttonHeight);
        }
        if (but.getName().startsWith("suggestions"))
        {
            return getSuggestionFont(buttonHeight);
        }
        
        return {buttonHeight / 1.7f};
    }
    
    void drawLinearSlider(Graphics& g, int x, int y, int width, int height, float sliderPos, float minSliderPos, float maxSliderPos, const Slider::SliderStyle style, Slider& slider) override
    {
        if (slider.getName().startsWith("statusbar"))
        {
            drawVolumeSlider(g, x, y, width, height, sliderPos, minSliderPos, maxSliderPos, style, slider);
        }
        else
        {
            LookAndFeel_V4::drawLinearSlider(g, x, y, width, height, sliderPos, minSliderPos, maxSliderPos, style, slider);
        }
    }
    
    void drawDocumentWindowTitleBar(DocumentWindow& window, Graphics& g, int w, int h, int titleSpaceX, int titleSpaceW, const Image* icon, bool drawTitleTextOnLeft) override
    {
        if (w * h == 0) return;
        
        g.setColour(findColour(ComboBox::backgroundColourId));
        g.fillAll();
        
        Font font(h * 0.65f, Font::plain);
        g.setFont(font);
        
        g.setColour(getCurrentColourScheme().getUIColour(ColourScheme::defaultText));
        
        g.setColour(Colours::white);
        g.drawText(window.getName(), 0, 0, w, h, Justification::centred, true);
    }
    
    Button* createDocumentWindowButton(int buttonType) override
    {
        Path shape;
        auto crossThickness = 0.15f;
        
        if (buttonType == DocumentWindow::closeButton)
        {
            shape.addLineSegment({0.0f, 0.0f, 1.0f, 1.0f}, crossThickness);
            shape.addLineSegment({1.0f, 0.0f, 0.0f, 1.0f}, crossThickness);
            
            return new PlugData_DocumentWindowButton("close", shape, shape);
        }
        
        if (buttonType == DocumentWindow::minimiseButton)
        {
            shape.addLineSegment({0.0f, 0.5f, 1.0f, 0.5f}, crossThickness);
            
            return new PlugData_DocumentWindowButton("minimise", shape, shape);
        }
        
        if (buttonType == DocumentWindow::maximiseButton)
        {
            shape.addLineSegment({0.5f, 0.0f, 0.5f, 1.0f}, crossThickness);
            shape.addLineSegment({0.0f, 0.5f, 1.0f, 0.5f}, crossThickness);
            
            Path fullscreenShape;
            fullscreenShape.startNewSubPath(45.0f, 100.0f);
            fullscreenShape.lineTo(0.0f, 100.0f);
            fullscreenShape.lineTo(0.0f, 0.0f);
            fullscreenShape.lineTo(100.0f, 0.0f);
            fullscreenShape.lineTo(100.0f, 45.0f);
            fullscreenShape.addRectangle(45.0f, 45.0f, 100.0f, 100.0f);
            PathStrokeType(30.0f).createStrokedPath(fullscreenShape, fullscreenShape);
            
            return new PlugData_DocumentWindowButton("maximise", shape, fullscreenShape);
        }
        
        jassertfalse;
        return nullptr;
    }
    
    int getTabButtonBestWidth(TabBarButton& button, int tabDepth) override
    {        
        auto& buttonBar = button.getTabbedButtonBar();
        return (buttonBar.getWidth() / buttonBar.getNumTabs()) + 1;
    }
    
    int getTabButtonOverlap(int tabDepth) override
    {
        return 0;
    }
    
    void drawTabButton(TabBarButton& button, Graphics& g, bool isMouseOver, bool isMouseDown) override
    {
        bool isActive = button.getToggleState();
        g.setColour(findColour(isActive ? PlugDataColour::activeTabBackgroundColourId : PlugDataColour::tabBackgroundColourId));
        
        g.fillRect(button.getLocalBounds());
        
        int w = button.getWidth();
        int h = button.getHeight();
<<<<<<< HEAD

=======
        
        g.setColour(button.findColour(isActive ? PlugDataColour::activeTabBorderColourId : PlugDataColour::tabBorderColourId ));
        g.drawLine(Line<float>(0, h - 0.5f, w, h - 0.5f), 1.0f);
        
>>>>>>> f12c1f2e
        if (button.getIndex() != button.getTabbedButtonBar().getNumTabs() - 1)
        {
            g.setColour(button.findColour(PlugDataColour::toolbarOutlineColourId));
            g.drawLine(Line<float>(w - 0.5f, 0, w - 0.5f, h), 1.0f);
        }
        
        TextLayout textLayout;
        auto textArea = button.getLocalBounds();
        AttributedString attributedTabTitle(button.getTitle());
        auto tabTextColour = findColour(isActive ? PlugDataColour::activeTabTextColourId : PlugDataColour::tabTextColourId);
        attributedTabTitle.setColour(tabTextColour);
        attributedTabTitle.setFont(defaultFont);
        attributedTabTitle.setJustification(Justification::centred);
        textLayout.createLayout(attributedTabTitle, textArea.getWidth());
        textLayout.draw(g, textArea.toFloat());
    }
    
    void drawTabAreaBehindFrontButton(TabbedButtonBar& bar, Graphics& g, const int w, const int h) override
    {
    }
    
    Font getTabButtonFont(TabBarButton&, float height) override
    {
        return {height * 0.4f};
    }
    
    Font getToolbarFont(int buttonHeight)
    {
        return iconFont.withHeight(buttonHeight / 3.5);
    }
    
    Font getStatusbarFont(int buttonHeight)
    {
        return iconFont.withHeight(buttonHeight / 2.5);
    }
    
    Font getSuggestionFont(int buttonHeight)
    {
        return {buttonHeight / 1.9f};
    }
    
    void drawPopupMenuBackground(Graphics& g, int width, int height) override
    {
        // Add a bit of alpha to disable the opaque flag
        auto background = findColour(PopupMenu::backgroundColourId);
        g.setColour(background);
        
        // Fill background if there's no support for transparent popupmenus
#ifdef PLUGDATA_STANDALONE
        if (!Desktop::canUseSemiTransparentWindows())
        {
            g.fillAll(findColour(ResizableWindow::backgroundColourId));
        }
#endif
        
        // On linux, the canUseSemiTransparentWindows flag sometimes incorrectly returns true
#ifdef JUCE_LINUX
        g.fillAll(findColour(ResizableWindow::backgroundColourId));
#endif
        
        auto bounds = Rectangle<float>(2, 2, width - 4, height - 4);
        g.fillRoundedRectangle(bounds, 3.0f);
        
        g.setColour(findColour(PopupMenu::textColourId));
        g.drawRoundedRectangle(bounds, 3.0f, 1.0f);
    }
    
    int getPopupMenuBorderSize() override
    {
        return 5;
    };
    
    void drawTextEditorOutline(Graphics& g, int width, int height, TextEditor& textEditor) override
    {
        if (textEditor.getName() == "sidebar::searcheditor") return;
        
        if (dynamic_cast<AlertWindow*>(textEditor.getParentComponent()) == nullptr)
        {
            if (textEditor.isEnabled())
            {
                if (textEditor.hasKeyboardFocus(true) && !textEditor.isReadOnly())
                {
                    g.setColour(textEditor.findColour(TextEditor::focusedOutlineColourId));
                    g.drawRect(0, 0, width, height, 2);
                }
                else
                {
                    g.setColour(textEditor.findColour(TextEditor::outlineColourId));
                    g.drawRect(0, 0, width, height, 1);
                }
            }
        }
    }
    
    void drawTreeviewPlusMinusBox(Graphics& g, const Rectangle<float>& area, Colour backgroundColour, bool isOpen, bool isMouseOver) override
    {
        Path p;
        p.addTriangle(0.0f, 0.0f, 1.0f, isOpen ? 0.0f : 0.5f, isOpen ? 0.5f : 0.0f, 1.0f);
        g.setColour(findColour(PlugDataColour::panelTextColourId).withAlpha(isMouseOver ? 0.7f : 1.0f));
        g.fillPath(p, p.getTransformToScaleToFit(area.reduced(2, area.getHeight() / 4), true));
    }
    
    void drawToolbarButton(Graphics& g, Button& button, const Colour& backgroundColour, bool shouldDrawButtonAsHighlighted, bool shouldDrawButtonAsDown)
    {
        auto rect = button.getLocalBounds();
        
        auto baseColour = findColour(ComboBox::backgroundColourId);
        g.setColour(baseColour);
        g.fillRect(rect);
    }
    
    void drawComboBox(Graphics& g, int width, int height, bool, int, int, int, int, ComboBox& object) override
    {
        bool inspectorElement = object.getName().startsWith("inspector");
        auto cornerSize = inspectorElement ? 0.0f : 3.0f;
        Rectangle<int> boxBounds(0, 0, width, height);
        
        g.setColour(object.findColour(ComboBox::backgroundColourId));
        g.fillRoundedRectangle(boxBounds.toFloat(), cornerSize);
        
        if (!inspectorElement)
        {
            g.setColour(object.findColour(ComboBox::outlineColourId));
            g.drawRoundedRectangle(boxBounds.toFloat().reduced(0.5f, 0.5f), cornerSize, 1.0f);
        }
        
        Rectangle<int> arrowZone(width - 20, 2, 14, height - 4);
        Path path;
        path.startNewSubPath((float)arrowZone.getX() + 3.0f, (float)arrowZone.getCentreY() - 2.0f);
        path.lineTo((float)arrowZone.getCentreX(), (float)arrowZone.getCentreY() + 3.0f);
        path.lineTo((float)arrowZone.getRight() - 3.0f, (float)arrowZone.getCentreY() - 2.0f);
        g.setColour(object.findColour(ComboBox::arrowColourId).withAlpha((object.isEnabled() ? 0.9f : 0.2f)));
        
        g.strokePath(path, PathStrokeType(2.0f));
    }
    
    void drawStatusbarButton(Graphics& g, Button& button, const Colour& backgroundColour, bool shouldDrawButtonAsHighlighted, bool shouldDrawButtonAsDown)
    {
    }
    
    void drawResizableFrame(Graphics& g, int w, int h, const BorderSize<int>& border) override
    {
    }
    
    void drawSuggestionButton(Graphics& g, Button& button, const Colour& backgroundColour, bool shouldDrawButtonAsHighlighted, bool shouldDrawButtonAsDown)
    {
        auto buttonArea = button.getLocalBounds();
        
        if (shouldDrawButtonAsDown)
        {
            g.setColour(backgroundColour.darker());
        }
        else if (shouldDrawButtonAsHighlighted)
        {
            g.setColour(backgroundColour.brighter());
        }
        else
        {
            g.setColour(backgroundColour);
        }
        
        g.fillRect(buttonArea.toFloat());
    }
    
    void drawInspectorButton(Graphics& g, Button& button, const Colour& backgroundColour, bool shouldDrawButtonAsHighlighted, bool shouldDrawButtonAsDown)
    {
        auto bounds = button.getLocalBounds().toFloat().reduced(0.5f, 0.5f);
        
        auto baseColour = backgroundColour.withMultipliedSaturation(button.hasKeyboardFocus(true) ? 1.3f : 0.9f).withMultipliedAlpha(button.isEnabled() ? 1.0f : 0.5f);
        
        if (shouldDrawButtonAsDown || shouldDrawButtonAsHighlighted) baseColour = baseColour.contrasting(shouldDrawButtonAsDown ? 0.2f : 0.05f);
        
        if (!shouldDrawButtonAsHighlighted && !button.getToggleState()) baseColour = Colours::transparentBlack;
        
        g.setColour(baseColour);
        g.fillRect(bounds);
        g.setColour(button.findColour(ComboBox::outlineColourId));
    }
    
    void drawSuggestionButtonText(Graphics& g, TextButton& button, bool shouldDrawButtonAsHighlighted, bool shouldDrawButtonAsDown)
    {
        auto font = getTextButtonFont(button, button.getHeight());
        g.setFont(font);
        g.setColour((button.getToggleState() ? Colours::white : findColour(TextButton::textColourOffId)).withMultipliedAlpha(button.isEnabled() ? 1.0f : 0.5f));
        auto yIndent = jmin(4, button.proportionOfHeight(0.3f));
        auto cornerSize = jmin(button.getHeight(), button.getWidth()) / 2;
        auto fontHeight = roundToInt(font.getHeight() * 0.6f);
        auto leftIndent = 28;
        auto rightIndent = jmin(fontHeight, 2 + cornerSize / (button.isConnectedOnRight() ? 4 : 2));
        auto textWidth = button.getWidth() - leftIndent - rightIndent;
        
        if (textWidth > 0) g.drawFittedText(button.getButtonText(), leftIndent, yIndent, textWidth, button.getHeight() - yIndent * 2, Justification::left, 2);
    }
    
    void drawStatusbarButtonText(Graphics& g, TextButton& button, bool shouldDrawButtonAsHighlighted, bool shouldDrawButtonAsDown)
    {
        Font font(getTextButtonFont(button, button.getHeight()));
        g.setFont(font);
        
        if (!button.isEnabled())
        {
            g.setColour(Colours::grey);
        }
        else if (button.getToggleState())
        {
            g.setColour(button.findColour(Slider::thumbColourId));
        }
        else if (shouldDrawButtonAsHighlighted)
        {
            g.setColour(button.findColour(Slider::thumbColourId).brighter(0.8f));
        }
        else
        {
            g.setColour(button.findColour(TextButton::textColourOffId));
        }
        
        const int yIndent = jmin(4, button.proportionOfHeight(0.3f));
        const int cornerSize = jmin(button.getHeight(), button.getWidth()) / 2;
        
        const int fontHeight = roundToInt(font.getHeight() * 0.6f);
        const int leftIndent = jmin(fontHeight, 2 + cornerSize / (button.isConnectedOnLeft() ? 4 : 2));
        const int rightIndent = jmin(fontHeight, 2 + cornerSize / (button.isConnectedOnRight() ? 4 : 2));
        const int textWidth = button.getWidth() - leftIndent - rightIndent;
        
        if (textWidth > 0) g.drawFittedText(button.getButtonText(), leftIndent, yIndent, textWidth, button.getHeight() - yIndent * 2, Justification::centred, 2);
    }
    
    void drawPdButton(Graphics& g, Button& button, const Colour& backgroundColour, bool shouldDrawButtonAsHighlighted, bool shouldDrawButtonAsDown)
    {
        auto cornerSize = 6.0f;
        auto bounds = button.getLocalBounds().toFloat();
        
        auto baseColour = findColour(TextButton::buttonColourId);
        
        auto highlightColour = findColour(TextButton::buttonOnColourId);
        
        if (shouldDrawButtonAsDown || button.getToggleState()) baseColour = highlightColour;
        
        baseColour = baseColour.withMultipliedSaturation(button.hasKeyboardFocus(true) ? 1.3f : 0.9f).withMultipliedAlpha(button.isEnabled() ? 1.0f : 0.5f);
        
        g.setColour(baseColour);
        
        auto flatOnLeft = button.isConnectedOnLeft();
        auto flatOnRight = button.isConnectedOnRight();
        auto flatOnTop = button.isConnectedOnTop();
        auto flatOnBottom = button.isConnectedOnBottom();
        
        if (flatOnLeft || flatOnRight || flatOnTop || flatOnBottom)
        {
            Path path;
            path.addRoundedRectangle(bounds.getX(), bounds.getY(), bounds.getWidth(), bounds.getHeight(), cornerSize, cornerSize, !(flatOnLeft || flatOnTop), !(flatOnRight || flatOnTop), !(flatOnLeft || flatOnBottom), !(flatOnRight || flatOnBottom));
            
            g.fillPath(path);
            
            g.setColour(button.findColour(ComboBox::outlineColourId));
            g.strokePath(path, PathStrokeType(1.0f));
        }
        else
        {
            int dimension = std::min(bounds.getHeight(), bounds.getWidth()) / 2.0f;
            auto centre = bounds.getCentre();
            auto ellpiseBounds = Rectangle<float>(centre.translated(-dimension, -dimension), centre.translated(dimension, dimension));
            g.fillEllipse(ellpiseBounds);
            
            g.setColour(button.findColour(ComboBox::outlineColourId));
            g.drawEllipse(ellpiseBounds, 1.0f);
        }
    }
    
    void drawVolumeSlider(Graphics& g, int x, int y, int width, int height, float sliderPos, float minSliderPos, float maxSliderPos, const Slider::SliderStyle style, Slider& slider)
    {
        float trackWidth = 6.;
        Point<float> startPoint(slider.isHorizontal() ? x : x + width * 0.5f, slider.isHorizontal() ? y + height * 0.5f : height + y);
        Point<float> endPoint(slider.isHorizontal() ? width + x : startPoint.x, slider.isHorizontal() ? startPoint.y : y);
        
        Path backgroundTrack;
        backgroundTrack.startNewSubPath(startPoint);
        backgroundTrack.lineTo(endPoint);
        g.setColour(slider.findColour(Slider::backgroundColourId));
        g.strokePath(backgroundTrack, {trackWidth, PathStrokeType::mitered});
        Path valueTrack;
        Point<float> minPoint, maxPoint;
        auto kx = slider.isHorizontal() ? sliderPos : (x + width * 0.5f);
        auto ky = slider.isHorizontal() ? (y + height * 0.5f) : sliderPos;
        minPoint = startPoint;
        maxPoint = {kx, ky};
        auto thumbWidth = getSliderThumbRadius(slider);
        valueTrack.startNewSubPath(minPoint);
        valueTrack.lineTo(maxPoint);
        
        g.setColour(slider.findColour(TextButton::buttonColourId));
        g.strokePath(valueTrack, {trackWidth, PathStrokeType::mitered});
        g.setColour(slider.findColour(Slider::thumbColourId));
        
        g.fillRoundedRectangle(Rectangle<float>(static_cast<float>(thumbWidth), static_cast<float>(24)).withCentre(maxPoint), 2.0f);
        
        g.setColour(findColour(ComboBox::backgroundColourId));
        g.drawRoundedRectangle(Rectangle<float>(static_cast<float>(thumbWidth), static_cast<float>(24)).withCentre(maxPoint), 2.0f, 1.0f);
    }
    
    void drawPropertyPanelSectionHeader(Graphics& g, const String& name, bool isOpen, int width, int height) override
    {
        auto buttonSize = (float)height * 0.75f;
        auto buttonIndent = ((float)height - buttonSize) * 0.5f;
        
        drawTreeviewPlusMinusBox(g, {buttonIndent, buttonIndent, buttonSize, buttonSize}, findColour(ResizableWindow::backgroundColourId), isOpen, false);
        
        auto textX = static_cast<int>((buttonIndent * 2.0f + buttonSize + 2.0f));
        
        g.setColour(findColour(PropertyComponent::labelTextColourId));
        
        g.setFont({(float)height * 0.6f, Font::bold});
        g.drawText(name, textX, 0, width - textX - 4, height, Justification::centredLeft, true);
    }
    
    struct PdLook : public LookAndFeel_V4
    {
        PdLook()
        {
            // FIX THIS!
            setColour(TextButton::buttonColourId, Colour(23, 23, 23));
            setColour(TextButton::buttonOnColourId, Colour(0xff42a2c8));
            
            setColour(Slider::thumbColourId, Colour(0xff42a2c8));
            setColour(ComboBox::backgroundColourId, Colour(23, 23, 23));
            setColour(ListBox::backgroundColourId, Colour(23, 23, 23));
            setColour(Slider::backgroundColourId, Colour(60, 60, 60));
            setColour(Slider::trackColourId, Colour(90, 90, 90));
            
            setColour(TextEditor::backgroundColourId, Colour(45, 45, 45));
            setColour(TextEditor::textColourId, Colours::white);
            setColour(TextEditor::outlineColourId, findColour(ComboBox::outlineColourId));
            
            setColour(PlugDataColour::toolbarBackgroundColourId, findColour(ComboBox::backgroundColourId));
            setColour(PlugDataColour::canvasBackgroundColourId, findColour(ResizableWindow::backgroundColourId));
            setColour(PlugDataColour::toolbarTextColourId, findColour(ComboBox::textColourId));
            setColour(PlugDataColour::canvasTextColourId, findColour(ComboBox::textColourId));
                setColour(PlugDataColour::toolbarOutlineColourId, findColour(ComboBox::outlineColourId).interpolatedWith(findColour(ComboBox::backgroundColourId), 0.5f));
            //            setColour(PlugDataColour::canvasOutlineColourId, findColour(ComboBox::outlineColourId));
        }
        
        int getSliderThumbRadius(Slider&) override
        {
            return 0;
        }
        
        void drawTextEditorOutline(Graphics& g, int width, int height, TextEditor& textEditor) override
        {
            if (dynamic_cast<AlertWindow*>(textEditor.getParentComponent()) == nullptr)
            {
                if (textEditor.isEnabled())
                {
                    if (textEditor.hasKeyboardFocus(true) && !textEditor.isReadOnly())
                    {
                        g.setColour(textEditor.findColour(TextEditor::focusedOutlineColourId));
                        g.drawRect(0, 0, width, height, 2);
                    }
                    else
                    {
                        g.setColour(textEditor.findColour(TextEditor::outlineColourId));
                        g.drawRect(0, 0, width, height, 1);
                    }
                }
            }
        }
        
        void drawLinearSlider(Graphics& g, int x, int y, int width, int height, float sliderPos, float minSliderPos, float maxSliderPos, const Slider::SliderStyle style, Slider& slider) override
        {
            auto sliderBounds = slider.getLocalBounds().toFloat().reduced(1.0f);
            
            g.setColour(findColour(Slider::backgroundColourId));
            g.fillRect(sliderBounds);
            
            Path toDraw;
            if (slider.isHorizontal())
            {
                sliderPos = jmap<float>(sliderPos, x, width - (2 * x), 1.0f, width);
                auto b = sliderBounds.withTrimmedRight(width - sliderPos);
                toDraw.addRoundedRectangle(b.getX(), b.getY(), b.getWidth(), b.getHeight(), 1.0f, 1.0f, true, false, true, false);
            }
            else
            {
                sliderPos = jmap<float>(sliderPos, y, height, 0.0f, height - 2.0f);
                auto b = sliderBounds.withTrimmedTop(sliderPos);
                toDraw.addRoundedRectangle(b.getX(), b.getY(), b.getWidth(), b.getHeight(), 1.0f, 1.0f, false, false, true, true);
            }
            
            g.setColour(findColour(Slider::trackColourId));
            g.fillPath(toDraw);
        }
        
        void drawButtonBackground(Graphics& g, Button& button, const Colour& backgroundColour, bool shouldDrawButtonAsHighlighted, bool shouldDrawButtonAsDown) override
        {
            auto baseColour = button.findColour(TextButton::buttonColourId);
            
            auto highlightColour = button.findColour(TextButton::buttonOnColourId);
            
            Path path;
            path.addRectangle(button.getLocalBounds());
            
            g.setColour(baseColour);
            
            g.fillRect(button.getLocalBounds());
            
            g.setColour(button.findColour(ComboBox::outlineColourId));
            g.strokePath(path, PathStrokeType(1.0f));
            
            if (shouldDrawButtonAsDown || button.getToggleState())
            {
                g.setColour(highlightColour);
                g.fillRect(button.getLocalBounds().reduced(button.getWidth() * 0.25f));
            }
        }
    };
    
    void drawCornerResizer(Graphics& g, int w, int h, bool isMouseOver, bool isMouseDragging) override
    {
        Path corner;
        
        corner.addTriangle(Point<float>(0, h), Point<float>(w, h), Point<float>(w, 0));
        corner = corner.createPathWithRoundedCorners(2.0f);
        
        g.setColour(findColour(Slider::thumbColourId).withAlpha(isMouseOver ? 1.0f : 0.6f));
        g.fillPath(corner);
    }
    
    void drawTooltip(Graphics& g, const String& text, int width, int height) override
    {
        Rectangle<int> bounds(width, height);
        auto cornerSize = 5.0f;
        
        g.setColour(findColour(TooltipWindow::backgroundColourId));
        g.fillRoundedRectangle(bounds.toFloat(), cornerSize);
        
        g.setColour(findColour(TooltipWindow::outlineColourId));
        g.drawRoundedRectangle(bounds.toFloat().reduced(0.5f, 0.5f), cornerSize, 0.5f);
        
        const float tooltipFontSize = 13.0f;
        const int maxToolTipWidth = 400;
        
        AttributedString s;
        s.setJustification(Justification::centred);
        s.append(text, Font(tooltipFontSize, Font::bold), findColour(TooltipWindow::textColourId));
        
        TextLayout tl;
        tl.createLayoutWithBalancedLineLengths(s, (float)maxToolTipWidth);
        tl.draw(g, {static_cast<float>(width), static_cast<float>(height)});
    }
    
    LookAndFeel* getPdLook()
    {
        return new PdLook;
    }
    
    static void paintStripes(Graphics& g, int itemHeight, int totalHeight, Component& owner, int selected, int offset, bool invert = false)
    {
        totalHeight += offset;
        int y = -offset;
        int i = 0;
        
        while (totalHeight)
        {
            if (totalHeight < itemHeight)
            {
                itemHeight = totalHeight;
            }
            
            if (selected >= 0 && selected == i)
            {
                g.setColour(owner.findColour(PlugDataColour::panelActiveBackgroundColourId));
            }
            else
            {
                auto offColour = owner.findColour(PlugDataColour::panelBackgroundOffsetColourId);
                auto onColour = owner.findColour(PlugDataColour::panelBackgroundColourId);
                g.setColour((i + invert) & 1 ? onColour : offColour);
            }
            
            g.fillRect(0, y, owner.getWidth(), itemHeight);
            
            y += itemHeight;
            totalHeight -= itemHeight;
            i++;
        }
    }
    
    void setColours(std::map<PlugDataColour, Colour> colours)
    {
        for (auto colourId = 0; colourId < PlugDataColour::numberOfColours; colourId++) {
            setColour(colourId, colours.at(static_cast<PlugDataColour>(colourId)));
        }
            
        setColour(PopupMenu::highlightedBackgroundColourId,
                  colours.at(PlugDataColour::panelActiveBackgroundColourId));
        setColour(TextButton::textColourOnId,
                  colours.at(PlugDataColour::toolbarActiveColourId));
        setColour(Slider::thumbColourId,
                  colours.at(PlugDataColour::scrollbarBackgroundColourId));
        setColour(ScrollBar::thumbColourId,
                  colours.at(PlugDataColour::scrollbarBackgroundColourId));
        setColour(DirectoryContentsDisplayComponent::highlightColourId,
                  colours.at(PlugDataColour::panelActiveBackgroundColourId));
        // TODO: possibly add a colour for this
        setColour(CaretComponent::caretColourId,
                  colours.at(PlugDataColour::toolbarActiveColourId));
            
        setColour(TextButton::buttonColourId,
                  colours.at(PlugDataColour::toolbarBackgroundColourId));
        setColour(TextButton::buttonOnColourId,
                  colours.at(PlugDataColour::toolbarBackgroundColourId));
        setColour(ComboBox::backgroundColourId,
                  colours.at(PlugDataColour::toolbarBackgroundColourId));
        setColour(ListBox::backgroundColourId,
                  colours.at(PlugDataColour::toolbarBackgroundColourId));
            
        setColour(AlertWindow::backgroundColourId,
                  colours.at(PlugDataColour::panelBackgroundColourId));
        getCurrentColourScheme().setUIColour(ColourScheme::UIColour::widgetBackground, colours.at(PlugDataColour::panelBackgroundColourId));
            
        setColour(TooltipWindow::backgroundColourId,
                  colours.at(PlugDataColour::panelBackgroundColourId));
        setColour(PopupMenu::backgroundColourId,
                  colours.at(PlugDataColour::panelBackgroundColourId));
            
        setColour(KeyMappingEditorComponent::backgroundColourId,
                  colours.at(PlugDataColour::panelBackgroundColourId));
        setColour(ResizableWindow::backgroundColourId,
                  colours.at(PlugDataColour::canvasBackgroundColourId));
        setColour(Slider::backgroundColourId,
                  colours.at(PlugDataColour::canvasBackgroundColourId));
        setColour(Slider::trackColourId,
                  colours.at(PlugDataColour::scrollbarBackgroundColourId));
        setColour(TextEditor::backgroundColourId,
                  colours.at(PlugDataColour::canvasBackgroundColourId));
        setColour(FileBrowserComponent::currentPathBoxBackgroundColourId,
                  colours.at(PlugDataColour::panelBackgroundColourId));
        setColour(FileBrowserComponent::filenameBoxBackgroundColourId,
                  colours.at(PlugDataColour::panelBackgroundColourId));
            
        setColour(TooltipWindow::textColourId,
                  colours.at(PlugDataColour::panelTextColourId));
        setColour(TextButton::textColourOffId,
                  colours.at(PlugDataColour::panelTextColourId));
        setColour(ComboBox::textColourId,
                  colours.at(PlugDataColour::canvasTextColourId));
        setColour(TableListBox::textColourId,
                  colours.at(PlugDataColour::canvasTextColourId));
        setColour(Label::textColourId,
                  colours.at(PlugDataColour::canvasTextColourId));
        setColour(Label::textWhenEditingColourId,
                  colours.at(PlugDataColour::canvasTextColourId));
        setColour(ListBox::textColourId,
                  colours.at(PlugDataColour::canvasTextColourId));
        setColour(TextEditor::textColourId,
                  colours.at(PlugDataColour::canvasTextColourId));
        setColour(PropertyComponent::labelTextColourId,
                  colours.at(PlugDataColour::canvasTextColourId));
        setColour(PopupMenu::textColourId,
                  colours.at(PlugDataColour::panelTextColourId));
        setColour(KeyMappingEditorComponent::textColourId,
                  colours.at(PlugDataColour::panelTextColourId));
        setColour(TabbedButtonBar::frontTextColourId,
                  colours.at(PlugDataColour::activeTabTextColourId));
        setColour(TabbedButtonBar::tabTextColourId,
                  colours.at(PlugDataColour::tabTextColourId));
        setColour(ToggleButton::textColourId,
                  colours.at(PlugDataColour::canvasTextColourId));
        setColour(ToggleButton::tickColourId,
                  colours.at(PlugDataColour::canvasTextColourId));
        setColour(ToggleButton::tickDisabledColourId,
                  colours.at(PlugDataColour::canvasTextColourId));
        setColour(ComboBox::arrowColourId,
                  colours.at(PlugDataColour::canvasTextColourId));
        setColour(DirectoryContentsDisplayComponent::textColourId,
                  colours.at(PlugDataColour::canvasTextColourId));
        setColour(Slider::textBoxTextColourId,
                  colours.at(PlugDataColour::canvasTextColourId));
        setColour(AlertWindow::textColourId,
                  colours.at(PlugDataColour::panelTextColourId));
        setColour(FileBrowserComponent::currentPathBoxTextColourId,
                  colours.at(PlugDataColour::panelActiveTextColourId));
        setColour(FileBrowserComponent::currentPathBoxArrowColourId,
                  colours.at(PlugDataColour::panelActiveTextColourId));
        setColour(FileBrowserComponent::filenameBoxTextColourId,
                  colours.at(PlugDataColour::panelTextColourId));
        setColour(FileChooserDialogBox::titleTextColourId,
                  colours.at(PlugDataColour::panelTextColourId));
            
        setColour(DirectoryContentsDisplayComponent::highlightedTextColourId,
                  colours.at(PlugDataColour::panelActiveTextColourId));
            
        setColour(TooltipWindow::outlineColourId,
                  colours.at(PlugDataColour::panelBackgroundColourId));
        setColour(ComboBox::outlineColourId,
                  colours.at(PlugDataColour::outlineColourId));
        setColour(TextEditor::outlineColourId,
                  colours.at(PlugDataColour::outlineColourId));
            
        setColour(Slider::textBoxOutlineColourId,
                  Colours::transparentBlack);
        setColour(TreeView::backgroundColourId,
                  Colours::transparentBlack);
    }
    
    static void setDefaultFont(String fontName)
    {
        auto& lnf = dynamic_cast<PlugDataLook&>(getDefaultLookAndFeel());
        if (fontName.isEmpty() || fontName == "Inter")
        {
            lnf.setDefaultSansSerifTypeface(lnf.defaultFont.getTypefacePtr());
        }
        else
        {
            auto newFont = Font(fontName, 15, Font::plain);
            lnf.setDefaultSansSerifTypeface(newFont.getTypefacePtr());
        }
    }

    inline static const std::map<PlugDataColour, Colour> defaultDarkTheme = {
        {PlugDataColour::toolbarBackgroundColourId, Colour(25, 25, 25)},
        {PlugDataColour::toolbarTextColourId, Colour(255, 255, 255)},
        {PlugDataColour::toolbarActiveColourId, Colour(66, 162, 200)},
        {PlugDataColour::toolbarOutlineColourId, Colour(255, 255, 255)},

        {PlugDataColour::tabBackgroundColourId, Colour(25, 25, 25)},
        {PlugDataColour::tabTextColourId, Colour(255, 255, 255)},
        {PlugDataColour::tabBorderColourId, Colour(105, 105, 105)},
        {PlugDataColour::activeTabBackgroundColourId, Colour(35, 35, 35)},
        {PlugDataColour::activeTabTextColourId, Colour(255, 255, 255)},
        {PlugDataColour::activeTabBorderColourId, Colour(105, 105, 105)},

        {PlugDataColour::canvasBackgroundColourId, Colour(35, 35, 35)},
        {PlugDataColour::canvasTextColourId, Colour(255, 255, 255)},
        {PlugDataColour::canvasLockedOutlineColourId, Colour(255, 255, 255)},
        {PlugDataColour::canvasUnlockedOutlineColourId, Colour(255, 255, 255)},

        {PlugDataColour::outlineColourId, Colour(255, 255, 255)},
        {PlugDataColour::canvasActiveColourId, Colour(66, 162, 200)},
        {PlugDataColour::defaultObjectBackgroundColourId, Colour(25, 25, 25)},

        {PlugDataColour::dataColourId, Colour(66, 162, 200)},
        {PlugDataColour::connectionColourId, Colour(225, 225, 225)},
        {PlugDataColour::signalColourId, Colour(255, 133, 0)},

        {PlugDataColour::panelBackgroundColourId, Colour(35, 35, 35)},
        {PlugDataColour::panelBackgroundOffsetColourId, Colour(50, 50, 50)},
        {PlugDataColour::panelTextColourId, Colour(255, 255, 255)},
        {PlugDataColour::panelActiveBackgroundColourId, Colour(66, 162, 200)},
        {PlugDataColour::panelActiveTextColourId, Colour(0, 0, 0)},

        {PlugDataColour::scrollbarBackgroundColourId, Colour(66, 162, 200)},

        /* TODO: add toolbar outline, panel outline and canvas outline. add canvas locked and unlocked outline */
    };

    inline static const std::map<PlugDataColour, Colour> defaultLightTheme = {
        {PlugDataColour::toolbarBackgroundColourId, Colour(228, 228, 228)},
        {PlugDataColour::toolbarTextColourId, Colour(90, 90, 90)},
        {PlugDataColour::toolbarActiveColourId, Colour(0, 122, 255)},

        {PlugDataColour::tabBackgroundColourId, Colour(228, 228, 228)},
        {PlugDataColour::tabTextColourId, Colour(90, 90, 90)},
        {PlugDataColour::tabBorderColourId, Colour(168, 168, 168)},
        {PlugDataColour::activeTabBackgroundColourId, Colour(250, 250, 250)},
        {PlugDataColour::activeTabTextColourId, Colour(90, 90, 90)},
        {PlugDataColour::activeTabBorderColourId, Colour(168, 168, 168)},

        {PlugDataColour::canvasBackgroundColourId, Colour(250, 250, 250)},
        {PlugDataColour::canvasTextColourId, Colour(90, 90, 90)},
        {PlugDataColour::canvasActiveColourId, Colour(0, 122, 255)},

        {PlugDataColour::outlineColourId, Colour(168, 168, 168)},
        {PlugDataColour::dataColourId, Colour(0, 122, 255)},
        {PlugDataColour::connectionColourId, Colour(179, 179, 179)},
        {PlugDataColour::signalColourId, Colour(255, 133, 0)},
        {PlugDataColour::defaultObjectBackgroundColourId, Colour(228, 228, 228)},

        {PlugDataColour::panelBackgroundColourId, Colour(250, 250, 250)},
        {PlugDataColour::panelBackgroundOffsetColourId, Colour(228, 228, 228)},
        {PlugDataColour::panelTextColourId, Colour(90, 90, 90)},
        {PlugDataColour::panelActiveBackgroundColourId, Colour(0, 122, 255)},
        {PlugDataColour::panelActiveTextColourId, Colour(0, 0, 0)},

        {PlugDataColour::scrollbarBackgroundColourId, Colour(66, 162, 200)},
    };
    
    inline static const std::map<String, std::map<PlugDataColour, Colour>> defaultThemes = {
        {"dark", defaultDarkTheme},
        {"light", defaultLightTheme}
    };
    
    inline static std::map<String, std::map<PlugDataColour, Colour>> colourSettings = defaultThemes;
    
    void resetColours() {
        colourSettings = defaultThemes;
    }
    
    void setThemeColour(String themeName, PlugDataColour colourId, Colour colour) {
        colourSettings[themeName][colourId] = colour;
    }

    void setTheme(bool useLightTheme)
    {
        if (useLightTheme)
        {
            setColours(colourSettings.at("light"));
        }
        else
        {
            setColours(colourSettings.at("dark"));
        }

        isUsingLightTheme = useLightTheme;
    }

    // TODO: swap this out for a string theme name perhaps?
    static inline bool isUsingLightTheme = true;
    std::unique_ptr<Drawable> folderImage;
};
<|MERGE_RESOLUTION|>--- conflicted
+++ resolved
@@ -1,1079 +1,1093 @@
-/*
- // Copyright (c) 2021-2022 Timothy Schoen
- // For information on usage and redistribution, and for a DISCLAIMER OF ALL
- // WARRANTIES, see the file, "LICENSE.txt," in this distribution.
- */
-
-#pragma once
-
-#include <JuceHeader.h>
-#include <map>
-
-struct Icons
-{
-    inline static const CharPointer_UTF8 New = CharPointer_UTF8("\xef\x85\x9b");
-    inline static const CharPointer_UTF8 Open = CharPointer_UTF8("\xef\x81\xbb");
-    inline static const CharPointer_UTF8 Save = CharPointer_UTF8("\xef\x83\x87");
-    inline static const CharPointer_UTF8 SaveAs = CharPointer_UTF8("\xef\x80\x99");
-    inline static const CharPointer_UTF8 Undo = CharPointer_UTF8("\xef\x83\xa2");
-    inline static const CharPointer_UTF8 Redo = CharPointer_UTF8("\xef\x80\x9e");
-    inline static const CharPointer_UTF8 Add = CharPointer_UTF8("\xef\x81\xa7");
-    inline static const CharPointer_UTF8 Settings = CharPointer_UTF8("\xef\x80\x93");
-    inline static const CharPointer_UTF8 Hide = CharPointer_UTF8("\xef\x81\x94");
-    inline static const CharPointer_UTF8 Show = CharPointer_UTF8("\xef\x81\x93");
-    inline static const CharPointer_UTF8 Clear = CharPointer_UTF8("\xef\x80\x8d");
-    inline static const CharPointer_UTF8 Lock = CharPointer_UTF8("\xef\x80\xa3");
-    inline static const CharPointer_UTF8 Unlock = CharPointer_UTF8("\xef\x82\x9c");
-    inline static const CharPointer_UTF8 ConnectionStyle = CharPointer_UTF8("\xee\xa1\xbc");
-    inline static const CharPointer_UTF8 Power = CharPointer_UTF8("\xef\x80\x91");
-    inline static const CharPointer_UTF8 Audio = CharPointer_UTF8("\xef\x80\xa8");
-    inline static const CharPointer_UTF8 Search = CharPointer_UTF8("\xef\x80\x82");
-    inline static const CharPointer_UTF8 Wand = CharPointer_UTF8("\xef\x83\x90");
-    inline static const CharPointer_UTF8 Pencil = CharPointer_UTF8("\xef\x87\xbc");
-    inline static const CharPointer_UTF8 Colour = CharPointer_UTF8("\xef\x87\xbb");
-    inline static const CharPointer_UTF8 Grid = CharPointer_UTF8("\xef\x83\x8e");
-    inline static const CharPointer_UTF8 Theme = CharPointer_UTF8("\xef\x81\x82");
-    inline static const CharPointer_UTF8 ZoomIn = CharPointer_UTF8("\xef\x80\x8e");
-    inline static const CharPointer_UTF8 ZoomOut = CharPointer_UTF8("\xef\x80\x90");
-    inline static const CharPointer_UTF8 Pin = CharPointer_UTF8("\xef\x82\x8d");
-    inline static const CharPointer_UTF8 Keyboard = CharPointer_UTF8("\xef\x84\x9c");
-    inline static const CharPointer_UTF8 Folder = CharPointer_UTF8("\xef\x81\xbb");
-    inline static const CharPointer_UTF8 OpenedFolder = CharPointer_UTF8("\xef\x81\xbc");
-    inline static const CharPointer_UTF8 File = CharPointer_UTF8("\xef\x85\x9c");
-    inline static const CharPointer_UTF8 AutoScroll = CharPointer_UTF8("\xef\x80\xb4");
-    inline static const CharPointer_UTF8 Restore = CharPointer_UTF8("\xef\x83\xa2");
-    inline static const CharPointer_UTF8 Error = CharPointer_UTF8("\xef\x81\xb1");
-    inline static const CharPointer_UTF8 Message = CharPointer_UTF8("\xef\x81\xb5");
-    inline static const CharPointer_UTF8 Parameters = CharPointer_UTF8("\xef\x87\x9e");
-    inline static const CharPointer_UTF8 Presentation = CharPointer_UTF8("\xef\x81\xab");
-    inline static const CharPointer_UTF8 Externals = CharPointer_UTF8("\xef\x84\xae");
-    inline static const CharPointer_UTF8 Info = CharPointer_UTF8("\xef\x81\x9a");
-    inline static const CharPointer_UTF8 Refresh = CharPointer_UTF8("\xef\x80\xa1");
-    inline static const CharPointer_UTF8 Up = CharPointer_UTF8("\xef\x81\xa2");
-    inline static const CharPointer_UTF8 Down = CharPointer_UTF8("\xef\x81\xa3");
-    inline static const CharPointer_UTF8 Edit = CharPointer_UTF8("\xef\x81\x80");
-    inline static const CharPointer_UTF8 ThinDown = CharPointer_UTF8("\xef\x84\x87");
-    inline static const CharPointer_UTF8 Sine = CharPointer_UTF8("\xee\xa1\x95");
-    inline static const CharPointer_UTF8 Documentation = CharPointer_UTF8("\xef\x80\xad");
-    inline static const CharPointer_UTF8 AddCircled = CharPointer_UTF8("\xef\x81\x95");
-    inline static const CharPointer_UTF8 Console = CharPointer_UTF8("\xef\x84\xa0");
-};
-
-
-enum PlugDataColour
-{
-    toolbarBackgroundColourId,
-    toolbarTextColourId,
-    toolbarActiveColourId,
-    toolbarOutlineColourId,
-
-    tabBackgroundColourId,
-    tabTextColourId,
-    tabBorderColourId, /* TODO: rename to outline */
-    activeTabBackgroundColourId,
-    activeTabTextColourId,
-    activeTabBorderColourId, /* TODO: rename to outline */
-
-    canvasBackgroundColourId,
-    canvasTextColourId,
-    canvasLockedOutlineColourId,
-    canvasUnlockedOutlineColourId,
-
-    defaultObjectBackgroundColourId,
-    outlineColourId,  /* TODO: rename to objectOutlineColourId */
-    canvasActiveColourId, /* TODO: rename to selectedObjectOutlineColourId */
-    dataColourId,
-    connectionColourId,
-    signalColourId,
-
-    panelBackgroundColourId,
-    panelBackgroundOffsetColourId,
-    panelTextColourId,
-    panelActiveBackgroundColourId, /* TODO: rename to panelSelectedItemBackgroundColourId */
-    panelActiveTextColourId, /* TODO: rename to panelSelectedItemTextColourId */
-
-    scrollbarBackgroundColourId, /* TODO: rename */
-
-    /* iteration hack */
-    numberOfColours
-};
-
-
-struct Resources
-{
-    Typeface::Ptr defaultTypeface = Typeface::createSystemTypefaceFor(BinaryData::InterRegular_ttf, BinaryData::InterRegular_ttfSize);
-    
-    Typeface::Ptr thinTypeface = Typeface::createSystemTypefaceFor(BinaryData::InterThin_ttf, BinaryData::InterThin_ttfSize);
-    
-    Typeface::Ptr boldTypeface = Typeface::createSystemTypefaceFor(BinaryData::InterBold_ttf, BinaryData::InterBold_ttfSize);
-
-    Typeface::Ptr iconTypeface = Typeface::createSystemTypefaceFor(BinaryData::PlugDataFont_ttf, BinaryData::PlugDataFont_ttfSize);
-};
-
-struct PlugDataLook : public LookAndFeel_V4
-{
-    SharedResourcePointer<Resources> resources;
-    
-    Font defaultFont;
-    Font boldFont;
-    Font thinFont;
-    Font iconFont;
-    
-<<<<<<< HEAD
-    PlugDataLook() :
-    defaultFont(resources->defaultTypeface),
-    boldFont(resources->boldTypeface),
-    thinFont(resources->thinTypeface),
-    iconFont(resources->iconTypeface)
-=======
-    PlugDataLook() : defaultFont(resources->defaultTypeface), iconFont(resources->iconTypeface)
->>>>>>> f12c1f2e
-    {
-        setTheme(false);
-        setDefaultSansSerifTypeface(resources->defaultTypeface);
-    }
-    
-    class PlugData_DocumentWindowButton : public Button
-    {
-    public:
-        PlugData_DocumentWindowButton(const String& name, Path normal, Path toggled) : Button(name), normalShape(std::move(normal)), toggledShape(std::move(toggled))
-        {
-        }
-        
-        void paintButton(Graphics& g, bool shouldDrawButtonAsHighlighted, bool shouldDrawButtonAsDown) override
-        {
-            auto colour = findColour(TextButton::textColourOffId);
-            
-            g.setColour((!isEnabled() || shouldDrawButtonAsDown) ? colour.withAlpha(0.6f) : colour);
-            
-            if (shouldDrawButtonAsHighlighted)
-            {
-                g.setColour(findColour(Slider::thumbColourId));
-            }
-            
-            auto& p = getToggleState() ? toggledShape : normalShape;
-            
-            auto reducedRect = Justification(Justification::centred).appliedToRectangle(Rectangle<int>(getHeight(), getHeight()), getLocalBounds()).toFloat().reduced(getHeight() * 0.3f);
-            
-            g.fillPath(p, p.getTransformToScaleToFit(reducedRect, true));
-        }
-        
-    private:
-        Colour colour;
-        Path normalShape, toggledShape;
-        
-        JUCE_DECLARE_NON_COPYABLE_WITH_LEAK_DETECTOR(PlugData_DocumentWindowButton)
-    };
-    
-    int getSliderThumbRadius(Slider& s) override
-    {
-        if (s.getName().startsWith("statusbar"))
-        {
-            return 6;
-        }
-        return LookAndFeel_V4::getSliderThumbRadius(s);
-    }
-    
-    void fillResizableWindowBackground(Graphics& g, int w, int h, const BorderSize<int>& border, ResizableWindow& window) override
-    {
-        if(auto* dialog = dynamic_cast<FileChooserDialogBox*>(&window)) {
-            g.fillAll(findColour(PlugDataColour::canvasBackgroundColourId));
-        }
-    }
-    
-    void drawResizableWindowBorder(Graphics&, int w, int h, const BorderSize<int>& border, ResizableWindow&) override
-    {
-    }
-    
-    void drawButtonBackground(Graphics& g, Button& button, const Colour& backgroundColour, bool shouldDrawButtonAsHighlighted, bool shouldDrawButtonAsDown) override
-    {
-<<<<<<< HEAD
-        if (button.getName().startsWith("toolbar") || button.getName().startsWith("tabbar"))
-=======
-        if (button.getName().startsWith("tab")) return;
-        
-        if (button.getName().startsWith("toolbar"))
->>>>>>> f12c1f2e
-        {
-            drawToolbarButton(g, button, backgroundColour, shouldDrawButtonAsHighlighted, shouldDrawButtonAsDown);
-        }
-        else if (button.getName().startsWith("statusbar"))
-        {
-            drawStatusbarButton(g, button, backgroundColour, shouldDrawButtonAsHighlighted, shouldDrawButtonAsDown);
-        }
-        else if (button.getName().startsWith("suggestions"))
-        {
-            drawSuggestionButton(g, button, backgroundColour, shouldDrawButtonAsHighlighted, shouldDrawButtonAsDown);
-        }
-        else if (button.getName().startsWith("pd"))
-        {
-            drawPdButton(g, button, backgroundColour, shouldDrawButtonAsHighlighted, shouldDrawButtonAsDown);
-        }
-        else if (button.getName().startsWith("inspector"))
-        {
-            drawInspectorButton(g, button, backgroundColour, shouldDrawButtonAsHighlighted, shouldDrawButtonAsDown);
-        }
-        else
-        {
-            LookAndFeel_V4::drawButtonBackground(g, button, backgroundColour, shouldDrawButtonAsHighlighted, shouldDrawButtonAsDown);
-        }
-    }
-    
-    void drawButtonText(Graphics& g, TextButton& button, bool isMouseOverButton, bool isButtonDown) override
-    {
-        if (button.getName().startsWith("suggestions"))
-        {
-            drawSuggestionButtonText(g, button, isMouseOverButton, isButtonDown);
-        }
-        else if (button.getName().startsWith("statusbar"))
-        {
-            drawStatusbarButtonText(g, button, isMouseOverButton, isButtonDown);
-        }
-        else
-        {
-            LookAndFeel_V4::drawButtonText(g, button, isMouseOverButton, isButtonDown);
-        }
-    }
-    
-    Font getTextButtonFont(TextButton& but, int buttonHeight) override
-    {
-        if (but.getName().startsWith("toolbar"))
-        {
-            return getToolbarFont(buttonHeight);
-        }
-        if (but.getName().startsWith("statusbar:oversample"))
-        {
-            return {buttonHeight / 2.2f};
-        }
-        if (but.getName().startsWith("tabbar"))
-        {
-            return iconFont.withHeight(buttonHeight / 2.7f);
-        }
-        if (but.getName().startsWith("statusbar") || but.getName().startsWith("tab"))
-        {
-            return getStatusbarFont(buttonHeight);
-        }
-        if (but.getName().startsWith("suggestions"))
-        {
-            return getSuggestionFont(buttonHeight);
-        }
-        
-        return {buttonHeight / 1.7f};
-    }
-    
-    void drawLinearSlider(Graphics& g, int x, int y, int width, int height, float sliderPos, float minSliderPos, float maxSliderPos, const Slider::SliderStyle style, Slider& slider) override
-    {
-        if (slider.getName().startsWith("statusbar"))
-        {
-            drawVolumeSlider(g, x, y, width, height, sliderPos, minSliderPos, maxSliderPos, style, slider);
-        }
-        else
-        {
-            LookAndFeel_V4::drawLinearSlider(g, x, y, width, height, sliderPos, minSliderPos, maxSliderPos, style, slider);
-        }
-    }
-    
-    void drawDocumentWindowTitleBar(DocumentWindow& window, Graphics& g, int w, int h, int titleSpaceX, int titleSpaceW, const Image* icon, bool drawTitleTextOnLeft) override
-    {
-        if (w * h == 0) return;
-        
-        g.setColour(findColour(ComboBox::backgroundColourId));
-        g.fillAll();
-        
-        Font font(h * 0.65f, Font::plain);
-        g.setFont(font);
-        
-        g.setColour(getCurrentColourScheme().getUIColour(ColourScheme::defaultText));
-        
-        g.setColour(Colours::white);
-        g.drawText(window.getName(), 0, 0, w, h, Justification::centred, true);
-    }
-    
-    Button* createDocumentWindowButton(int buttonType) override
-    {
-        Path shape;
-        auto crossThickness = 0.15f;
-        
-        if (buttonType == DocumentWindow::closeButton)
-        {
-            shape.addLineSegment({0.0f, 0.0f, 1.0f, 1.0f}, crossThickness);
-            shape.addLineSegment({1.0f, 0.0f, 0.0f, 1.0f}, crossThickness);
-            
-            return new PlugData_DocumentWindowButton("close", shape, shape);
-        }
-        
-        if (buttonType == DocumentWindow::minimiseButton)
-        {
-            shape.addLineSegment({0.0f, 0.5f, 1.0f, 0.5f}, crossThickness);
-            
-            return new PlugData_DocumentWindowButton("minimise", shape, shape);
-        }
-        
-        if (buttonType == DocumentWindow::maximiseButton)
-        {
-            shape.addLineSegment({0.5f, 0.0f, 0.5f, 1.0f}, crossThickness);
-            shape.addLineSegment({0.0f, 0.5f, 1.0f, 0.5f}, crossThickness);
-            
-            Path fullscreenShape;
-            fullscreenShape.startNewSubPath(45.0f, 100.0f);
-            fullscreenShape.lineTo(0.0f, 100.0f);
-            fullscreenShape.lineTo(0.0f, 0.0f);
-            fullscreenShape.lineTo(100.0f, 0.0f);
-            fullscreenShape.lineTo(100.0f, 45.0f);
-            fullscreenShape.addRectangle(45.0f, 45.0f, 100.0f, 100.0f);
-            PathStrokeType(30.0f).createStrokedPath(fullscreenShape, fullscreenShape);
-            
-            return new PlugData_DocumentWindowButton("maximise", shape, fullscreenShape);
-        }
-        
-        jassertfalse;
-        return nullptr;
-    }
-    
-    int getTabButtonBestWidth(TabBarButton& button, int tabDepth) override
-    {        
-        auto& buttonBar = button.getTabbedButtonBar();
-        return (buttonBar.getWidth() / buttonBar.getNumTabs()) + 1;
-    }
-    
-    int getTabButtonOverlap(int tabDepth) override
-    {
-        return 0;
-    }
-    
-    void drawTabButton(TabBarButton& button, Graphics& g, bool isMouseOver, bool isMouseDown) override
-    {
-        bool isActive = button.getToggleState();
-        g.setColour(findColour(isActive ? PlugDataColour::activeTabBackgroundColourId : PlugDataColour::tabBackgroundColourId));
-        
-        g.fillRect(button.getLocalBounds());
-        
-        int w = button.getWidth();
-        int h = button.getHeight();
-<<<<<<< HEAD
-
-=======
-        
-        g.setColour(button.findColour(isActive ? PlugDataColour::activeTabBorderColourId : PlugDataColour::tabBorderColourId ));
-        g.drawLine(Line<float>(0, h - 0.5f, w, h - 0.5f), 1.0f);
-        
->>>>>>> f12c1f2e
-        if (button.getIndex() != button.getTabbedButtonBar().getNumTabs() - 1)
-        {
-            g.setColour(button.findColour(PlugDataColour::toolbarOutlineColourId));
-            g.drawLine(Line<float>(w - 0.5f, 0, w - 0.5f, h), 1.0f);
-        }
-        
-        TextLayout textLayout;
-        auto textArea = button.getLocalBounds();
-        AttributedString attributedTabTitle(button.getTitle());
-        auto tabTextColour = findColour(isActive ? PlugDataColour::activeTabTextColourId : PlugDataColour::tabTextColourId);
-        attributedTabTitle.setColour(tabTextColour);
-        attributedTabTitle.setFont(defaultFont);
-        attributedTabTitle.setJustification(Justification::centred);
-        textLayout.createLayout(attributedTabTitle, textArea.getWidth());
-        textLayout.draw(g, textArea.toFloat());
-    }
-    
-    void drawTabAreaBehindFrontButton(TabbedButtonBar& bar, Graphics& g, const int w, const int h) override
-    {
-    }
-    
-    Font getTabButtonFont(TabBarButton&, float height) override
-    {
-        return {height * 0.4f};
-    }
-    
-    Font getToolbarFont(int buttonHeight)
-    {
-        return iconFont.withHeight(buttonHeight / 3.5);
-    }
-    
-    Font getStatusbarFont(int buttonHeight)
-    {
-        return iconFont.withHeight(buttonHeight / 2.5);
-    }
-    
-    Font getSuggestionFont(int buttonHeight)
-    {
-        return {buttonHeight / 1.9f};
-    }
-    
-    void drawPopupMenuBackground(Graphics& g, int width, int height) override
-    {
-        // Add a bit of alpha to disable the opaque flag
-        auto background = findColour(PopupMenu::backgroundColourId);
-        g.setColour(background);
-        
-        // Fill background if there's no support for transparent popupmenus
-#ifdef PLUGDATA_STANDALONE
-        if (!Desktop::canUseSemiTransparentWindows())
-        {
-            g.fillAll(findColour(ResizableWindow::backgroundColourId));
-        }
-#endif
-        
-        // On linux, the canUseSemiTransparentWindows flag sometimes incorrectly returns true
-#ifdef JUCE_LINUX
-        g.fillAll(findColour(ResizableWindow::backgroundColourId));
-#endif
-        
-        auto bounds = Rectangle<float>(2, 2, width - 4, height - 4);
-        g.fillRoundedRectangle(bounds, 3.0f);
-        
-        g.setColour(findColour(PopupMenu::textColourId));
-        g.drawRoundedRectangle(bounds, 3.0f, 1.0f);
-    }
-    
-    int getPopupMenuBorderSize() override
-    {
-        return 5;
-    };
-    
-    void drawTextEditorOutline(Graphics& g, int width, int height, TextEditor& textEditor) override
-    {
-        if (textEditor.getName() == "sidebar::searcheditor") return;
-        
-        if (dynamic_cast<AlertWindow*>(textEditor.getParentComponent()) == nullptr)
-        {
-            if (textEditor.isEnabled())
-            {
-                if (textEditor.hasKeyboardFocus(true) && !textEditor.isReadOnly())
-                {
-                    g.setColour(textEditor.findColour(TextEditor::focusedOutlineColourId));
-                    g.drawRect(0, 0, width, height, 2);
-                }
-                else
-                {
-                    g.setColour(textEditor.findColour(TextEditor::outlineColourId));
-                    g.drawRect(0, 0, width, height, 1);
-                }
-            }
-        }
-    }
-    
-    void drawTreeviewPlusMinusBox(Graphics& g, const Rectangle<float>& area, Colour backgroundColour, bool isOpen, bool isMouseOver) override
-    {
-        Path p;
-        p.addTriangle(0.0f, 0.0f, 1.0f, isOpen ? 0.0f : 0.5f, isOpen ? 0.5f : 0.0f, 1.0f);
-        g.setColour(findColour(PlugDataColour::panelTextColourId).withAlpha(isMouseOver ? 0.7f : 1.0f));
-        g.fillPath(p, p.getTransformToScaleToFit(area.reduced(2, area.getHeight() / 4), true));
-    }
-    
-    void drawToolbarButton(Graphics& g, Button& button, const Colour& backgroundColour, bool shouldDrawButtonAsHighlighted, bool shouldDrawButtonAsDown)
-    {
-        auto rect = button.getLocalBounds();
-        
-        auto baseColour = findColour(ComboBox::backgroundColourId);
-        g.setColour(baseColour);
-        g.fillRect(rect);
-    }
-    
-    void drawComboBox(Graphics& g, int width, int height, bool, int, int, int, int, ComboBox& object) override
-    {
-        bool inspectorElement = object.getName().startsWith("inspector");
-        auto cornerSize = inspectorElement ? 0.0f : 3.0f;
-        Rectangle<int> boxBounds(0, 0, width, height);
-        
-        g.setColour(object.findColour(ComboBox::backgroundColourId));
-        g.fillRoundedRectangle(boxBounds.toFloat(), cornerSize);
-        
-        if (!inspectorElement)
-        {
-            g.setColour(object.findColour(ComboBox::outlineColourId));
-            g.drawRoundedRectangle(boxBounds.toFloat().reduced(0.5f, 0.5f), cornerSize, 1.0f);
-        }
-        
-        Rectangle<int> arrowZone(width - 20, 2, 14, height - 4);
-        Path path;
-        path.startNewSubPath((float)arrowZone.getX() + 3.0f, (float)arrowZone.getCentreY() - 2.0f);
-        path.lineTo((float)arrowZone.getCentreX(), (float)arrowZone.getCentreY() + 3.0f);
-        path.lineTo((float)arrowZone.getRight() - 3.0f, (float)arrowZone.getCentreY() - 2.0f);
-        g.setColour(object.findColour(ComboBox::arrowColourId).withAlpha((object.isEnabled() ? 0.9f : 0.2f)));
-        
-        g.strokePath(path, PathStrokeType(2.0f));
-    }
-    
-    void drawStatusbarButton(Graphics& g, Button& button, const Colour& backgroundColour, bool shouldDrawButtonAsHighlighted, bool shouldDrawButtonAsDown)
-    {
-    }
-    
-    void drawResizableFrame(Graphics& g, int w, int h, const BorderSize<int>& border) override
-    {
-    }
-    
-    void drawSuggestionButton(Graphics& g, Button& button, const Colour& backgroundColour, bool shouldDrawButtonAsHighlighted, bool shouldDrawButtonAsDown)
-    {
-        auto buttonArea = button.getLocalBounds();
-        
-        if (shouldDrawButtonAsDown)
-        {
-            g.setColour(backgroundColour.darker());
-        }
-        else if (shouldDrawButtonAsHighlighted)
-        {
-            g.setColour(backgroundColour.brighter());
-        }
-        else
-        {
-            g.setColour(backgroundColour);
-        }
-        
-        g.fillRect(buttonArea.toFloat());
-    }
-    
-    void drawInspectorButton(Graphics& g, Button& button, const Colour& backgroundColour, bool shouldDrawButtonAsHighlighted, bool shouldDrawButtonAsDown)
-    {
-        auto bounds = button.getLocalBounds().toFloat().reduced(0.5f, 0.5f);
-        
-        auto baseColour = backgroundColour.withMultipliedSaturation(button.hasKeyboardFocus(true) ? 1.3f : 0.9f).withMultipliedAlpha(button.isEnabled() ? 1.0f : 0.5f);
-        
-        if (shouldDrawButtonAsDown || shouldDrawButtonAsHighlighted) baseColour = baseColour.contrasting(shouldDrawButtonAsDown ? 0.2f : 0.05f);
-        
-        if (!shouldDrawButtonAsHighlighted && !button.getToggleState()) baseColour = Colours::transparentBlack;
-        
-        g.setColour(baseColour);
-        g.fillRect(bounds);
-        g.setColour(button.findColour(ComboBox::outlineColourId));
-    }
-    
-    void drawSuggestionButtonText(Graphics& g, TextButton& button, bool shouldDrawButtonAsHighlighted, bool shouldDrawButtonAsDown)
-    {
-        auto font = getTextButtonFont(button, button.getHeight());
-        g.setFont(font);
-        g.setColour((button.getToggleState() ? Colours::white : findColour(TextButton::textColourOffId)).withMultipliedAlpha(button.isEnabled() ? 1.0f : 0.5f));
-        auto yIndent = jmin(4, button.proportionOfHeight(0.3f));
-        auto cornerSize = jmin(button.getHeight(), button.getWidth()) / 2;
-        auto fontHeight = roundToInt(font.getHeight() * 0.6f);
-        auto leftIndent = 28;
-        auto rightIndent = jmin(fontHeight, 2 + cornerSize / (button.isConnectedOnRight() ? 4 : 2));
-        auto textWidth = button.getWidth() - leftIndent - rightIndent;
-        
-        if (textWidth > 0) g.drawFittedText(button.getButtonText(), leftIndent, yIndent, textWidth, button.getHeight() - yIndent * 2, Justification::left, 2);
-    }
-    
-    void drawStatusbarButtonText(Graphics& g, TextButton& button, bool shouldDrawButtonAsHighlighted, bool shouldDrawButtonAsDown)
-    {
-        Font font(getTextButtonFont(button, button.getHeight()));
-        g.setFont(font);
-        
-        if (!button.isEnabled())
-        {
-            g.setColour(Colours::grey);
-        }
-        else if (button.getToggleState())
-        {
-            g.setColour(button.findColour(Slider::thumbColourId));
-        }
-        else if (shouldDrawButtonAsHighlighted)
-        {
-            g.setColour(button.findColour(Slider::thumbColourId).brighter(0.8f));
-        }
-        else
-        {
-            g.setColour(button.findColour(TextButton::textColourOffId));
-        }
-        
-        const int yIndent = jmin(4, button.proportionOfHeight(0.3f));
-        const int cornerSize = jmin(button.getHeight(), button.getWidth()) / 2;
-        
-        const int fontHeight = roundToInt(font.getHeight() * 0.6f);
-        const int leftIndent = jmin(fontHeight, 2 + cornerSize / (button.isConnectedOnLeft() ? 4 : 2));
-        const int rightIndent = jmin(fontHeight, 2 + cornerSize / (button.isConnectedOnRight() ? 4 : 2));
-        const int textWidth = button.getWidth() - leftIndent - rightIndent;
-        
-        if (textWidth > 0) g.drawFittedText(button.getButtonText(), leftIndent, yIndent, textWidth, button.getHeight() - yIndent * 2, Justification::centred, 2);
-    }
-    
-    void drawPdButton(Graphics& g, Button& button, const Colour& backgroundColour, bool shouldDrawButtonAsHighlighted, bool shouldDrawButtonAsDown)
-    {
-        auto cornerSize = 6.0f;
-        auto bounds = button.getLocalBounds().toFloat();
-        
-        auto baseColour = findColour(TextButton::buttonColourId);
-        
-        auto highlightColour = findColour(TextButton::buttonOnColourId);
-        
-        if (shouldDrawButtonAsDown || button.getToggleState()) baseColour = highlightColour;
-        
-        baseColour = baseColour.withMultipliedSaturation(button.hasKeyboardFocus(true) ? 1.3f : 0.9f).withMultipliedAlpha(button.isEnabled() ? 1.0f : 0.5f);
-        
-        g.setColour(baseColour);
-        
-        auto flatOnLeft = button.isConnectedOnLeft();
-        auto flatOnRight = button.isConnectedOnRight();
-        auto flatOnTop = button.isConnectedOnTop();
-        auto flatOnBottom = button.isConnectedOnBottom();
-        
-        if (flatOnLeft || flatOnRight || flatOnTop || flatOnBottom)
-        {
-            Path path;
-            path.addRoundedRectangle(bounds.getX(), bounds.getY(), bounds.getWidth(), bounds.getHeight(), cornerSize, cornerSize, !(flatOnLeft || flatOnTop), !(flatOnRight || flatOnTop), !(flatOnLeft || flatOnBottom), !(flatOnRight || flatOnBottom));
-            
-            g.fillPath(path);
-            
-            g.setColour(button.findColour(ComboBox::outlineColourId));
-            g.strokePath(path, PathStrokeType(1.0f));
-        }
-        else
-        {
-            int dimension = std::min(bounds.getHeight(), bounds.getWidth()) / 2.0f;
-            auto centre = bounds.getCentre();
-            auto ellpiseBounds = Rectangle<float>(centre.translated(-dimension, -dimension), centre.translated(dimension, dimension));
-            g.fillEllipse(ellpiseBounds);
-            
-            g.setColour(button.findColour(ComboBox::outlineColourId));
-            g.drawEllipse(ellpiseBounds, 1.0f);
-        }
-    }
-    
-    void drawVolumeSlider(Graphics& g, int x, int y, int width, int height, float sliderPos, float minSliderPos, float maxSliderPos, const Slider::SliderStyle style, Slider& slider)
-    {
-        float trackWidth = 6.;
-        Point<float> startPoint(slider.isHorizontal() ? x : x + width * 0.5f, slider.isHorizontal() ? y + height * 0.5f : height + y);
-        Point<float> endPoint(slider.isHorizontal() ? width + x : startPoint.x, slider.isHorizontal() ? startPoint.y : y);
-        
-        Path backgroundTrack;
-        backgroundTrack.startNewSubPath(startPoint);
-        backgroundTrack.lineTo(endPoint);
-        g.setColour(slider.findColour(Slider::backgroundColourId));
-        g.strokePath(backgroundTrack, {trackWidth, PathStrokeType::mitered});
-        Path valueTrack;
-        Point<float> minPoint, maxPoint;
-        auto kx = slider.isHorizontal() ? sliderPos : (x + width * 0.5f);
-        auto ky = slider.isHorizontal() ? (y + height * 0.5f) : sliderPos;
-        minPoint = startPoint;
-        maxPoint = {kx, ky};
-        auto thumbWidth = getSliderThumbRadius(slider);
-        valueTrack.startNewSubPath(minPoint);
-        valueTrack.lineTo(maxPoint);
-        
-        g.setColour(slider.findColour(TextButton::buttonColourId));
-        g.strokePath(valueTrack, {trackWidth, PathStrokeType::mitered});
-        g.setColour(slider.findColour(Slider::thumbColourId));
-        
-        g.fillRoundedRectangle(Rectangle<float>(static_cast<float>(thumbWidth), static_cast<float>(24)).withCentre(maxPoint), 2.0f);
-        
-        g.setColour(findColour(ComboBox::backgroundColourId));
-        g.drawRoundedRectangle(Rectangle<float>(static_cast<float>(thumbWidth), static_cast<float>(24)).withCentre(maxPoint), 2.0f, 1.0f);
-    }
-    
-    void drawPropertyPanelSectionHeader(Graphics& g, const String& name, bool isOpen, int width, int height) override
-    {
-        auto buttonSize = (float)height * 0.75f;
-        auto buttonIndent = ((float)height - buttonSize) * 0.5f;
-        
-        drawTreeviewPlusMinusBox(g, {buttonIndent, buttonIndent, buttonSize, buttonSize}, findColour(ResizableWindow::backgroundColourId), isOpen, false);
-        
-        auto textX = static_cast<int>((buttonIndent * 2.0f + buttonSize + 2.0f));
-        
-        g.setColour(findColour(PropertyComponent::labelTextColourId));
-        
-        g.setFont({(float)height * 0.6f, Font::bold});
-        g.drawText(name, textX, 0, width - textX - 4, height, Justification::centredLeft, true);
-    }
-    
-    struct PdLook : public LookAndFeel_V4
-    {
-        PdLook()
-        {
-            // FIX THIS!
-            setColour(TextButton::buttonColourId, Colour(23, 23, 23));
-            setColour(TextButton::buttonOnColourId, Colour(0xff42a2c8));
-            
-            setColour(Slider::thumbColourId, Colour(0xff42a2c8));
-            setColour(ComboBox::backgroundColourId, Colour(23, 23, 23));
-            setColour(ListBox::backgroundColourId, Colour(23, 23, 23));
-            setColour(Slider::backgroundColourId, Colour(60, 60, 60));
-            setColour(Slider::trackColourId, Colour(90, 90, 90));
-            
-            setColour(TextEditor::backgroundColourId, Colour(45, 45, 45));
-            setColour(TextEditor::textColourId, Colours::white);
-            setColour(TextEditor::outlineColourId, findColour(ComboBox::outlineColourId));
-            
-            setColour(PlugDataColour::toolbarBackgroundColourId, findColour(ComboBox::backgroundColourId));
-            setColour(PlugDataColour::canvasBackgroundColourId, findColour(ResizableWindow::backgroundColourId));
-            setColour(PlugDataColour::toolbarTextColourId, findColour(ComboBox::textColourId));
-            setColour(PlugDataColour::canvasTextColourId, findColour(ComboBox::textColourId));
-                setColour(PlugDataColour::toolbarOutlineColourId, findColour(ComboBox::outlineColourId).interpolatedWith(findColour(ComboBox::backgroundColourId), 0.5f));
-            //            setColour(PlugDataColour::canvasOutlineColourId, findColour(ComboBox::outlineColourId));
-        }
-        
-        int getSliderThumbRadius(Slider&) override
-        {
-            return 0;
-        }
-        
-        void drawTextEditorOutline(Graphics& g, int width, int height, TextEditor& textEditor) override
-        {
-            if (dynamic_cast<AlertWindow*>(textEditor.getParentComponent()) == nullptr)
-            {
-                if (textEditor.isEnabled())
-                {
-                    if (textEditor.hasKeyboardFocus(true) && !textEditor.isReadOnly())
-                    {
-                        g.setColour(textEditor.findColour(TextEditor::focusedOutlineColourId));
-                        g.drawRect(0, 0, width, height, 2);
-                    }
-                    else
-                    {
-                        g.setColour(textEditor.findColour(TextEditor::outlineColourId));
-                        g.drawRect(0, 0, width, height, 1);
-                    }
-                }
-            }
-        }
-        
-        void drawLinearSlider(Graphics& g, int x, int y, int width, int height, float sliderPos, float minSliderPos, float maxSliderPos, const Slider::SliderStyle style, Slider& slider) override
-        {
-            auto sliderBounds = slider.getLocalBounds().toFloat().reduced(1.0f);
-            
-            g.setColour(findColour(Slider::backgroundColourId));
-            g.fillRect(sliderBounds);
-            
-            Path toDraw;
-            if (slider.isHorizontal())
-            {
-                sliderPos = jmap<float>(sliderPos, x, width - (2 * x), 1.0f, width);
-                auto b = sliderBounds.withTrimmedRight(width - sliderPos);
-                toDraw.addRoundedRectangle(b.getX(), b.getY(), b.getWidth(), b.getHeight(), 1.0f, 1.0f, true, false, true, false);
-            }
-            else
-            {
-                sliderPos = jmap<float>(sliderPos, y, height, 0.0f, height - 2.0f);
-                auto b = sliderBounds.withTrimmedTop(sliderPos);
-                toDraw.addRoundedRectangle(b.getX(), b.getY(), b.getWidth(), b.getHeight(), 1.0f, 1.0f, false, false, true, true);
-            }
-            
-            g.setColour(findColour(Slider::trackColourId));
-            g.fillPath(toDraw);
-        }
-        
-        void drawButtonBackground(Graphics& g, Button& button, const Colour& backgroundColour, bool shouldDrawButtonAsHighlighted, bool shouldDrawButtonAsDown) override
-        {
-            auto baseColour = button.findColour(TextButton::buttonColourId);
-            
-            auto highlightColour = button.findColour(TextButton::buttonOnColourId);
-            
-            Path path;
-            path.addRectangle(button.getLocalBounds());
-            
-            g.setColour(baseColour);
-            
-            g.fillRect(button.getLocalBounds());
-            
-            g.setColour(button.findColour(ComboBox::outlineColourId));
-            g.strokePath(path, PathStrokeType(1.0f));
-            
-            if (shouldDrawButtonAsDown || button.getToggleState())
-            {
-                g.setColour(highlightColour);
-                g.fillRect(button.getLocalBounds().reduced(button.getWidth() * 0.25f));
-            }
-        }
-    };
-    
-    void drawCornerResizer(Graphics& g, int w, int h, bool isMouseOver, bool isMouseDragging) override
-    {
-        Path corner;
-        
-        corner.addTriangle(Point<float>(0, h), Point<float>(w, h), Point<float>(w, 0));
-        corner = corner.createPathWithRoundedCorners(2.0f);
-        
-        g.setColour(findColour(Slider::thumbColourId).withAlpha(isMouseOver ? 1.0f : 0.6f));
-        g.fillPath(corner);
-    }
-    
-    void drawTooltip(Graphics& g, const String& text, int width, int height) override
-    {
-        Rectangle<int> bounds(width, height);
-        auto cornerSize = 5.0f;
-        
-        g.setColour(findColour(TooltipWindow::backgroundColourId));
-        g.fillRoundedRectangle(bounds.toFloat(), cornerSize);
-        
-        g.setColour(findColour(TooltipWindow::outlineColourId));
-        g.drawRoundedRectangle(bounds.toFloat().reduced(0.5f, 0.5f), cornerSize, 0.5f);
-        
-        const float tooltipFontSize = 13.0f;
-        const int maxToolTipWidth = 400;
-        
-        AttributedString s;
-        s.setJustification(Justification::centred);
-        s.append(text, Font(tooltipFontSize, Font::bold), findColour(TooltipWindow::textColourId));
-        
-        TextLayout tl;
-        tl.createLayoutWithBalancedLineLengths(s, (float)maxToolTipWidth);
-        tl.draw(g, {static_cast<float>(width), static_cast<float>(height)});
-    }
-    
-    LookAndFeel* getPdLook()
-    {
-        return new PdLook;
-    }
-    
-    static void paintStripes(Graphics& g, int itemHeight, int totalHeight, Component& owner, int selected, int offset, bool invert = false)
-    {
-        totalHeight += offset;
-        int y = -offset;
-        int i = 0;
-        
-        while (totalHeight)
-        {
-            if (totalHeight < itemHeight)
-            {
-                itemHeight = totalHeight;
-            }
-            
-            if (selected >= 0 && selected == i)
-            {
-                g.setColour(owner.findColour(PlugDataColour::panelActiveBackgroundColourId));
-            }
-            else
-            {
-                auto offColour = owner.findColour(PlugDataColour::panelBackgroundOffsetColourId);
-                auto onColour = owner.findColour(PlugDataColour::panelBackgroundColourId);
-                g.setColour((i + invert) & 1 ? onColour : offColour);
-            }
-            
-            g.fillRect(0, y, owner.getWidth(), itemHeight);
-            
-            y += itemHeight;
-            totalHeight -= itemHeight;
-            i++;
-        }
-    }
-    
-    void setColours(std::map<PlugDataColour, Colour> colours)
-    {
-        for (auto colourId = 0; colourId < PlugDataColour::numberOfColours; colourId++) {
-            setColour(colourId, colours.at(static_cast<PlugDataColour>(colourId)));
-        }
-            
-        setColour(PopupMenu::highlightedBackgroundColourId,
-                  colours.at(PlugDataColour::panelActiveBackgroundColourId));
-        setColour(TextButton::textColourOnId,
-                  colours.at(PlugDataColour::toolbarActiveColourId));
-        setColour(Slider::thumbColourId,
-                  colours.at(PlugDataColour::scrollbarBackgroundColourId));
-        setColour(ScrollBar::thumbColourId,
-                  colours.at(PlugDataColour::scrollbarBackgroundColourId));
-        setColour(DirectoryContentsDisplayComponent::highlightColourId,
-                  colours.at(PlugDataColour::panelActiveBackgroundColourId));
-        // TODO: possibly add a colour for this
-        setColour(CaretComponent::caretColourId,
-                  colours.at(PlugDataColour::toolbarActiveColourId));
-            
-        setColour(TextButton::buttonColourId,
-                  colours.at(PlugDataColour::toolbarBackgroundColourId));
-        setColour(TextButton::buttonOnColourId,
-                  colours.at(PlugDataColour::toolbarBackgroundColourId));
-        setColour(ComboBox::backgroundColourId,
-                  colours.at(PlugDataColour::toolbarBackgroundColourId));
-        setColour(ListBox::backgroundColourId,
-                  colours.at(PlugDataColour::toolbarBackgroundColourId));
-            
-        setColour(AlertWindow::backgroundColourId,
-                  colours.at(PlugDataColour::panelBackgroundColourId));
-        getCurrentColourScheme().setUIColour(ColourScheme::UIColour::widgetBackground, colours.at(PlugDataColour::panelBackgroundColourId));
-            
-        setColour(TooltipWindow::backgroundColourId,
-                  colours.at(PlugDataColour::panelBackgroundColourId));
-        setColour(PopupMenu::backgroundColourId,
-                  colours.at(PlugDataColour::panelBackgroundColourId));
-            
-        setColour(KeyMappingEditorComponent::backgroundColourId,
-                  colours.at(PlugDataColour::panelBackgroundColourId));
-        setColour(ResizableWindow::backgroundColourId,
-                  colours.at(PlugDataColour::canvasBackgroundColourId));
-        setColour(Slider::backgroundColourId,
-                  colours.at(PlugDataColour::canvasBackgroundColourId));
-        setColour(Slider::trackColourId,
-                  colours.at(PlugDataColour::scrollbarBackgroundColourId));
-        setColour(TextEditor::backgroundColourId,
-                  colours.at(PlugDataColour::canvasBackgroundColourId));
-        setColour(FileBrowserComponent::currentPathBoxBackgroundColourId,
-                  colours.at(PlugDataColour::panelBackgroundColourId));
-        setColour(FileBrowserComponent::filenameBoxBackgroundColourId,
-                  colours.at(PlugDataColour::panelBackgroundColourId));
-            
-        setColour(TooltipWindow::textColourId,
-                  colours.at(PlugDataColour::panelTextColourId));
-        setColour(TextButton::textColourOffId,
-                  colours.at(PlugDataColour::panelTextColourId));
-        setColour(ComboBox::textColourId,
-                  colours.at(PlugDataColour::canvasTextColourId));
-        setColour(TableListBox::textColourId,
-                  colours.at(PlugDataColour::canvasTextColourId));
-        setColour(Label::textColourId,
-                  colours.at(PlugDataColour::canvasTextColourId));
-        setColour(Label::textWhenEditingColourId,
-                  colours.at(PlugDataColour::canvasTextColourId));
-        setColour(ListBox::textColourId,
-                  colours.at(PlugDataColour::canvasTextColourId));
-        setColour(TextEditor::textColourId,
-                  colours.at(PlugDataColour::canvasTextColourId));
-        setColour(PropertyComponent::labelTextColourId,
-                  colours.at(PlugDataColour::canvasTextColourId));
-        setColour(PopupMenu::textColourId,
-                  colours.at(PlugDataColour::panelTextColourId));
-        setColour(KeyMappingEditorComponent::textColourId,
-                  colours.at(PlugDataColour::panelTextColourId));
-        setColour(TabbedButtonBar::frontTextColourId,
-                  colours.at(PlugDataColour::activeTabTextColourId));
-        setColour(TabbedButtonBar::tabTextColourId,
-                  colours.at(PlugDataColour::tabTextColourId));
-        setColour(ToggleButton::textColourId,
-                  colours.at(PlugDataColour::canvasTextColourId));
-        setColour(ToggleButton::tickColourId,
-                  colours.at(PlugDataColour::canvasTextColourId));
-        setColour(ToggleButton::tickDisabledColourId,
-                  colours.at(PlugDataColour::canvasTextColourId));
-        setColour(ComboBox::arrowColourId,
-                  colours.at(PlugDataColour::canvasTextColourId));
-        setColour(DirectoryContentsDisplayComponent::textColourId,
-                  colours.at(PlugDataColour::canvasTextColourId));
-        setColour(Slider::textBoxTextColourId,
-                  colours.at(PlugDataColour::canvasTextColourId));
-        setColour(AlertWindow::textColourId,
-                  colours.at(PlugDataColour::panelTextColourId));
-        setColour(FileBrowserComponent::currentPathBoxTextColourId,
-                  colours.at(PlugDataColour::panelActiveTextColourId));
-        setColour(FileBrowserComponent::currentPathBoxArrowColourId,
-                  colours.at(PlugDataColour::panelActiveTextColourId));
-        setColour(FileBrowserComponent::filenameBoxTextColourId,
-                  colours.at(PlugDataColour::panelTextColourId));
-        setColour(FileChooserDialogBox::titleTextColourId,
-                  colours.at(PlugDataColour::panelTextColourId));
-            
-        setColour(DirectoryContentsDisplayComponent::highlightedTextColourId,
-                  colours.at(PlugDataColour::panelActiveTextColourId));
-            
-        setColour(TooltipWindow::outlineColourId,
-                  colours.at(PlugDataColour::panelBackgroundColourId));
-        setColour(ComboBox::outlineColourId,
-                  colours.at(PlugDataColour::outlineColourId));
-        setColour(TextEditor::outlineColourId,
-                  colours.at(PlugDataColour::outlineColourId));
-            
-        setColour(Slider::textBoxOutlineColourId,
-                  Colours::transparentBlack);
-        setColour(TreeView::backgroundColourId,
-                  Colours::transparentBlack);
-    }
-    
-    static void setDefaultFont(String fontName)
-    {
-        auto& lnf = dynamic_cast<PlugDataLook&>(getDefaultLookAndFeel());
-        if (fontName.isEmpty() || fontName == "Inter")
-        {
-            lnf.setDefaultSansSerifTypeface(lnf.defaultFont.getTypefacePtr());
-        }
-        else
-        {
-            auto newFont = Font(fontName, 15, Font::plain);
-            lnf.setDefaultSansSerifTypeface(newFont.getTypefacePtr());
-        }
-    }
-
-    inline static const std::map<PlugDataColour, Colour> defaultDarkTheme = {
-        {PlugDataColour::toolbarBackgroundColourId, Colour(25, 25, 25)},
-        {PlugDataColour::toolbarTextColourId, Colour(255, 255, 255)},
-        {PlugDataColour::toolbarActiveColourId, Colour(66, 162, 200)},
-        {PlugDataColour::toolbarOutlineColourId, Colour(255, 255, 255)},
-
-        {PlugDataColour::tabBackgroundColourId, Colour(25, 25, 25)},
-        {PlugDataColour::tabTextColourId, Colour(255, 255, 255)},
-        {PlugDataColour::tabBorderColourId, Colour(105, 105, 105)},
-        {PlugDataColour::activeTabBackgroundColourId, Colour(35, 35, 35)},
-        {PlugDataColour::activeTabTextColourId, Colour(255, 255, 255)},
-        {PlugDataColour::activeTabBorderColourId, Colour(105, 105, 105)},
-
-        {PlugDataColour::canvasBackgroundColourId, Colour(35, 35, 35)},
-        {PlugDataColour::canvasTextColourId, Colour(255, 255, 255)},
-        {PlugDataColour::canvasLockedOutlineColourId, Colour(255, 255, 255)},
-        {PlugDataColour::canvasUnlockedOutlineColourId, Colour(255, 255, 255)},
-
-        {PlugDataColour::outlineColourId, Colour(255, 255, 255)},
-        {PlugDataColour::canvasActiveColourId, Colour(66, 162, 200)},
-        {PlugDataColour::defaultObjectBackgroundColourId, Colour(25, 25, 25)},
-
-        {PlugDataColour::dataColourId, Colour(66, 162, 200)},
-        {PlugDataColour::connectionColourId, Colour(225, 225, 225)},
-        {PlugDataColour::signalColourId, Colour(255, 133, 0)},
-
-        {PlugDataColour::panelBackgroundColourId, Colour(35, 35, 35)},
-        {PlugDataColour::panelBackgroundOffsetColourId, Colour(50, 50, 50)},
-        {PlugDataColour::panelTextColourId, Colour(255, 255, 255)},
-        {PlugDataColour::panelActiveBackgroundColourId, Colour(66, 162, 200)},
-        {PlugDataColour::panelActiveTextColourId, Colour(0, 0, 0)},
-
-        {PlugDataColour::scrollbarBackgroundColourId, Colour(66, 162, 200)},
-
-        /* TODO: add toolbar outline, panel outline and canvas outline. add canvas locked and unlocked outline */
-    };
-
-    inline static const std::map<PlugDataColour, Colour> defaultLightTheme = {
-        {PlugDataColour::toolbarBackgroundColourId, Colour(228, 228, 228)},
-        {PlugDataColour::toolbarTextColourId, Colour(90, 90, 90)},
-        {PlugDataColour::toolbarActiveColourId, Colour(0, 122, 255)},
-
-        {PlugDataColour::tabBackgroundColourId, Colour(228, 228, 228)},
-        {PlugDataColour::tabTextColourId, Colour(90, 90, 90)},
-        {PlugDataColour::tabBorderColourId, Colour(168, 168, 168)},
-        {PlugDataColour::activeTabBackgroundColourId, Colour(250, 250, 250)},
-        {PlugDataColour::activeTabTextColourId, Colour(90, 90, 90)},
-        {PlugDataColour::activeTabBorderColourId, Colour(168, 168, 168)},
-
-        {PlugDataColour::canvasBackgroundColourId, Colour(250, 250, 250)},
-        {PlugDataColour::canvasTextColourId, Colour(90, 90, 90)},
-        {PlugDataColour::canvasActiveColourId, Colour(0, 122, 255)},
-
-        {PlugDataColour::outlineColourId, Colour(168, 168, 168)},
-        {PlugDataColour::dataColourId, Colour(0, 122, 255)},
-        {PlugDataColour::connectionColourId, Colour(179, 179, 179)},
-        {PlugDataColour::signalColourId, Colour(255, 133, 0)},
-        {PlugDataColour::defaultObjectBackgroundColourId, Colour(228, 228, 228)},
-
-        {PlugDataColour::panelBackgroundColourId, Colour(250, 250, 250)},
-        {PlugDataColour::panelBackgroundOffsetColourId, Colour(228, 228, 228)},
-        {PlugDataColour::panelTextColourId, Colour(90, 90, 90)},
-        {PlugDataColour::panelActiveBackgroundColourId, Colour(0, 122, 255)},
-        {PlugDataColour::panelActiveTextColourId, Colour(0, 0, 0)},
-
-        {PlugDataColour::scrollbarBackgroundColourId, Colour(66, 162, 200)},
-    };
-    
-    inline static const std::map<String, std::map<PlugDataColour, Colour>> defaultThemes = {
-        {"dark", defaultDarkTheme},
-        {"light", defaultLightTheme}
-    };
-    
-    inline static std::map<String, std::map<PlugDataColour, Colour>> colourSettings = defaultThemes;
-    
-    void resetColours() {
-        colourSettings = defaultThemes;
-    }
-    
-    void setThemeColour(String themeName, PlugDataColour colourId, Colour colour) {
-        colourSettings[themeName][colourId] = colour;
-    }
-
-    void setTheme(bool useLightTheme)
-    {
-        if (useLightTheme)
-        {
-            setColours(colourSettings.at("light"));
-        }
-        else
-        {
-            setColours(colourSettings.at("dark"));
-        }
-
-        isUsingLightTheme = useLightTheme;
-    }
-
-    // TODO: swap this out for a string theme name perhaps?
-    static inline bool isUsingLightTheme = true;
-    std::unique_ptr<Drawable> folderImage;
-};
+/*
+ // Copyright (c) 2021-2022 Timothy Schoen
+ // For information on usage and redistribution, and for a DISCLAIMER OF ALL
+ // WARRANTIES, see the file, "LICENSE.txt," in this distribution.
+ */
+
+#pragma once
+
+#include <JuceHeader.h>
+#include <map>
+
+struct Icons
+{
+    inline static const CharPointer_UTF8 New = CharPointer_UTF8("\xef\x85\x9b");
+    inline static const CharPointer_UTF8 Open = CharPointer_UTF8("\xef\x81\xbb");
+    inline static const CharPointer_UTF8 Save = CharPointer_UTF8("\xef\x83\x87");
+    inline static const CharPointer_UTF8 SaveAs = CharPointer_UTF8("\xef\x80\x99");
+    inline static const CharPointer_UTF8 Undo = CharPointer_UTF8("\xef\x83\xa2");
+    inline static const CharPointer_UTF8 Redo = CharPointer_UTF8("\xef\x80\x9e");
+    inline static const CharPointer_UTF8 Add = CharPointer_UTF8("\xef\x81\xa7");
+    inline static const CharPointer_UTF8 Settings = CharPointer_UTF8("\xef\x80\x93");
+    inline static const CharPointer_UTF8 Hide = CharPointer_UTF8("\xef\x81\x94");
+    inline static const CharPointer_UTF8 Show = CharPointer_UTF8("\xef\x81\x93");
+    inline static const CharPointer_UTF8 Clear = CharPointer_UTF8("\xef\x80\x8d");
+    inline static const CharPointer_UTF8 Lock = CharPointer_UTF8("\xef\x80\xa3");
+    inline static const CharPointer_UTF8 Unlock = CharPointer_UTF8("\xef\x82\x9c");
+    inline static const CharPointer_UTF8 ConnectionStyle = CharPointer_UTF8("\xee\xa1\xbc");
+    inline static const CharPointer_UTF8 Power = CharPointer_UTF8("\xef\x80\x91");
+    inline static const CharPointer_UTF8 Audio = CharPointer_UTF8("\xef\x80\xa8");
+    inline static const CharPointer_UTF8 Search = CharPointer_UTF8("\xef\x80\x82");
+    inline static const CharPointer_UTF8 Wand = CharPointer_UTF8("\xef\x83\x90");
+    inline static const CharPointer_UTF8 Pencil = CharPointer_UTF8("\xef\x87\xbc");
+    inline static const CharPointer_UTF8 Colour = CharPointer_UTF8("\xef\x87\xbb");
+    inline static const CharPointer_UTF8 Grid = CharPointer_UTF8("\xef\x83\x8e");
+    inline static const CharPointer_UTF8 Theme = CharPointer_UTF8("\xef\x81\x82");
+    inline static const CharPointer_UTF8 ZoomIn = CharPointer_UTF8("\xef\x80\x8e");
+    inline static const CharPointer_UTF8 ZoomOut = CharPointer_UTF8("\xef\x80\x90");
+    inline static const CharPointer_UTF8 Pin = CharPointer_UTF8("\xef\x82\x8d");
+    inline static const CharPointer_UTF8 Keyboard = CharPointer_UTF8("\xef\x84\x9c");
+    inline static const CharPointer_UTF8 Folder = CharPointer_UTF8("\xef\x81\xbb");
+    inline static const CharPointer_UTF8 OpenedFolder = CharPointer_UTF8("\xef\x81\xbc");
+    inline static const CharPointer_UTF8 File = CharPointer_UTF8("\xef\x85\x9c");
+    inline static const CharPointer_UTF8 AutoScroll = CharPointer_UTF8("\xef\x80\xb4");
+    inline static const CharPointer_UTF8 Restore = CharPointer_UTF8("\xef\x83\xa2");
+    inline static const CharPointer_UTF8 Error = CharPointer_UTF8("\xef\x81\xb1");
+    inline static const CharPointer_UTF8 Message = CharPointer_UTF8("\xef\x81\xb5");
+    inline static const CharPointer_UTF8 Parameters = CharPointer_UTF8("\xef\x87\x9e");
+    inline static const CharPointer_UTF8 Presentation = CharPointer_UTF8("\xef\x81\xab");
+    inline static const CharPointer_UTF8 Externals = CharPointer_UTF8("\xef\x84\xae");
+    inline static const CharPointer_UTF8 Info = CharPointer_UTF8("\xef\x81\x9a");
+    inline static const CharPointer_UTF8 Refresh = CharPointer_UTF8("\xef\x80\xa1");
+    inline static const CharPointer_UTF8 Up = CharPointer_UTF8("\xef\x81\xa2");
+    inline static const CharPointer_UTF8 Down = CharPointer_UTF8("\xef\x81\xa3");
+    inline static const CharPointer_UTF8 Edit = CharPointer_UTF8("\xef\x81\x80");
+    inline static const CharPointer_UTF8 ThinDown = CharPointer_UTF8("\xef\x84\x87");
+    inline static const CharPointer_UTF8 Sine = CharPointer_UTF8("\xee\xa1\x95");
+    inline static const CharPointer_UTF8 Documentation = CharPointer_UTF8("\xef\x80\xad");
+    inline static const CharPointer_UTF8 AddCircled = CharPointer_UTF8("\xef\x81\x95");
+    inline static const CharPointer_UTF8 Console = CharPointer_UTF8("\xef\x84\xa0");
+};
+
+
+enum PlugDataColour
+{
+    toolbarBackgroundColourId,
+    toolbarTextColourId,
+    toolbarActiveColourId,
+    
+    tabBackgroundColourId,
+    tabTextColourId,
+    tabBorderColourId, /* TODO: rename to outline */
+    activeTabBackgroundColourId,
+    activeTabTextColourId,
+    activeTabBorderColourId, /* TODO: rename to outline */
+    
+    canvasBackgroundColourId,
+    canvasTextColourId,
+    canvasLockedOutlineColourId,
+    canvasUnlockedOutlineColourId,
+    
+    defaultObjectBackgroundColourId,
+    outlineColourId,  /* TODO: rename to objectOutlineColourId */
+    canvasActiveColourId, /* TODO: rename to selectedObjectOutlineColourId */
+    dataColourId,
+    connectionColourId,
+    signalColourId,
+    
+    panelBackgroundColourId,
+    panelBackgroundOffsetColourId,
+    panelTextColourId,
+    panelActiveBackgroundColourId, /* TODO: rename to panelSelectedItemBackgroundColourId */
+    panelActiveTextColourId, /* TODO: rename to panelSelectedItemTextColourId */
+    
+    scrollbarBackgroundColourId, /* TODO: rename */
+    
+    /* iteration hack */
+    numberOfColours
+};
+
+inline static const std::map<PlugDataColour, std::pair<String, String>> PlugDataColourNames = {
+    
+    {toolbarBackgroundColourId, {"Toolbar Background", "toolbar_background"}},
+    {toolbarTextColourId, {"Toolbar Text", "toolbar_text"}},
+    {toolbarActiveColourId, {"Toolbar Active", "toolbar_active"}},
+    {tabBackgroundColourId, {"Tab Background", "tab_background"}},
+    {tabTextColourId, {"Tab Text", "tab_text"}},
+    {tabBorderColourId, {"Tab Border", "tab_border"}}, /* TODO: rename to outline */
+    {activeTabBackgroundColourId, {"Active Tab Background", "active_tab_background"}},
+    {activeTabTextColourId, {"Active Tab Text", "active_tab_text"}},
+    {activeTabBorderColourId, {"Active Tab Border", "active_tab_border"}}, /* TODO: rename to outline */
+    {canvasBackgroundColourId, {"Canvas Background", "canvas_background"}},
+    {canvasTextColourId, {"Canvas Text", "canvas_text"}},
+    {canvasLockedOutlineColourId, {"Canvas Locked Outline", "canvas_locked_outline"}},
+    {canvasUnlockedOutlineColourId, {"Canvas Unlocked Outline", "canvas_unlocked_outline"}},
+    {defaultObjectBackgroundColourId, {"Default Object Background", "default_object_background"}},
+    {outlineColourId, {"Outline Colour", "outline_colour"}},  /* TODO: rename to objectOutlineColourId */
+    {canvasActiveColourId, {"Canvas Active Colour", "canvas_active_colour"}}, /* TODO: rename to {selectedObjectOutlineColourId */
+    {dataColourId, {"Data Colour", "data_colour"}},
+    {connectionColourId, {"Connection Colour", "connection_colour"}},
+    {signalColourId, {"Signal Colour", "signal_colour"}},
+    {panelBackgroundColourId, {"Sidebar Background", "sidebar_colour"}},
+    {panelBackgroundOffsetColourId, {"Sidebar Offset", "sidebar_offset"}},
+    {panelTextColourId, {"Sidebar Text", "sidebar_text"}},
+    {panelActiveBackgroundColourId, {"Sidebar Background Active", "sidebar_background_active"}}, /* TODO: rename to {panelSelectedItemBackgroundColourId */
+    {panelActiveTextColourId, {"Panel Active Text", "panel_active_text"}}, /* TODO: rename to {panelSelectedItemTextColourId */
+    {scrollbarBackgroundColourId, {"Scrollbar Background", "scrollbar_background"}}, /* TODO: rename */
+};
+    
+    
+    struct Resources
+    {
+        Typeface::Ptr defaultTypeface = Typeface::createSystemTypefaceFor(BinaryData::InterRegular_ttf, BinaryData::InterRegular_ttfSize);
+        
+        Typeface::Ptr thinTypeface = Typeface::createSystemTypefaceFor(BinaryData::InterThin_ttf, BinaryData::InterThin_ttfSize);
+        
+        Typeface::Ptr boldTypeface = Typeface::createSystemTypefaceFor(BinaryData::InterBold_ttf, BinaryData::InterBold_ttfSize);
+        
+        Typeface::Ptr iconTypeface = Typeface::createSystemTypefaceFor(BinaryData::PlugDataFont_ttf, BinaryData::PlugDataFont_ttfSize);
+    };
+    
+    struct PlugDataLook : public LookAndFeel_V4
+    {
+        SharedResourcePointer<Resources> resources;
+        
+        Font defaultFont;
+        Font boldFont;
+        Font thinFont;
+        Font iconFont;
+        
+        
+        PlugDataLook() :
+        defaultFont(resources->defaultTypeface),
+        boldFont(resources->boldTypeface),
+        thinFont(resources->thinTypeface),
+        iconFont(resources->iconTypeface)
+        {
+            setTheme(false);
+            setDefaultSansSerifTypeface(resources->defaultTypeface);
+        }
+        
+        class PlugData_DocumentWindowButton : public Button
+        {
+        public:
+            PlugData_DocumentWindowButton(const String& name, Path normal, Path toggled) : Button(name), normalShape(std::move(normal)), toggledShape(std::move(toggled))
+            {
+            }
+            
+            void paintButton(Graphics& g, bool shouldDrawButtonAsHighlighted, bool shouldDrawButtonAsDown) override
+            {
+                auto colour = findColour(TextButton::textColourOffId);
+                
+                g.setColour((!isEnabled() || shouldDrawButtonAsDown) ? colour.withAlpha(0.6f) : colour);
+                
+                if (shouldDrawButtonAsHighlighted)
+                {
+                    g.setColour(findColour(Slider::thumbColourId));
+                }
+                
+                auto& p = getToggleState() ? toggledShape : normalShape;
+                
+                auto reducedRect = Justification(Justification::centred).appliedToRectangle(Rectangle<int>(getHeight(), getHeight()), getLocalBounds()).toFloat().reduced(getHeight() * 0.3f);
+                
+                g.fillPath(p, p.getTransformToScaleToFit(reducedRect, true));
+            }
+            
+        private:
+            Colour colour;
+            Path normalShape, toggledShape;
+            
+            JUCE_DECLARE_NON_COPYABLE_WITH_LEAK_DETECTOR(PlugData_DocumentWindowButton)
+        };
+        
+        int getSliderThumbRadius(Slider& s) override
+        {
+            if (s.getName().startsWith("statusbar"))
+            {
+                return 6;
+            }
+            return LookAndFeel_V4::getSliderThumbRadius(s);
+        }
+        
+        void fillResizableWindowBackground(Graphics& g, int w, int h, const BorderSize<int>& border, ResizableWindow& window) override
+        {
+            if(auto* dialog = dynamic_cast<FileChooserDialogBox*>(&window)) {
+                g.fillAll(findColour(PlugDataColour::canvasBackgroundColourId));
+            }
+        }
+        
+        void drawResizableWindowBorder(Graphics&, int w, int h, const BorderSize<int>& border, ResizableWindow&) override
+        {
+        }
+        
+        void drawButtonBackground(Graphics& g, Button& button, const Colour& backgroundColour, bool shouldDrawButtonAsHighlighted, bool shouldDrawButtonAsDown) override
+        {
+            if (button.getName().startsWith("toolbar") || button.getName().startsWith("tabbar"))
+            {
+                drawToolbarButton(g, button, backgroundColour, shouldDrawButtonAsHighlighted, shouldDrawButtonAsDown);
+            }
+            else if (button.getName().startsWith("statusbar"))
+            {
+                drawStatusbarButton(g, button, backgroundColour, shouldDrawButtonAsHighlighted, shouldDrawButtonAsDown);
+            }
+            else if (button.getName().startsWith("suggestions"))
+            {
+                drawSuggestionButton(g, button, backgroundColour, shouldDrawButtonAsHighlighted, shouldDrawButtonAsDown);
+            }
+            else if (button.getName().startsWith("pd"))
+            {
+                drawPdButton(g, button, backgroundColour, shouldDrawButtonAsHighlighted, shouldDrawButtonAsDown);
+            }
+            else if (button.getName().startsWith("inspector"))
+            {
+                drawInspectorButton(g, button, backgroundColour, shouldDrawButtonAsHighlighted, shouldDrawButtonAsDown);
+            }
+            else
+            {
+                LookAndFeel_V4::drawButtonBackground(g, button, backgroundColour, shouldDrawButtonAsHighlighted, shouldDrawButtonAsDown);
+            }
+        }
+        
+        void drawButtonText(Graphics& g, TextButton& button, bool isMouseOverButton, bool isButtonDown) override
+        {
+            if (button.getName().startsWith("suggestions"))
+            {
+                drawSuggestionButtonText(g, button, isMouseOverButton, isButtonDown);
+            }
+            else if (button.getName().startsWith("statusbar"))
+            {
+                drawStatusbarButtonText(g, button, isMouseOverButton, isButtonDown);
+            }
+            else
+            {
+                LookAndFeel_V4::drawButtonText(g, button, isMouseOverButton, isButtonDown);
+            }
+        }
+        
+        Font getTextButtonFont(TextButton& but, int buttonHeight) override
+        {
+            if (but.getName().startsWith("toolbar"))
+            {
+                return getToolbarFont(buttonHeight);
+            }
+            if (but.getName().startsWith("statusbar:oversample"))
+            {
+                return {buttonHeight / 2.2f};
+            }
+            if (but.getName().startsWith("tabbar"))
+            {
+                return iconFont.withHeight(buttonHeight / 2.7f);
+            }
+            if (but.getName().startsWith("statusbar") || but.getName().startsWith("tab"))
+            {
+                return getStatusbarFont(buttonHeight);
+            }
+            if (but.getName().startsWith("suggestions"))
+            {
+                return getSuggestionFont(buttonHeight);
+            }
+            
+            return {buttonHeight / 1.7f};
+        }
+        
+        void drawLinearSlider(Graphics& g, int x, int y, int width, int height, float sliderPos, float minSliderPos, float maxSliderPos, const Slider::SliderStyle style, Slider& slider) override
+        {
+            if (slider.getName().startsWith("statusbar"))
+            {
+                drawVolumeSlider(g, x, y, width, height, sliderPos, minSliderPos, maxSliderPos, style, slider);
+            }
+            else
+            {
+                LookAndFeel_V4::drawLinearSlider(g, x, y, width, height, sliderPos, minSliderPos, maxSliderPos, style, slider);
+            }
+        }
+        
+        void drawDocumentWindowTitleBar(DocumentWindow& window, Graphics& g, int w, int h, int titleSpaceX, int titleSpaceW, const Image* icon, bool drawTitleTextOnLeft) override
+        {
+            if (w * h == 0) return;
+            
+            g.setColour(findColour(ComboBox::backgroundColourId));
+            g.fillAll();
+            
+            Font font(h * 0.65f, Font::plain);
+            g.setFont(font);
+            
+            g.setColour(getCurrentColourScheme().getUIColour(ColourScheme::defaultText));
+            
+            g.setColour(Colours::white);
+            g.drawText(window.getName(), 0, 0, w, h, Justification::centred, true);
+        }
+        
+        Button* createDocumentWindowButton(int buttonType) override
+        {
+            Path shape;
+            auto crossThickness = 0.15f;
+            
+            if (buttonType == DocumentWindow::closeButton)
+            {
+                shape.addLineSegment({0.0f, 0.0f, 1.0f, 1.0f}, crossThickness);
+                shape.addLineSegment({1.0f, 0.0f, 0.0f, 1.0f}, crossThickness);
+                
+                return new PlugData_DocumentWindowButton("close", shape, shape);
+            }
+            
+            if (buttonType == DocumentWindow::minimiseButton)
+            {
+                shape.addLineSegment({0.0f, 0.5f, 1.0f, 0.5f}, crossThickness);
+                
+                return new PlugData_DocumentWindowButton("minimise", shape, shape);
+            }
+            
+            if (buttonType == DocumentWindow::maximiseButton)
+            {
+                shape.addLineSegment({0.5f, 0.0f, 0.5f, 1.0f}, crossThickness);
+                shape.addLineSegment({0.0f, 0.5f, 1.0f, 0.5f}, crossThickness);
+                
+                Path fullscreenShape;
+                fullscreenShape.startNewSubPath(45.0f, 100.0f);
+                fullscreenShape.lineTo(0.0f, 100.0f);
+                fullscreenShape.lineTo(0.0f, 0.0f);
+                fullscreenShape.lineTo(100.0f, 0.0f);
+                fullscreenShape.lineTo(100.0f, 45.0f);
+                fullscreenShape.addRectangle(45.0f, 45.0f, 100.0f, 100.0f);
+                PathStrokeType(30.0f).createStrokedPath(fullscreenShape, fullscreenShape);
+                
+                return new PlugData_DocumentWindowButton("maximise", shape, fullscreenShape);
+            }
+            
+            jassertfalse;
+            return nullptr;
+        }
+        
+        int getTabButtonBestWidth(TabBarButton& button, int tabDepth) override
+        {
+            auto& buttonBar = button.getTabbedButtonBar();
+            return (buttonBar.getWidth() / buttonBar.getNumTabs()) + 1;
+        }
+        
+        int getTabButtonOverlap(int tabDepth) override
+        {
+            return 0;
+        }
+        
+        void drawTabButton(TabBarButton& button, Graphics& g, bool isMouseOver, bool isMouseDown) override
+        {
+            bool isActive = button.getToggleState();
+            g.setColour(findColour(isActive ? PlugDataColour::activeTabBackgroundColourId : PlugDataColour::tabBackgroundColourId));
+            
+            g.fillRect(button.getLocalBounds());
+            
+            int w = button.getWidth();
+            int h = button.getHeight();
+            
+            if (button.getIndex() != button.getTabbedButtonBar().getNumTabs() - 1)
+            {
+                g.setColour(button.findColour(PlugDataColour::outlineColourId));
+                g.drawLine(Line<float>(w - 0.5f, 0, w - 0.5f, h), 1.0f);
+            }
+            
+            TextLayout textLayout;
+            auto textArea = button.getLocalBounds();
+            AttributedString attributedTabTitle(button.getTitle());
+            auto tabTextColour = findColour(isActive ? PlugDataColour::activeTabTextColourId : PlugDataColour::tabTextColourId);
+            attributedTabTitle.setColour(tabTextColour);
+            attributedTabTitle.setFont(defaultFont);
+            attributedTabTitle.setJustification(Justification::centred);
+            textLayout.createLayout(attributedTabTitle, textArea.getWidth());
+            textLayout.draw(g, textArea.toFloat());
+        }
+        
+        void drawTabAreaBehindFrontButton(TabbedButtonBar& bar, Graphics& g, const int w, const int h) override
+        {
+        }
+        
+        Font getTabButtonFont(TabBarButton&, float height) override
+        {
+            return {height * 0.4f};
+        }
+        
+        Font getToolbarFont(int buttonHeight)
+        {
+            return iconFont.withHeight(buttonHeight / 3.5);
+        }
+        
+        Font getStatusbarFont(int buttonHeight)
+        {
+            return iconFont.withHeight(buttonHeight / 2.5);
+        }
+        
+        Font getSuggestionFont(int buttonHeight)
+        {
+            return {buttonHeight / 1.9f};
+        }
+        
+        void drawPopupMenuBackground(Graphics& g, int width, int height) override
+        {
+            // Add a bit of alpha to disable the opaque flag
+            auto background = findColour(PopupMenu::backgroundColourId);
+            g.setColour(background);
+            
+            // Fill background if there's no support for transparent popupmenus
+#ifdef PLUGDATA_STANDALONE
+            if (!Desktop::canUseSemiTransparentWindows())
+            {
+                g.fillAll(findColour(ResizableWindow::backgroundColourId));
+            }
+#endif
+            
+            // On linux, the canUseSemiTransparentWindows flag sometimes incorrectly returns true
+#ifdef JUCE_LINUX
+            g.fillAll(findColour(ResizableWindow::backgroundColourId));
+#endif
+            
+            auto bounds = Rectangle<float>(2, 2, width - 4, height - 4);
+            g.fillRoundedRectangle(bounds, 3.0f);
+            
+            g.setColour(findColour(PopupMenu::textColourId));
+            g.drawRoundedRectangle(bounds, 3.0f, 1.0f);
+        }
+        
+        int getPopupMenuBorderSize() override
+        {
+            return 5;
+        };
+        
+        void drawTextEditorOutline(Graphics& g, int width, int height, TextEditor& textEditor) override
+        {
+            if (textEditor.getName() == "sidebar::searcheditor") return;
+            
+            if (dynamic_cast<AlertWindow*>(textEditor.getParentComponent()) == nullptr)
+            {
+                if (textEditor.isEnabled())
+                {
+                    if (textEditor.hasKeyboardFocus(true) && !textEditor.isReadOnly())
+                    {
+                        g.setColour(textEditor.findColour(TextEditor::focusedOutlineColourId));
+                        g.drawRect(0, 0, width, height, 2);
+                    }
+                    else
+                    {
+                        g.setColour(textEditor.findColour(TextEditor::outlineColourId));
+                        g.drawRect(0, 0, width, height, 1);
+                    }
+                }
+            }
+        }
+        
+        void drawTreeviewPlusMinusBox(Graphics& g, const Rectangle<float>& area, Colour backgroundColour, bool isOpen, bool isMouseOver) override
+        {
+            Path p;
+            p.addTriangle(0.0f, 0.0f, 1.0f, isOpen ? 0.0f : 0.5f, isOpen ? 0.5f : 0.0f, 1.0f);
+            g.setColour(findColour(PlugDataColour::panelTextColourId).withAlpha(isMouseOver ? 0.7f : 1.0f));
+            g.fillPath(p, p.getTransformToScaleToFit(area.reduced(2, area.getHeight() / 4), true));
+        }
+        
+        void drawToolbarButton(Graphics& g, Button& button, const Colour& backgroundColour, bool shouldDrawButtonAsHighlighted, bool shouldDrawButtonAsDown)
+        {
+            auto rect = button.getLocalBounds();
+            
+            auto baseColour = findColour(ComboBox::backgroundColourId);
+            g.setColour(baseColour);
+            g.fillRect(rect);
+        }
+        
+        void drawComboBox(Graphics& g, int width, int height, bool, int, int, int, int, ComboBox& object) override
+        {
+            bool inspectorElement = object.getName().startsWith("inspector");
+            auto cornerSize = inspectorElement ? 0.0f : 3.0f;
+            Rectangle<int> boxBounds(0, 0, width, height);
+            
+            g.setColour(object.findColour(ComboBox::backgroundColourId));
+            g.fillRoundedRectangle(boxBounds.toFloat(), cornerSize);
+            
+            if (!inspectorElement)
+            {
+                g.setColour(object.findColour(ComboBox::outlineColourId));
+                g.drawRoundedRectangle(boxBounds.toFloat().reduced(0.5f, 0.5f), cornerSize, 1.0f);
+            }
+            
+            Rectangle<int> arrowZone(width - 20, 2, 14, height - 4);
+            Path path;
+            path.startNewSubPath((float)arrowZone.getX() + 3.0f, (float)arrowZone.getCentreY() - 2.0f);
+            path.lineTo((float)arrowZone.getCentreX(), (float)arrowZone.getCentreY() + 3.0f);
+            path.lineTo((float)arrowZone.getRight() - 3.0f, (float)arrowZone.getCentreY() - 2.0f);
+            g.setColour(object.findColour(ComboBox::arrowColourId).withAlpha((object.isEnabled() ? 0.9f : 0.2f)));
+            
+            g.strokePath(path, PathStrokeType(2.0f));
+        }
+        
+        void drawStatusbarButton(Graphics& g, Button& button, const Colour& backgroundColour, bool shouldDrawButtonAsHighlighted, bool shouldDrawButtonAsDown)
+        {
+        }
+        
+        void drawResizableFrame(Graphics& g, int w, int h, const BorderSize<int>& border) override
+        {
+        }
+        
+        void drawSuggestionButton(Graphics& g, Button& button, const Colour& backgroundColour, bool shouldDrawButtonAsHighlighted, bool shouldDrawButtonAsDown)
+        {
+            auto buttonArea = button.getLocalBounds();
+            
+            if (shouldDrawButtonAsDown)
+            {
+                g.setColour(backgroundColour.darker());
+            }
+            else if (shouldDrawButtonAsHighlighted)
+            {
+                g.setColour(backgroundColour.brighter());
+            }
+            else
+            {
+                g.setColour(backgroundColour);
+            }
+            
+            g.fillRect(buttonArea.toFloat());
+        }
+        
+        void drawInspectorButton(Graphics& g, Button& button, const Colour& backgroundColour, bool shouldDrawButtonAsHighlighted, bool shouldDrawButtonAsDown)
+        {
+            auto bounds = button.getLocalBounds().toFloat().reduced(0.5f, 0.5f);
+            
+            auto baseColour = backgroundColour.withMultipliedSaturation(button.hasKeyboardFocus(true) ? 1.3f : 0.9f).withMultipliedAlpha(button.isEnabled() ? 1.0f : 0.5f);
+            
+            if (shouldDrawButtonAsDown || shouldDrawButtonAsHighlighted) baseColour = baseColour.contrasting(shouldDrawButtonAsDown ? 0.2f : 0.05f);
+            
+            if (!shouldDrawButtonAsHighlighted && !button.getToggleState()) baseColour = Colours::transparentBlack;
+            
+            g.setColour(baseColour);
+            g.fillRect(bounds);
+            g.setColour(button.findColour(ComboBox::outlineColourId));
+        }
+        
+        void drawSuggestionButtonText(Graphics& g, TextButton& button, bool shouldDrawButtonAsHighlighted, bool shouldDrawButtonAsDown)
+        {
+            auto font = getTextButtonFont(button, button.getHeight());
+            g.setFont(font);
+            g.setColour((button.getToggleState() ? Colours::white : findColour(TextButton::textColourOffId)).withMultipliedAlpha(button.isEnabled() ? 1.0f : 0.5f));
+            auto yIndent = jmin(4, button.proportionOfHeight(0.3f));
+            auto cornerSize = jmin(button.getHeight(), button.getWidth()) / 2;
+            auto fontHeight = roundToInt(font.getHeight() * 0.6f);
+            auto leftIndent = 28;
+            auto rightIndent = jmin(fontHeight, 2 + cornerSize / (button.isConnectedOnRight() ? 4 : 2));
+            auto textWidth = button.getWidth() - leftIndent - rightIndent;
+            
+            if (textWidth > 0) g.drawFittedText(button.getButtonText(), leftIndent, yIndent, textWidth, button.getHeight() - yIndent * 2, Justification::left, 2);
+        }
+        
+        void drawStatusbarButtonText(Graphics& g, TextButton& button, bool shouldDrawButtonAsHighlighted, bool shouldDrawButtonAsDown)
+        {
+            Font font(getTextButtonFont(button, button.getHeight()));
+            g.setFont(font);
+            
+            if (!button.isEnabled())
+            {
+                g.setColour(Colours::grey);
+            }
+            else if (button.getToggleState())
+            {
+                g.setColour(button.findColour(Slider::thumbColourId));
+            }
+            else if (shouldDrawButtonAsHighlighted)
+            {
+                g.setColour(button.findColour(Slider::thumbColourId).brighter(0.8f));
+            }
+            else
+            {
+                g.setColour(button.findColour(TextButton::textColourOffId));
+            }
+            
+            const int yIndent = jmin(4, button.proportionOfHeight(0.3f));
+            const int cornerSize = jmin(button.getHeight(), button.getWidth()) / 2;
+            
+            const int fontHeight = roundToInt(font.getHeight() * 0.6f);
+            const int leftIndent = jmin(fontHeight, 2 + cornerSize / (button.isConnectedOnLeft() ? 4 : 2));
+            const int rightIndent = jmin(fontHeight, 2 + cornerSize / (button.isConnectedOnRight() ? 4 : 2));
+            const int textWidth = button.getWidth() - leftIndent - rightIndent;
+            
+            if (textWidth > 0) g.drawFittedText(button.getButtonText(), leftIndent, yIndent, textWidth, button.getHeight() - yIndent * 2, Justification::centred, 2);
+        }
+        
+        void drawPdButton(Graphics& g, Button& button, const Colour& backgroundColour, bool shouldDrawButtonAsHighlighted, bool shouldDrawButtonAsDown)
+        {
+            auto cornerSize = 6.0f;
+            auto bounds = button.getLocalBounds().toFloat();
+            
+            auto baseColour = findColour(TextButton::buttonColourId);
+            
+            auto highlightColour = findColour(TextButton::buttonOnColourId);
+            
+            if (shouldDrawButtonAsDown || button.getToggleState()) baseColour = highlightColour;
+            
+            baseColour = baseColour.withMultipliedSaturation(button.hasKeyboardFocus(true) ? 1.3f : 0.9f).withMultipliedAlpha(button.isEnabled() ? 1.0f : 0.5f);
+            
+            g.setColour(baseColour);
+            
+            auto flatOnLeft = button.isConnectedOnLeft();
+            auto flatOnRight = button.isConnectedOnRight();
+            auto flatOnTop = button.isConnectedOnTop();
+            auto flatOnBottom = button.isConnectedOnBottom();
+            
+            if (flatOnLeft || flatOnRight || flatOnTop || flatOnBottom)
+            {
+                Path path;
+                path.addRoundedRectangle(bounds.getX(), bounds.getY(), bounds.getWidth(), bounds.getHeight(), cornerSize, cornerSize, !(flatOnLeft || flatOnTop), !(flatOnRight || flatOnTop), !(flatOnLeft || flatOnBottom), !(flatOnRight || flatOnBottom));
+                
+                g.fillPath(path);
+                
+                g.setColour(button.findColour(ComboBox::outlineColourId));
+                g.strokePath(path, PathStrokeType(1.0f));
+            }
+            else
+            {
+                int dimension = std::min(bounds.getHeight(), bounds.getWidth()) / 2.0f;
+                auto centre = bounds.getCentre();
+                auto ellpiseBounds = Rectangle<float>(centre.translated(-dimension, -dimension), centre.translated(dimension, dimension));
+                g.fillEllipse(ellpiseBounds);
+                
+                g.setColour(button.findColour(ComboBox::outlineColourId));
+                g.drawEllipse(ellpiseBounds, 1.0f);
+            }
+        }
+        
+        void drawVolumeSlider(Graphics& g, int x, int y, int width, int height, float sliderPos, float minSliderPos, float maxSliderPos, const Slider::SliderStyle style, Slider& slider)
+        {
+            float trackWidth = 6.;
+            Point<float> startPoint(slider.isHorizontal() ? x : x + width * 0.5f, slider.isHorizontal() ? y + height * 0.5f : height + y);
+            Point<float> endPoint(slider.isHorizontal() ? width + x : startPoint.x, slider.isHorizontal() ? startPoint.y : y);
+            
+            Path backgroundTrack;
+            backgroundTrack.startNewSubPath(startPoint);
+            backgroundTrack.lineTo(endPoint);
+            g.setColour(slider.findColour(Slider::backgroundColourId));
+            g.strokePath(backgroundTrack, {trackWidth, PathStrokeType::mitered});
+            Path valueTrack;
+            Point<float> minPoint, maxPoint;
+            auto kx = slider.isHorizontal() ? sliderPos : (x + width * 0.5f);
+            auto ky = slider.isHorizontal() ? (y + height * 0.5f) : sliderPos;
+            minPoint = startPoint;
+            maxPoint = {kx, ky};
+            auto thumbWidth = getSliderThumbRadius(slider);
+            valueTrack.startNewSubPath(minPoint);
+            valueTrack.lineTo(maxPoint);
+            
+            g.setColour(slider.findColour(TextButton::buttonColourId));
+            g.strokePath(valueTrack, {trackWidth, PathStrokeType::mitered});
+            g.setColour(slider.findColour(Slider::thumbColourId));
+            
+            g.fillRoundedRectangle(Rectangle<float>(static_cast<float>(thumbWidth), static_cast<float>(24)).withCentre(maxPoint), 2.0f);
+            
+            g.setColour(findColour(ComboBox::backgroundColourId));
+            g.drawRoundedRectangle(Rectangle<float>(static_cast<float>(thumbWidth), static_cast<float>(24)).withCentre(maxPoint), 2.0f, 1.0f);
+        }
+        
+        void drawPropertyPanelSectionHeader(Graphics& g, const String& name, bool isOpen, int width, int height) override
+        {
+            auto buttonSize = (float)height * 0.75f;
+            auto buttonIndent = ((float)height - buttonSize) * 0.5f;
+            
+            drawTreeviewPlusMinusBox(g, {buttonIndent, buttonIndent, buttonSize, buttonSize}, findColour(ResizableWindow::backgroundColourId), isOpen, false);
+            
+            auto textX = static_cast<int>((buttonIndent * 2.0f + buttonSize + 2.0f));
+            
+            g.setColour(findColour(PropertyComponent::labelTextColourId));
+            
+            g.setFont({(float)height * 0.6f, Font::bold});
+            g.drawText(name, textX, 0, width - textX - 4, height, Justification::centredLeft, true);
+        }
+        
+        struct PdLook : public LookAndFeel_V4
+        {
+            PdLook()
+            {
+                // FIX THIS!
+                setColour(TextButton::buttonColourId, Colour(23, 23, 23));
+                setColour(TextButton::buttonOnColourId, Colour(0xff42a2c8));
+                
+                setColour(Slider::thumbColourId, Colour(0xff42a2c8));
+                setColour(ComboBox::backgroundColourId, Colour(23, 23, 23));
+                setColour(ListBox::backgroundColourId, Colour(23, 23, 23));
+                setColour(Slider::backgroundColourId, Colour(60, 60, 60));
+                setColour(Slider::trackColourId, Colour(90, 90, 90));
+                
+                setColour(TextEditor::backgroundColourId, Colour(45, 45, 45));
+                setColour(TextEditor::textColourId, Colours::white);
+                setColour(TextEditor::outlineColourId, findColour(ComboBox::outlineColourId));
+                
+                setColour(PlugDataColour::toolbarBackgroundColourId, findColour(ComboBox::backgroundColourId));
+                setColour(PlugDataColour::canvasBackgroundColourId, findColour(ResizableWindow::backgroundColourId));
+                setColour(PlugDataColour::toolbarTextColourId, findColour(ComboBox::textColourId));
+                setColour(PlugDataColour::canvasTextColourId, findColour(ComboBox::textColourId));
+                setColour(PlugDataColour::outlineColourId, findColour(ComboBox::outlineColourId).interpolatedWith(findColour(ComboBox::backgroundColourId), 0.5f));
+                //            setColour(PlugDataColour::canvasOutlineColourId, findColour(ComboBox::outlineColourId));
+            }
+            
+            int getSliderThumbRadius(Slider&) override
+            {
+                return 0;
+            }
+            
+            void drawTextEditorOutline(Graphics& g, int width, int height, TextEditor& textEditor) override
+            {
+                if (dynamic_cast<AlertWindow*>(textEditor.getParentComponent()) == nullptr)
+                {
+                    if (textEditor.isEnabled())
+                    {
+                        if (textEditor.hasKeyboardFocus(true) && !textEditor.isReadOnly())
+                        {
+                            g.setColour(textEditor.findColour(TextEditor::focusedOutlineColourId));
+                            g.drawRect(0, 0, width, height, 2);
+                        }
+                        else
+                        {
+                            g.setColour(textEditor.findColour(TextEditor::outlineColourId));
+                            g.drawRect(0, 0, width, height, 1);
+                        }
+                    }
+                }
+            }
+            
+            void drawLinearSlider(Graphics& g, int x, int y, int width, int height, float sliderPos, float minSliderPos, float maxSliderPos, const Slider::SliderStyle style, Slider& slider) override
+            {
+                auto sliderBounds = slider.getLocalBounds().toFloat().reduced(1.0f);
+                
+                g.setColour(findColour(Slider::backgroundColourId));
+                g.fillRect(sliderBounds);
+                
+                Path toDraw;
+                if (slider.isHorizontal())
+                {
+                    sliderPos = jmap<float>(sliderPos, x, width - (2 * x), 1.0f, width);
+                    auto b = sliderBounds.withTrimmedRight(width - sliderPos);
+                    toDraw.addRoundedRectangle(b.getX(), b.getY(), b.getWidth(), b.getHeight(), 1.0f, 1.0f, true, false, true, false);
+                }
+                else
+                {
+                    sliderPos = jmap<float>(sliderPos, y, height, 0.0f, height - 2.0f);
+                    auto b = sliderBounds.withTrimmedTop(sliderPos);
+                    toDraw.addRoundedRectangle(b.getX(), b.getY(), b.getWidth(), b.getHeight(), 1.0f, 1.0f, false, false, true, true);
+                }
+                
+                g.setColour(findColour(Slider::trackColourId));
+                g.fillPath(toDraw);
+            }
+            
+            void drawButtonBackground(Graphics& g, Button& button, const Colour& backgroundColour, bool shouldDrawButtonAsHighlighted, bool shouldDrawButtonAsDown) override
+            {
+                auto baseColour = button.findColour(TextButton::buttonColourId);
+                
+                auto highlightColour = button.findColour(TextButton::buttonOnColourId);
+                
+                Path path;
+                path.addRectangle(button.getLocalBounds());
+                
+                g.setColour(baseColour);
+                
+                g.fillRect(button.getLocalBounds());
+                
+                g.setColour(button.findColour(ComboBox::outlineColourId));
+                g.strokePath(path, PathStrokeType(1.0f));
+                
+                if (shouldDrawButtonAsDown || button.getToggleState())
+                {
+                    g.setColour(highlightColour);
+                    g.fillRect(button.getLocalBounds().reduced(button.getWidth() * 0.25f));
+                }
+            }
+        };
+        
+        void drawCornerResizer(Graphics& g, int w, int h, bool isMouseOver, bool isMouseDragging) override
+        {
+            Path corner;
+            
+            corner.addTriangle(Point<float>(0, h), Point<float>(w, h), Point<float>(w, 0));
+            corner = corner.createPathWithRoundedCorners(2.0f);
+            
+            g.setColour(findColour(Slider::thumbColourId).withAlpha(isMouseOver ? 1.0f : 0.6f));
+            g.fillPath(corner);
+        }
+        
+        void drawTooltip(Graphics& g, const String& text, int width, int height) override
+        {
+            Rectangle<int> bounds(width, height);
+            auto cornerSize = 5.0f;
+            
+            g.setColour(findColour(TooltipWindow::backgroundColourId));
+            g.fillRoundedRectangle(bounds.toFloat(), cornerSize);
+            
+            g.setColour(findColour(TooltipWindow::outlineColourId));
+            g.drawRoundedRectangle(bounds.toFloat().reduced(0.5f, 0.5f), cornerSize, 0.5f);
+            
+            const float tooltipFontSize = 13.0f;
+            const int maxToolTipWidth = 400;
+            
+            AttributedString s;
+            s.setJustification(Justification::centred);
+            s.append(text, Font(tooltipFontSize, Font::bold), findColour(TooltipWindow::textColourId));
+            
+            TextLayout tl;
+            tl.createLayoutWithBalancedLineLengths(s, (float)maxToolTipWidth);
+            tl.draw(g, {static_cast<float>(width), static_cast<float>(height)});
+        }
+        
+        LookAndFeel* getPdLook()
+        {
+            return new PdLook;
+        }
+        
+        static void paintStripes(Graphics& g, int itemHeight, int totalHeight, Component& owner, int selected, int offset, bool invert = false)
+        {
+            totalHeight += offset;
+            int y = -offset;
+            int i = 0;
+            
+            while (totalHeight)
+            {
+                if (totalHeight < itemHeight)
+                {
+                    itemHeight = totalHeight;
+                }
+                
+                if (selected >= 0 && selected == i)
+                {
+                    g.setColour(owner.findColour(PlugDataColour::panelActiveBackgroundColourId));
+                }
+                else
+                {
+                    auto offColour = owner.findColour(PlugDataColour::panelBackgroundOffsetColourId);
+                    auto onColour = owner.findColour(PlugDataColour::panelBackgroundColourId);
+                    g.setColour((i + invert) & 1 ? onColour : offColour);
+                }
+                
+                g.fillRect(0, y, owner.getWidth(), itemHeight);
+                
+                y += itemHeight;
+                totalHeight -= itemHeight;
+                i++;
+            }
+        }
+        
+        void setColours(std::map<PlugDataColour, Colour> colours)
+        {
+            for (auto colourId = 0; colourId < PlugDataColour::numberOfColours; colourId++) {
+                setColour(colourId, colours.at(static_cast<PlugDataColour>(colourId)));
+            }
+            
+            setColour(PopupMenu::highlightedBackgroundColourId,
+                      colours.at(PlugDataColour::panelActiveBackgroundColourId));
+            setColour(TextButton::textColourOnId,
+                      colours.at(PlugDataColour::toolbarActiveColourId));
+            setColour(Slider::thumbColourId,
+                      colours.at(PlugDataColour::scrollbarBackgroundColourId));
+            setColour(ScrollBar::thumbColourId,
+                      colours.at(PlugDataColour::scrollbarBackgroundColourId));
+            setColour(DirectoryContentsDisplayComponent::highlightColourId,
+                      colours.at(PlugDataColour::panelActiveBackgroundColourId));
+            // TODO: possibly add a colour for this
+            setColour(CaretComponent::caretColourId,
+                      colours.at(PlugDataColour::toolbarActiveColourId));
+            
+            setColour(TextButton::buttonColourId,
+                      colours.at(PlugDataColour::toolbarBackgroundColourId));
+            setColour(TextButton::buttonOnColourId,
+                      colours.at(PlugDataColour::toolbarBackgroundColourId));
+            setColour(ComboBox::backgroundColourId,
+                      colours.at(PlugDataColour::toolbarBackgroundColourId));
+            setColour(ListBox::backgroundColourId,
+                      colours.at(PlugDataColour::toolbarBackgroundColourId));
+            
+            setColour(AlertWindow::backgroundColourId,
+                      colours.at(PlugDataColour::panelBackgroundColourId));
+            getCurrentColourScheme().setUIColour(ColourScheme::UIColour::widgetBackground, colours.at(PlugDataColour::panelBackgroundColourId));
+            
+            setColour(TooltipWindow::backgroundColourId,
+                      colours.at(PlugDataColour::panelBackgroundColourId));
+            setColour(PopupMenu::backgroundColourId,
+                      colours.at(PlugDataColour::panelBackgroundColourId));
+            
+            setColour(KeyMappingEditorComponent::backgroundColourId,
+                      colours.at(PlugDataColour::panelBackgroundColourId));
+            setColour(ResizableWindow::backgroundColourId,
+                      colours.at(PlugDataColour::canvasBackgroundColourId));
+            setColour(Slider::backgroundColourId,
+                      colours.at(PlugDataColour::canvasBackgroundColourId));
+            setColour(Slider::trackColourId,
+                      colours.at(PlugDataColour::scrollbarBackgroundColourId));
+            setColour(TextEditor::backgroundColourId,
+                      colours.at(PlugDataColour::canvasBackgroundColourId));
+            setColour(FileBrowserComponent::currentPathBoxBackgroundColourId,
+                      colours.at(PlugDataColour::panelBackgroundColourId));
+            setColour(FileBrowserComponent::filenameBoxBackgroundColourId,
+                      colours.at(PlugDataColour::panelBackgroundColourId));
+            
+            setColour(TooltipWindow::textColourId,
+                      colours.at(PlugDataColour::panelTextColourId));
+            setColour(TextButton::textColourOffId,
+                      colours.at(PlugDataColour::panelTextColourId));
+            setColour(ComboBox::textColourId,
+                      colours.at(PlugDataColour::canvasTextColourId));
+            setColour(TableListBox::textColourId,
+                      colours.at(PlugDataColour::canvasTextColourId));
+            setColour(Label::textColourId,
+                      colours.at(PlugDataColour::canvasTextColourId));
+            setColour(Label::textWhenEditingColourId,
+                      colours.at(PlugDataColour::canvasTextColourId));
+            setColour(ListBox::textColourId,
+                      colours.at(PlugDataColour::canvasTextColourId));
+            setColour(TextEditor::textColourId,
+                      colours.at(PlugDataColour::canvasTextColourId));
+            setColour(PropertyComponent::labelTextColourId,
+                      colours.at(PlugDataColour::canvasTextColourId));
+            setColour(PopupMenu::textColourId,
+                      colours.at(PlugDataColour::panelTextColourId));
+            setColour(KeyMappingEditorComponent::textColourId,
+                      colours.at(PlugDataColour::panelTextColourId));
+            setColour(TabbedButtonBar::frontTextColourId,
+                      colours.at(PlugDataColour::activeTabTextColourId));
+            setColour(TabbedButtonBar::tabTextColourId,
+                      colours.at(PlugDataColour::tabTextColourId));
+            setColour(ToggleButton::textColourId,
+                      colours.at(PlugDataColour::canvasTextColourId));
+            setColour(ToggleButton::tickColourId,
+                      colours.at(PlugDataColour::canvasTextColourId));
+            setColour(ToggleButton::tickDisabledColourId,
+                      colours.at(PlugDataColour::canvasTextColourId));
+            setColour(ComboBox::arrowColourId,
+                      colours.at(PlugDataColour::canvasTextColourId));
+            setColour(DirectoryContentsDisplayComponent::textColourId,
+                      colours.at(PlugDataColour::canvasTextColourId));
+            setColour(Slider::textBoxTextColourId,
+                      colours.at(PlugDataColour::canvasTextColourId));
+            setColour(AlertWindow::textColourId,
+                      colours.at(PlugDataColour::panelTextColourId));
+            setColour(FileBrowserComponent::currentPathBoxTextColourId,
+                      colours.at(PlugDataColour::panelActiveTextColourId));
+            setColour(FileBrowserComponent::currentPathBoxArrowColourId,
+                      colours.at(PlugDataColour::panelActiveTextColourId));
+            setColour(FileBrowserComponent::filenameBoxTextColourId,
+                      colours.at(PlugDataColour::panelTextColourId));
+            setColour(FileChooserDialogBox::titleTextColourId,
+                      colours.at(PlugDataColour::panelTextColourId));
+            
+            setColour(DirectoryContentsDisplayComponent::highlightedTextColourId,
+                      colours.at(PlugDataColour::panelActiveTextColourId));
+            
+            setColour(TooltipWindow::outlineColourId,
+                      colours.at(PlugDataColour::panelBackgroundColourId));
+            setColour(ComboBox::outlineColourId,
+                      colours.at(PlugDataColour::outlineColourId));
+            setColour(TextEditor::outlineColourId,
+                      colours.at(PlugDataColour::outlineColourId));
+            
+            setColour(Slider::textBoxOutlineColourId,
+                      Colours::transparentBlack);
+            setColour(TreeView::backgroundColourId,
+                      Colours::transparentBlack);
+        }
+        
+        static void setDefaultFont(String fontName)
+        {
+            auto& lnf = dynamic_cast<PlugDataLook&>(getDefaultLookAndFeel());
+            if (fontName.isEmpty() || fontName == "Inter")
+            {
+                lnf.setDefaultSansSerifTypeface(lnf.defaultFont.getTypefacePtr());
+            }
+            else
+            {
+                auto newFont = Font(fontName, 15, Font::plain);
+                lnf.setDefaultSansSerifTypeface(newFont.getTypefacePtr());
+            }
+        }
+        
+        inline static const std::map<PlugDataColour, Colour> defaultDarkTheme = {
+            {PlugDataColour::toolbarBackgroundColourId, Colour(25, 25, 25)},
+            {PlugDataColour::toolbarTextColourId, Colour(255, 255, 255)},
+            {PlugDataColour::toolbarActiveColourId, Colour(66, 162, 200)},
+            {PlugDataColour::outlineColourId, Colour(255, 255, 255)},
+            
+            {PlugDataColour::tabBackgroundColourId, Colour(25, 25, 25)},
+            {PlugDataColour::tabTextColourId, Colour(255, 255, 255)},
+            {PlugDataColour::tabBorderColourId, Colour(105, 105, 105)},
+            {PlugDataColour::activeTabBackgroundColourId, Colour(35, 35, 35)},
+            {PlugDataColour::activeTabTextColourId, Colour(255, 255, 255)},
+            {PlugDataColour::activeTabBorderColourId, Colour(105, 105, 105)},
+            
+            {PlugDataColour::canvasBackgroundColourId, Colour(35, 35, 35)},
+            {PlugDataColour::canvasTextColourId, Colour(255, 255, 255)},
+            {PlugDataColour::canvasLockedOutlineColourId, Colour(255, 255, 255)},
+            {PlugDataColour::canvasUnlockedOutlineColourId, Colour(255, 255, 255)},
+            
+            {PlugDataColour::outlineColourId, Colour(255, 255, 255)},
+            {PlugDataColour::canvasActiveColourId, Colour(66, 162, 200)},
+            {PlugDataColour::defaultObjectBackgroundColourId, Colour(25, 25, 25)},
+            
+            {PlugDataColour::dataColourId, Colour(66, 162, 200)},
+            {PlugDataColour::connectionColourId, Colour(225, 225, 225)},
+            {PlugDataColour::signalColourId, Colour(255, 133, 0)},
+            
+            {PlugDataColour::panelBackgroundColourId, Colour(35, 35, 35)},
+            {PlugDataColour::panelBackgroundOffsetColourId, Colour(50, 50, 50)},
+            {PlugDataColour::panelTextColourId, Colour(255, 255, 255)},
+            {PlugDataColour::panelActiveBackgroundColourId, Colour(66, 162, 200)},
+            {PlugDataColour::panelActiveTextColourId, Colour(0, 0, 0)},
+            
+            {PlugDataColour::scrollbarBackgroundColourId, Colour(66, 162, 200)},
+            
+            /* TODO: add toolbar outline, panel outline and canvas outline. add canvas locked and unlocked outline */
+        };
+        
+        inline static const std::map<PlugDataColour, Colour> defaultLightTheme = {
+            {PlugDataColour::toolbarBackgroundColourId, Colour(228, 228, 228)},
+            {PlugDataColour::toolbarTextColourId, Colour(90, 90, 90)},
+            {PlugDataColour::toolbarActiveColourId, Colour(0, 122, 255)},
+            
+            {PlugDataColour::tabBackgroundColourId, Colour(228, 228, 228)},
+            {PlugDataColour::tabTextColourId, Colour(90, 90, 90)},
+            {PlugDataColour::tabBorderColourId, Colour(168, 168, 168)},
+            {PlugDataColour::activeTabBackgroundColourId, Colour(250, 250, 250)},
+            {PlugDataColour::activeTabTextColourId, Colour(90, 90, 90)},
+            {PlugDataColour::activeTabBorderColourId, Colour(168, 168, 168)},
+            
+            {PlugDataColour::canvasBackgroundColourId, Colour(250, 250, 250)},
+            {PlugDataColour::canvasTextColourId, Colour(90, 90, 90)},
+            {PlugDataColour::canvasActiveColourId, Colour(0, 122, 255)},
+            {PlugDataColour::canvasLockedOutlineColourId, Colour(168, 168, 168)},
+            {PlugDataColour::canvasUnlockedOutlineColourId, Colour(168, 168, 168)},
+            
+            {PlugDataColour::outlineColourId, Colour(168, 168, 168)},
+            {PlugDataColour::dataColourId, Colour(0, 122, 255)},
+            {PlugDataColour::connectionColourId, Colour(179, 179, 179)},
+            {PlugDataColour::signalColourId, Colour(255, 133, 0)},
+            {PlugDataColour::defaultObjectBackgroundColourId, Colour(228, 228, 228)},
+            
+            {PlugDataColour::panelBackgroundColourId, Colour(250, 250, 250)},
+            {PlugDataColour::panelBackgroundOffsetColourId, Colour(228, 228, 228)},
+            {PlugDataColour::panelTextColourId, Colour(90, 90, 90)},
+            {PlugDataColour::panelActiveBackgroundColourId, Colour(0, 122, 255)},
+            {PlugDataColour::panelActiveTextColourId, Colour(0, 0, 0)},
+            
+            {PlugDataColour::scrollbarBackgroundColourId, Colour(66, 162, 200)},
+        };
+        
+        inline static const std::map<String, std::map<PlugDataColour, Colour>> defaultThemes = {
+            {"dark", defaultDarkTheme},
+            {"light", defaultLightTheme}
+        };
+        
+        inline static std::map<String, std::map<PlugDataColour, Colour>> colourSettings = defaultThemes;
+        
+        void resetColours() {
+            colourSettings = defaultThemes;
+        }
+        
+        void setThemeColour(String themeName, PlugDataColour colourId, Colour colour) {
+            colourSettings[themeName][colourId] = colour;
+        }
+        
+        void setTheme(bool useLightTheme)
+        {
+            if (useLightTheme)
+            {
+                setColours(colourSettings.at("light"));
+            }
+            else
+            {
+                setColours(colourSettings.at("dark"));
+            }
+            
+            isUsingLightTheme = useLightTheme;
+        }
+        
+        // TODO: swap this out for a string theme name perhaps?
+        static inline bool isUsingLightTheme = true;
+        std::unique_ptr<Drawable> folderImage;
+    };