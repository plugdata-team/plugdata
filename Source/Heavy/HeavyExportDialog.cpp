/*
 // Copyright (c) 2022 Timothy Schoen and Wasted Audio
 // For information on usage and redistribution, and for a DISCLAIMER OF ALL
 // WARRANTIES, see the file, "LICENSE.txt," in this distribution.
 */
#include <juce_gui_basics/juce_gui_basics.h>
#include "Utility/Config.h"
#include "Utility/Fonts.h"

#include "Dialogs/Dialogs.h"
#include "HeavyExportDialog.h"
#include "Dialogs/HelpDialog.h"

#include "PluginEditor.h"
#include "Components/PropertiesPanel.h"
#include "Utility/OSUtils.h"

#include "Toolchain.h"
#include "ExportingProgressView.h"
#include "ExporterBase.h"
#include "CppExporter.h"
#include "DPFExporter.h"
#include "DaisyExporter.h"
#include "OWLExporter.h"
#include "PdExporter.h"
#include "WASMExporter.h"

class ExporterSettingsPanel final : public Component
    , private ListBoxModel {
public:
    ListBox listBox;
    int listBoxWidth = 160;

    TextButton addButton = TextButton(Icons::Add);

    OwnedArray<ExporterBase> views;

    std::function<void(int)> onChange;

    StringArray items = {
        "C++ Code",
        "Electro-Smith Daisy",
        "DPF Audio Plugin",
<<<<<<< HEAD
        "Pd External",
        "JS / WebAssembly"
=======
        "OWL Platform",
        "Pd External"
>>>>>>> 48a87aff
    };

    ExporterSettingsPanel(PluginEditor* editor, ExportingProgressView* exportingView)
    {
        addChildComponent(views.add(new CppExporter(editor, exportingView)));
        addChildComponent(views.add(new DaisyExporter(editor, exportingView)));
        addChildComponent(views.add(new DPFExporter(editor, exportingView)));
        addChildComponent(views.add(new OWLExporter(editor, exportingView)));
        addChildComponent(views.add(new PdExporter(editor, exportingView)));
        addChildComponent(views.add(new WASMExporter(editor, exportingView)));

        addAndMakeVisible(listBox);

        listBox.setModel(this);
        listBox.setOutlineThickness(0);
        listBox.selectRow(0);
        listBox.setColour(ListBox::backgroundColourId, Colours::transparentBlack);
        listBox.setRowHeight(28);

        restoreState();
    }

    ~ExporterSettingsPanel() override
    {
        saveState();
    }

    ValueTree getState() const
    {
        ValueTree stateTree("HeavySelect");
        stateTree.setProperty("listBox", listBox.getSelectedRow(), nullptr);
        return stateTree;
    }

    void setState(ValueTree& stateTree)
    {
        auto const tree = stateTree.getChildWithName("HeavySelect");
        listBox.selectRow(tree.getProperty("listBox"));
    }

    void restoreState()
    {
        auto const settingsTree = SettingsFile::getInstance()->getValueTree();
        auto heavyState = settingsTree.getChildWithName("HeavyState");
        if (heavyState.isValid()) {
            this->setState(heavyState);
<<<<<<< HEAD
            for (int i = 0; i < 5; i++) {
=======
            for (int i = 0; i < views.size(); i++) {
>>>>>>> 48a87aff
                views[i]->blockDialog = true;
                views[i]->setState(heavyState);
                views[i]->blockDialog = false;
            }
        }
    }

    ValueTree saveState()
    {
        ValueTree state("HeavyState");
        state.appendChild(this->getState(), nullptr);
        state.appendChild(views[0]->getState(), nullptr);
        state.appendChild(views[1]->getState(), nullptr);
        state.appendChild(views[2]->getState(), nullptr);
        state.appendChild(views[3]->getState(), nullptr);
        state.appendChild(views[4]->getState(), nullptr);

        auto settingsTree = SettingsFile::getInstance()->getValueTree();

        auto const oldState = settingsTree.getChildWithName("HeavyState");
        if (oldState.isValid()) {
            settingsTree.removeChild(oldState, nullptr);
        }
        settingsTree.appendChild(state, nullptr);

        return state;
    }

    void paint(Graphics& g) override
    {
        auto const listboxBounds = getLocalBounds().removeFromLeft(listBoxWidth);

        Path p;
        p.addRoundedRectangle(listboxBounds.getX(), listboxBounds.getY(), listboxBounds.getWidth(), listboxBounds.getHeight(), Corners::windowCornerRadius, Corners::windowCornerRadius, false, false, true, false);

        g.setColour(findColour(PlugDataColour::sidebarBackgroundColourId));
        g.fillPath(p);
    }

    void paintOverChildren(Graphics& g) override
    {
        auto const listboxBounds = getLocalBounds().removeFromLeft(listBoxWidth);

        g.setColour(findColour(PlugDataColour::toolbarOutlineColourId));
        g.drawLine(Line<float>(listboxBounds.getTopRight().toFloat(), listboxBounds.getBottomRight().toFloat()));
    }

    void selectedRowsChanged(int const lastRowSelected) override
    {
        for (auto* view : views) {
            // Make sure we remember common values when switching views
            if (view->isVisible()) {
                views[lastRowSelected]->patchFile = view->patchFile;
                views[lastRowSelected]->projectNameValue = view->projectNameValue.getValue();
                views[lastRowSelected]->projectCopyrightValue = view->projectCopyrightValue.getValue();

                views[lastRowSelected]->blockDialog = true;
                views[lastRowSelected]->inputPatchValue = view->inputPatchValue.getValue();
                views[lastRowSelected]->blockDialog = false;
            }
            view->setVisible(false);
        }

        views[lastRowSelected]->setVisible(true);
    }

    void resized() override
    {
        auto b = getLocalBounds();
        listBox.setBounds(b.removeFromLeft(listBoxWidth).reduced(4));

        for (auto* view : views) {
            view->setBounds(b);
        }
    }

    int getNumRows() override
    {
        return items.size();
    }

    void paintListBoxItem(int const row, Graphics& g, int const width, int const height, bool const rowIsSelected) override
    {
        if (isPositiveAndBelow(row, items.size())) {
            if (rowIsSelected) {
                g.setColour(findColour(PlugDataColour::sidebarActiveBackgroundColourId));
                g.fillRoundedRectangle(Rectangle<float>(3, 3, width - 6, height - 6), Corners::defaultCornerRadius);
            }

            auto const textColour = findColour(PlugDataColour::sidebarTextColourId);

            Fonts::drawText(g, items[row], Rectangle<int>(15, 0, width - 30, height), textColour, 15);
        }
    }

    JUCE_DECLARE_NON_COPYABLE_WITH_LEAK_DETECTOR(ExporterSettingsPanel)
};

HeavyExportDialog::HeavyExportDialog(Dialog* dialog)
    : exportingView(new ExportingProgressView())
    , installer(new ToolchainInstaller(dynamic_cast<PluginEditor*>(dialog->parentComponent), dialog))
    , exporterPanel(new ExporterSettingsPanel(dynamic_cast<PluginEditor*>(dialog->parentComponent), exportingView.get()))
    , infoButton(new MainToolbarButton(Icons::Help))
{
    hasToolchain = Toolchain::dir.exists();

    // Don't do this relative to toolchain variable, that won't work on Windows
    auto const versionFile = ProjectInfo::appDataDir.getChildFile("Toolchain").getChildFile("VERSION");
    auto const installedVersion = versionFile.loadFileAsString().trim().removeCharacters(".").getIntValue();

    // Create integer versions by removing the dots
    // Compare latest version on github to the currently installed version
    int latestVersion;
    try {
        auto const compatTable = JSON::parse(URL("https://raw.githubusercontent.com/plugdata-team/plugdata-heavy-toolchain/main/COMPATIBILITY").readEntireTextStream());
        // Get latest version
        if (compatTable.isObject()) {
            latestVersion = compatTable.getDynamicObject()->getProperty(String(ProjectInfo::versionString).upToFirstOccurrenceOf("-", false, false)).toString().removeCharacters(".").getIntValue();
        } else {
            latestVersion = installedVersion;
        }
    }
    // Network error, JSON error or empty version string somehow
    catch (...) {
        latestVersion = installedVersion;
        return;
    }

    if (hasToolchain && latestVersion > installedVersion) {
        installer->needsUpdate = true;
        hasToolchain = false;
    }

    addChildComponent(*installer);
    addChildComponent(*exporterPanel);
    addChildComponent(*exportingView);

    exportingView->setAlwaysOnTop(true);

    /*
    infoButton->onClick = [this]() {
        helpDialog = std::make_unique<HelpDialog>(nullptr);
        helpDialog->onClose = [this]() {
            helpDialog.reset(nullptr);
        };
    }; */
    infoButton->onClick = [] {
        URL("https://wasted-audio.github.io/hvcc/docs/01.introduction.html#what-is-heavy").launchInDefaultBrowser();
    };
    addAndMakeVisible(*infoButton);

    installer->toolchainInstalledCallback = [this] {
        hasToolchain = true;
        exporterPanel->setVisible(true);
        installer->setVisible(false);
    };

    if (hasToolchain) {
        exporterPanel->setVisible(true);
    } else {
        installer->setVisible(true);
    }
}

HeavyExportDialog::~HeavyExportDialog()
{
    Dialogs::dismissFileDialog();

    // Clean up temp files
    Toolchain::deleteTempFiles();
}

void HeavyExportDialog::paint(Graphics& g)
{
    g.setColour(findColour(PlugDataColour::panelBackgroundColourId));
    g.fillRoundedRectangle(getLocalBounds().toFloat(), Corners::windowCornerRadius);

    auto const titlebarBounds = getLocalBounds().removeFromTop(40);

    Path p;
    p.addRoundedRectangle(titlebarBounds.getX(), titlebarBounds.getY(), titlebarBounds.getWidth(), titlebarBounds.getHeight(), Corners::windowCornerRadius, Corners::windowCornerRadius, true, true, false, false);

    g.setColour(findColour(PlugDataColour::toolbarBackgroundColourId));
    g.fillPath(p);

    Fonts::drawStyledText(g, "Compiler", Rectangle<float>(0.0f, 4.0f, getWidth(), 32.0f), findColour(PlugDataColour::panelTextColourId), Semibold, 15, Justification::centred);
}

void HeavyExportDialog::paintOverChildren(Graphics& g)
{
    g.setColour(findColour(PlugDataColour::toolbarOutlineColourId));
    g.drawHorizontalLine(40, 0.0f, getWidth());
}

void HeavyExportDialog::resized()
{
    auto const b = getLocalBounds().withTrimmedTop(40);
    exporterPanel->setBounds(b);
    installer->setBounds(b);
    exportingView->setBounds(b);
    infoButton->setBounds(Rectangle<int>(40, 40));
}
<|MERGE_RESOLUTION|>--- conflicted
+++ resolved
@@ -1,303 +1,296 @@
-/*
- // Copyright (c) 2022 Timothy Schoen and Wasted Audio
- // For information on usage and redistribution, and for a DISCLAIMER OF ALL
- // WARRANTIES, see the file, "LICENSE.txt," in this distribution.
- */
-#include <juce_gui_basics/juce_gui_basics.h>
-#include "Utility/Config.h"
-#include "Utility/Fonts.h"
-
-#include "Dialogs/Dialogs.h"
-#include "HeavyExportDialog.h"
-#include "Dialogs/HelpDialog.h"
-
-#include "PluginEditor.h"
-#include "Components/PropertiesPanel.h"
-#include "Utility/OSUtils.h"
-
-#include "Toolchain.h"
-#include "ExportingProgressView.h"
-#include "ExporterBase.h"
-#include "CppExporter.h"
-#include "DPFExporter.h"
-#include "DaisyExporter.h"
-#include "OWLExporter.h"
-#include "PdExporter.h"
-#include "WASMExporter.h"
-
-class ExporterSettingsPanel final : public Component
-    , private ListBoxModel {
-public:
-    ListBox listBox;
-    int listBoxWidth = 160;
-
-    TextButton addButton = TextButton(Icons::Add);
-
-    OwnedArray<ExporterBase> views;
-
-    std::function<void(int)> onChange;
-
-    StringArray items = {
-        "C++ Code",
-        "Electro-Smith Daisy",
-        "DPF Audio Plugin",
-<<<<<<< HEAD
-        "Pd External",
-        "JS / WebAssembly"
-=======
-        "OWL Platform",
-        "Pd External"
->>>>>>> 48a87aff
-    };
-
-    ExporterSettingsPanel(PluginEditor* editor, ExportingProgressView* exportingView)
-    {
-        addChildComponent(views.add(new CppExporter(editor, exportingView)));
-        addChildComponent(views.add(new DaisyExporter(editor, exportingView)));
-        addChildComponent(views.add(new DPFExporter(editor, exportingView)));
-        addChildComponent(views.add(new OWLExporter(editor, exportingView)));
-        addChildComponent(views.add(new PdExporter(editor, exportingView)));
-        addChildComponent(views.add(new WASMExporter(editor, exportingView)));
-
-        addAndMakeVisible(listBox);
-
-        listBox.setModel(this);
-        listBox.setOutlineThickness(0);
-        listBox.selectRow(0);
-        listBox.setColour(ListBox::backgroundColourId, Colours::transparentBlack);
-        listBox.setRowHeight(28);
-
-        restoreState();
-    }
-
-    ~ExporterSettingsPanel() override
-    {
-        saveState();
-    }
-
-    ValueTree getState() const
-    {
-        ValueTree stateTree("HeavySelect");
-        stateTree.setProperty("listBox", listBox.getSelectedRow(), nullptr);
-        return stateTree;
-    }
-
-    void setState(ValueTree& stateTree)
-    {
-        auto const tree = stateTree.getChildWithName("HeavySelect");
-        listBox.selectRow(tree.getProperty("listBox"));
-    }
-
-    void restoreState()
-    {
-        auto const settingsTree = SettingsFile::getInstance()->getValueTree();
-        auto heavyState = settingsTree.getChildWithName("HeavyState");
-        if (heavyState.isValid()) {
-            this->setState(heavyState);
-<<<<<<< HEAD
-            for (int i = 0; i < 5; i++) {
-=======
-            for (int i = 0; i < views.size(); i++) {
->>>>>>> 48a87aff
-                views[i]->blockDialog = true;
-                views[i]->setState(heavyState);
-                views[i]->blockDialog = false;
-            }
-        }
-    }
-
-    ValueTree saveState()
-    {
-        ValueTree state("HeavyState");
-        state.appendChild(this->getState(), nullptr);
-        state.appendChild(views[0]->getState(), nullptr);
-        state.appendChild(views[1]->getState(), nullptr);
-        state.appendChild(views[2]->getState(), nullptr);
-        state.appendChild(views[3]->getState(), nullptr);
-        state.appendChild(views[4]->getState(), nullptr);
-
-        auto settingsTree = SettingsFile::getInstance()->getValueTree();
-
-        auto const oldState = settingsTree.getChildWithName("HeavyState");
-        if (oldState.isValid()) {
-            settingsTree.removeChild(oldState, nullptr);
-        }
-        settingsTree.appendChild(state, nullptr);
-
-        return state;
-    }
-
-    void paint(Graphics& g) override
-    {
-        auto const listboxBounds = getLocalBounds().removeFromLeft(listBoxWidth);
-
-        Path p;
-        p.addRoundedRectangle(listboxBounds.getX(), listboxBounds.getY(), listboxBounds.getWidth(), listboxBounds.getHeight(), Corners::windowCornerRadius, Corners::windowCornerRadius, false, false, true, false);
-
-        g.setColour(findColour(PlugDataColour::sidebarBackgroundColourId));
-        g.fillPath(p);
-    }
-
-    void paintOverChildren(Graphics& g) override
-    {
-        auto const listboxBounds = getLocalBounds().removeFromLeft(listBoxWidth);
-
-        g.setColour(findColour(PlugDataColour::toolbarOutlineColourId));
-        g.drawLine(Line<float>(listboxBounds.getTopRight().toFloat(), listboxBounds.getBottomRight().toFloat()));
-    }
-
-    void selectedRowsChanged(int const lastRowSelected) override
-    {
-        for (auto* view : views) {
-            // Make sure we remember common values when switching views
-            if (view->isVisible()) {
-                views[lastRowSelected]->patchFile = view->patchFile;
-                views[lastRowSelected]->projectNameValue = view->projectNameValue.getValue();
-                views[lastRowSelected]->projectCopyrightValue = view->projectCopyrightValue.getValue();
-
-                views[lastRowSelected]->blockDialog = true;
-                views[lastRowSelected]->inputPatchValue = view->inputPatchValue.getValue();
-                views[lastRowSelected]->blockDialog = false;
-            }
-            view->setVisible(false);
-        }
-
-        views[lastRowSelected]->setVisible(true);
-    }
-
-    void resized() override
-    {
-        auto b = getLocalBounds();
-        listBox.setBounds(b.removeFromLeft(listBoxWidth).reduced(4));
-
-        for (auto* view : views) {
-            view->setBounds(b);
-        }
-    }
-
-    int getNumRows() override
-    {
-        return items.size();
-    }
-
-    void paintListBoxItem(int const row, Graphics& g, int const width, int const height, bool const rowIsSelected) override
-    {
-        if (isPositiveAndBelow(row, items.size())) {
-            if (rowIsSelected) {
-                g.setColour(findColour(PlugDataColour::sidebarActiveBackgroundColourId));
-                g.fillRoundedRectangle(Rectangle<float>(3, 3, width - 6, height - 6), Corners::defaultCornerRadius);
-            }
-
-            auto const textColour = findColour(PlugDataColour::sidebarTextColourId);
-
-            Fonts::drawText(g, items[row], Rectangle<int>(15, 0, width - 30, height), textColour, 15);
-        }
-    }
-
-    JUCE_DECLARE_NON_COPYABLE_WITH_LEAK_DETECTOR(ExporterSettingsPanel)
-};
-
-HeavyExportDialog::HeavyExportDialog(Dialog* dialog)
-    : exportingView(new ExportingProgressView())
-    , installer(new ToolchainInstaller(dynamic_cast<PluginEditor*>(dialog->parentComponent), dialog))
-    , exporterPanel(new ExporterSettingsPanel(dynamic_cast<PluginEditor*>(dialog->parentComponent), exportingView.get()))
-    , infoButton(new MainToolbarButton(Icons::Help))
-{
-    hasToolchain = Toolchain::dir.exists();
-
-    // Don't do this relative to toolchain variable, that won't work on Windows
-    auto const versionFile = ProjectInfo::appDataDir.getChildFile("Toolchain").getChildFile("VERSION");
-    auto const installedVersion = versionFile.loadFileAsString().trim().removeCharacters(".").getIntValue();
-
-    // Create integer versions by removing the dots
-    // Compare latest version on github to the currently installed version
-    int latestVersion;
-    try {
-        auto const compatTable = JSON::parse(URL("https://raw.githubusercontent.com/plugdata-team/plugdata-heavy-toolchain/main/COMPATIBILITY").readEntireTextStream());
-        // Get latest version
-        if (compatTable.isObject()) {
-            latestVersion = compatTable.getDynamicObject()->getProperty(String(ProjectInfo::versionString).upToFirstOccurrenceOf("-", false, false)).toString().removeCharacters(".").getIntValue();
-        } else {
-            latestVersion = installedVersion;
-        }
-    }
-    // Network error, JSON error or empty version string somehow
-    catch (...) {
-        latestVersion = installedVersion;
-        return;
-    }
-
-    if (hasToolchain && latestVersion > installedVersion) {
-        installer->needsUpdate = true;
-        hasToolchain = false;
-    }
-
-    addChildComponent(*installer);
-    addChildComponent(*exporterPanel);
-    addChildComponent(*exportingView);
-
-    exportingView->setAlwaysOnTop(true);
-
-    /*
-    infoButton->onClick = [this]() {
-        helpDialog = std::make_unique<HelpDialog>(nullptr);
-        helpDialog->onClose = [this]() {
-            helpDialog.reset(nullptr);
-        };
-    }; */
-    infoButton->onClick = [] {
-        URL("https://wasted-audio.github.io/hvcc/docs/01.introduction.html#what-is-heavy").launchInDefaultBrowser();
-    };
-    addAndMakeVisible(*infoButton);
-
-    installer->toolchainInstalledCallback = [this] {
-        hasToolchain = true;
-        exporterPanel->setVisible(true);
-        installer->setVisible(false);
-    };
-
-    if (hasToolchain) {
-        exporterPanel->setVisible(true);
-    } else {
-        installer->setVisible(true);
-    }
-}
-
-HeavyExportDialog::~HeavyExportDialog()
-{
-    Dialogs::dismissFileDialog();
-
-    // Clean up temp files
-    Toolchain::deleteTempFiles();
-}
-
-void HeavyExportDialog::paint(Graphics& g)
-{
-    g.setColour(findColour(PlugDataColour::panelBackgroundColourId));
-    g.fillRoundedRectangle(getLocalBounds().toFloat(), Corners::windowCornerRadius);
-
-    auto const titlebarBounds = getLocalBounds().removeFromTop(40);
-
-    Path p;
-    p.addRoundedRectangle(titlebarBounds.getX(), titlebarBounds.getY(), titlebarBounds.getWidth(), titlebarBounds.getHeight(), Corners::windowCornerRadius, Corners::windowCornerRadius, true, true, false, false);
-
-    g.setColour(findColour(PlugDataColour::toolbarBackgroundColourId));
-    g.fillPath(p);
-
-    Fonts::drawStyledText(g, "Compiler", Rectangle<float>(0.0f, 4.0f, getWidth(), 32.0f), findColour(PlugDataColour::panelTextColourId), Semibold, 15, Justification::centred);
-}
-
-void HeavyExportDialog::paintOverChildren(Graphics& g)
-{
-    g.setColour(findColour(PlugDataColour::toolbarOutlineColourId));
-    g.drawHorizontalLine(40, 0.0f, getWidth());
-}
-
-void HeavyExportDialog::resized()
-{
-    auto const b = getLocalBounds().withTrimmedTop(40);
-    exporterPanel->setBounds(b);
-    installer->setBounds(b);
-    exportingView->setBounds(b);
-    infoButton->setBounds(Rectangle<int>(40, 40));
-}
+/*
+ // Copyright (c) 2022 Timothy Schoen and Wasted Audio
+ // For information on usage and redistribution, and for a DISCLAIMER OF ALL
+ // WARRANTIES, see the file, "LICENSE.txt," in this distribution.
+ */
+#include <juce_gui_basics/juce_gui_basics.h>
+#include "Utility/Config.h"
+#include "Utility/Fonts.h"
+
+#include "Dialogs/Dialogs.h"
+#include "HeavyExportDialog.h"
+#include "Dialogs/HelpDialog.h"
+
+#include "PluginEditor.h"
+#include "Components/PropertiesPanel.h"
+#include "Utility/OSUtils.h"
+
+#include "Toolchain.h"
+#include "ExportingProgressView.h"
+#include "ExporterBase.h"
+#include "CppExporter.h"
+#include "DPFExporter.h"
+#include "DaisyExporter.h"
+#include "OWLExporter.h"
+#include "PdExporter.h"
+#include "WASMExporter.h"
+
+class ExporterSettingsPanel final : public Component
+    , private ListBoxModel {
+public:
+    ListBox listBox;
+    int listBoxWidth = 160;
+
+    TextButton addButton = TextButton(Icons::Add);
+
+    OwnedArray<ExporterBase> views;
+
+    std::function<void(int)> onChange;
+
+    StringArray items = {
+        "C++ Code",
+        "Electro-Smith Daisy",
+        "DPF Audio Plugin",
+        "OWL Platform",
+        "Pd External",
+        "WebAssembly"
+    };
+
+    ExporterSettingsPanel(PluginEditor* editor, ExportingProgressView* exportingView)
+    {
+        addChildComponent(views.add(new CppExporter(editor, exportingView)));
+        addChildComponent(views.add(new DaisyExporter(editor, exportingView)));
+        addChildComponent(views.add(new DPFExporter(editor, exportingView)));
+        addChildComponent(views.add(new OWLExporter(editor, exportingView)));
+        addChildComponent(views.add(new PdExporter(editor, exportingView)));
+        addChildComponent(views.add(new WASMExporter(editor, exportingView)));
+
+        addAndMakeVisible(listBox);
+
+        listBox.setModel(this);
+        listBox.setOutlineThickness(0);
+        listBox.selectRow(0);
+        listBox.setColour(ListBox::backgroundColourId, Colours::transparentBlack);
+        listBox.setRowHeight(28);
+
+        restoreState();
+    }
+
+    ~ExporterSettingsPanel() override
+    {
+        saveState();
+    }
+
+    ValueTree getState() const
+    {
+        ValueTree stateTree("HeavySelect");
+        stateTree.setProperty("listBox", listBox.getSelectedRow(), nullptr);
+        return stateTree;
+    }
+
+    void setState(ValueTree& stateTree)
+    {
+        auto const tree = stateTree.getChildWithName("HeavySelect");
+        listBox.selectRow(tree.getProperty("listBox"));
+    }
+
+    void restoreState()
+    {
+        auto const settingsTree = SettingsFile::getInstance()->getValueTree();
+        auto heavyState = settingsTree.getChildWithName("HeavyState");
+        if (heavyState.isValid()) {
+            this->setState(heavyState);
+            for (int i = 0; i < views.size(); i++) {
+                views[i]->blockDialog = true;
+                views[i]->setState(heavyState);
+                views[i]->blockDialog = false;
+            }
+        }
+    }
+
+    ValueTree saveState()
+    {
+        ValueTree state("HeavyState");
+        state.appendChild(this->getState(), nullptr);
+        state.appendChild(views[0]->getState(), nullptr);
+        state.appendChild(views[1]->getState(), nullptr);
+        state.appendChild(views[2]->getState(), nullptr);
+        state.appendChild(views[3]->getState(), nullptr);
+        state.appendChild(views[4]->getState(), nullptr);
+        state.appendChild(views[5]->getState(), nullptr);
+
+        auto settingsTree = SettingsFile::getInstance()->getValueTree();
+
+        auto const oldState = settingsTree.getChildWithName("HeavyState");
+        if (oldState.isValid()) {
+            settingsTree.removeChild(oldState, nullptr);
+        }
+        settingsTree.appendChild(state, nullptr);
+
+        return state;
+    }
+
+    void paint(Graphics& g) override
+    {
+        auto const listboxBounds = getLocalBounds().removeFromLeft(listBoxWidth);
+
+        Path p;
+        p.addRoundedRectangle(listboxBounds.getX(), listboxBounds.getY(), listboxBounds.getWidth(), listboxBounds.getHeight(), Corners::windowCornerRadius, Corners::windowCornerRadius, false, false, true, false);
+
+        g.setColour(findColour(PlugDataColour::sidebarBackgroundColourId));
+        g.fillPath(p);
+    }
+
+    void paintOverChildren(Graphics& g) override
+    {
+        auto const listboxBounds = getLocalBounds().removeFromLeft(listBoxWidth);
+
+        g.setColour(findColour(PlugDataColour::toolbarOutlineColourId));
+        g.drawLine(Line<float>(listboxBounds.getTopRight().toFloat(), listboxBounds.getBottomRight().toFloat()));
+    }
+
+    void selectedRowsChanged(int const lastRowSelected) override
+    {
+        for (auto* view : views) {
+            // Make sure we remember common values when switching views
+            if (view->isVisible()) {
+                views[lastRowSelected]->patchFile = view->patchFile;
+                views[lastRowSelected]->projectNameValue = view->projectNameValue.getValue();
+                views[lastRowSelected]->projectCopyrightValue = view->projectCopyrightValue.getValue();
+
+                views[lastRowSelected]->blockDialog = true;
+                views[lastRowSelected]->inputPatchValue = view->inputPatchValue.getValue();
+                views[lastRowSelected]->blockDialog = false;
+            }
+            view->setVisible(false);
+        }
+
+        views[lastRowSelected]->setVisible(true);
+    }
+
+    void resized() override
+    {
+        auto b = getLocalBounds();
+        listBox.setBounds(b.removeFromLeft(listBoxWidth).reduced(4));
+
+        for (auto* view : views) {
+            view->setBounds(b);
+        }
+    }
+
+    int getNumRows() override
+    {
+        return items.size();
+    }
+
+    void paintListBoxItem(int const row, Graphics& g, int const width, int const height, bool const rowIsSelected) override
+    {
+        if (isPositiveAndBelow(row, items.size())) {
+            if (rowIsSelected) {
+                g.setColour(findColour(PlugDataColour::sidebarActiveBackgroundColourId));
+                g.fillRoundedRectangle(Rectangle<float>(3, 3, width - 6, height - 6), Corners::defaultCornerRadius);
+            }
+
+            auto const textColour = findColour(PlugDataColour::sidebarTextColourId);
+
+            Fonts::drawText(g, items[row], Rectangle<int>(15, 0, width - 30, height), textColour, 15);
+        }
+    }
+
+    JUCE_DECLARE_NON_COPYABLE_WITH_LEAK_DETECTOR(ExporterSettingsPanel)
+};
+
+HeavyExportDialog::HeavyExportDialog(Dialog* dialog)
+    : exportingView(new ExportingProgressView())
+    , installer(new ToolchainInstaller(dynamic_cast<PluginEditor*>(dialog->parentComponent), dialog))
+    , exporterPanel(new ExporterSettingsPanel(dynamic_cast<PluginEditor*>(dialog->parentComponent), exportingView.get()))
+    , infoButton(new MainToolbarButton(Icons::Help))
+{
+    hasToolchain = Toolchain::dir.exists();
+
+    // Don't do this relative to toolchain variable, that won't work on Windows
+    auto const versionFile = ProjectInfo::appDataDir.getChildFile("Toolchain").getChildFile("VERSION");
+    auto const installedVersion = versionFile.loadFileAsString().trim().removeCharacters(".").getIntValue();
+
+    // Create integer versions by removing the dots
+    // Compare latest version on github to the currently installed version
+    int latestVersion;
+    try {
+        auto const compatTable = JSON::parse(URL("https://raw.githubusercontent.com/plugdata-team/plugdata-heavy-toolchain/main/COMPATIBILITY").readEntireTextStream());
+        // Get latest version
+        if (compatTable.isObject()) {
+            latestVersion = compatTable.getDynamicObject()->getProperty(String(ProjectInfo::versionString).upToFirstOccurrenceOf("-", false, false)).toString().removeCharacters(".").getIntValue();
+        } else {
+            latestVersion = installedVersion;
+        }
+    }
+    // Network error, JSON error or empty version string somehow
+    catch (...) {
+        latestVersion = installedVersion;
+        return;
+    }
+
+    if (hasToolchain && latestVersion > installedVersion) {
+        installer->needsUpdate = true;
+        hasToolchain = false;
+    }
+
+    addChildComponent(*installer);
+    addChildComponent(*exporterPanel);
+    addChildComponent(*exportingView);
+
+    exportingView->setAlwaysOnTop(true);
+
+    /*
+    infoButton->onClick = [this]() {
+        helpDialog = std::make_unique<HelpDialog>(nullptr);
+        helpDialog->onClose = [this]() {
+            helpDialog.reset(nullptr);
+        };
+    }; */
+    infoButton->onClick = [] {
+        URL("https://wasted-audio.github.io/hvcc/docs/01.introduction.html#what-is-heavy").launchInDefaultBrowser();
+    };
+    addAndMakeVisible(*infoButton);
+
+    installer->toolchainInstalledCallback = [this] {
+        hasToolchain = true;
+        exporterPanel->setVisible(true);
+        installer->setVisible(false);
+    };
+
+    if (hasToolchain) {
+        exporterPanel->setVisible(true);
+    } else {
+        installer->setVisible(true);
+    }
+}
+
+HeavyExportDialog::~HeavyExportDialog()
+{
+    Dialogs::dismissFileDialog();
+
+    // Clean up temp files
+    Toolchain::deleteTempFiles();
+}
+
+void HeavyExportDialog::paint(Graphics& g)
+{
+    g.setColour(findColour(PlugDataColour::panelBackgroundColourId));
+    g.fillRoundedRectangle(getLocalBounds().toFloat(), Corners::windowCornerRadius);
+
+    auto const titlebarBounds = getLocalBounds().removeFromTop(40);
+
+    Path p;
+    p.addRoundedRectangle(titlebarBounds.getX(), titlebarBounds.getY(), titlebarBounds.getWidth(), titlebarBounds.getHeight(), Corners::windowCornerRadius, Corners::windowCornerRadius, true, true, false, false);
+
+    g.setColour(findColour(PlugDataColour::toolbarBackgroundColourId));
+    g.fillPath(p);
+
+    Fonts::drawStyledText(g, "Compiler", Rectangle<float>(0.0f, 4.0f, getWidth(), 32.0f), findColour(PlugDataColour::panelTextColourId), Semibold, 15, Justification::centred);
+}
+
+void HeavyExportDialog::paintOverChildren(Graphics& g)
+{
+    g.setColour(findColour(PlugDataColour::toolbarOutlineColourId));
+    g.drawHorizontalLine(40, 0.0f, getWidth());
+}
+
+void HeavyExportDialog::resized()
+{
+    auto const b = getLocalBounds().withTrimmedTop(40);
+    exporterPanel->setBounds(b);
+    installer->setBounds(b);
+    exportingView->setBounds(b);
+    infoButton->setBounds(Rectangle<int>(40, 40));
+}