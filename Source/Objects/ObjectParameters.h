#pragma once

#include <juce_data_structures/juce_data_structures.h>

#include <utility>
#include "LookAndFeel.h"

enum ParameterType {
    tString,
    tInt,
    tFloat,
    tColour,
    tBool,
    tCombo,
    tRangeFloat,
    tRangeInt,
    tFont,
    tCustom
};

enum ParameterCategory {
    cDimensions,
    cGeneral,
    cAppearance,
    cLabel
};

class PropertiesPanelProperty;
using CustomPanelCreateFn = std::function<PropertiesPanelProperty*(void)>;
using InteractionFn = std::function<void(bool)>;

struct ObjectParameter
{
    String name;
    ParameterType type;
    ParameterCategory category;
    Value* valuePtr;
    StringArray options;
    var defaultValue;
    CustomPanelCreateFn createFn;
    InteractionFn interactionFn;

    ObjectParameter(String name, ParameterType type, ParameterCategory category, Value* valuePtr, StringArray options, var defaultValue, CustomPanelCreateFn createFn, InteractionFn interactionFn)
            : name(name), type(type), category(category), valuePtr(valuePtr), options(options), defaultValue(defaultValue), createFn(createFn), interactionFn(interactionFn)
    {}
};

class ObjectParameters {
public:
    ObjectParameters() = default;

<<<<<<< HEAD
    SmallArray<ObjectParameter, 6> getParameters()
=======
    HeapArray<ObjectParameter> getParameters()
>>>>>>> 4aa4497e
    {
        return objectParameters;
    }

    void addParam(ObjectParameter const& param)
    {
        objectParameters.add(param);
    }

    void resetAll()
    {
        auto& lnf = LookAndFeel::getDefaultLookAndFeel();
        for (auto param : objectParameters) {
            if (!param.defaultValue.isVoid()) {
                if (param.type == tColour) {
                    param.valuePtr->setValue(lnf.findColour(param.defaultValue).toString());
                } else if (param.defaultValue.isArray() && param.defaultValue.getArray()->isEmpty()) {
                    return;
                } else {
                    param.valuePtr->setValue(param.defaultValue);
                }
            }
        }
    }

    // ========= overloads for making different types of parameters =========

    void addParamFloat(String const& pString, ParameterCategory pCat, Value* pVal, var const& pDefault = var())
    {
        objectParameters.add(makeParam(pString, tFloat, pCat, pVal, StringArray(), pDefault));
    }

    void addParamInt(String const& pString, ParameterCategory pCat, Value* pVal, var const& pDefault = var(), InteractionFn onInteractionFn = nullptr)
    {
        objectParameters.add(makeParam(pString, tInt, pCat, pVal, StringArray(), pDefault, nullptr, onInteractionFn));
    }

    void addParamBool(String const& pString, ParameterCategory pCat, Value* pVal, StringArray const& pList, var const& pDefault = var())
    {
        objectParameters.add(makeParam(pString, tBool, pCat, pVal, pList, pDefault));
    }

    void addParamString(String const& pString, ParameterCategory pCat, Value* pVal, var const& pDefault = var())
    {
        objectParameters.add(makeParam(pString, tString, pCat, pVal, StringArray(), pDefault));
    }

    void addParamColour(String const& pString, ParameterCategory pCat, Value* pVal, var const& pDefault = var())
    {
        objectParameters.add(makeParam(pString, tColour, pCat, pVal, StringArray(), pDefault));
    }

    void addParamColourFG(Value* pVal)
    {
        objectParameters.add(makeParam("Foreground color", tColour, cAppearance, pVal, StringArray(), PlugDataColour::canvasTextColourId));
    }

    void addParamColourBG(Value* pVal)
    {
        objectParameters.add(makeParam("Background color", tColour, cAppearance, pVal, StringArray(), PlugDataColour::guiObjectBackgroundColourId));
    }

    void addParamColourLabel(Value* pVal)
    {
        objectParameters.add(makeParam("Label color", tColour, cLabel, pVal, StringArray(), PlugDataColour::canvasTextColourId));
    }

    void addParamReceiveSymbol(Value* pVal)
    {
        objectParameters.add(makeParam("Receive Symbol", tString, cGeneral, pVal, StringArray(), ""));
    }

    void addParamSendSymbol(Value* pVal, String const& pDefault = "")
    {
        objectParameters.add(makeParam("Send Symbol", tString, cGeneral, pVal, StringArray(), pDefault));
    }

    void addParamCombo(String const& pString, ParameterCategory pCat, Value* pVal, StringArray const& pStringList, var const& pDefault = var())
    {
        objectParameters.add(makeParam(pString, tCombo, pCat, pVal, pStringList, pDefault));
    }

    void addParamRange(String const& pString, ParameterCategory pCat, Value* pVal, VarArray const& pDefault = VarArray())
    {
        objectParameters.add(makeParam(pString, tRangeFloat, pCat, pVal, StringArray(), pDefault));
    }

    void addParamFont(String const& pString, ParameterCategory pCat, Value* pVal, String const& pDefault = String())
    {
        objectParameters.add(makeParam(pString, tFont, pCat, pVal, StringArray(), pDefault));
    }

    void addParamPosition(Value* positionValue)
    {
        objectParameters.add(makeParam("Position", tRangeInt, cDimensions, positionValue, StringArray(), var()));
    }

    void addParamSize(Value* sizeValue, bool singleDimension = false)
    {
        objectParameters.add(makeParam("Size", singleDimension ? tInt : tRangeInt, cDimensions, sizeValue, StringArray(), var()));
    }

    void addParamCustom(CustomPanelCreateFn customComponentFn)
    {
        objectParameters.add(makeParam("", tCustom, cGeneral, nullptr, StringArray(), var(), customComponentFn));
    }

private:
<<<<<<< HEAD
    SmallArray<ObjectParameter, 6> objectParameters;
=======
    HeapArray<ObjectParameter> objectParameters;
>>>>>>> 4aa4497e

    static ObjectParameter makeParam(String const& pString, ParameterType pType, ParameterCategory pCat, Value* pVal, StringArray const& pStringList, var const& pDefault, CustomPanelCreateFn customComponentFn = nullptr, InteractionFn onInteractionFn = nullptr)
    {
        return {pString, pType, pCat, pVal, pStringList, pDefault, customComponentFn, onInteractionFn};
    }
};<|MERGE_RESOLUTION|>--- conflicted
+++ resolved
@@ -49,11 +49,7 @@
 public:
     ObjectParameters() = default;
 
-<<<<<<< HEAD
-    SmallArray<ObjectParameter, 6> getParameters()
-=======
     HeapArray<ObjectParameter> getParameters()
->>>>>>> 4aa4497e
     {
         return objectParameters;
     }
@@ -162,11 +158,7 @@
     }
 
 private:
-<<<<<<< HEAD
-    SmallArray<ObjectParameter, 6> objectParameters;
-=======
     HeapArray<ObjectParameter> objectParameters;
->>>>>>> 4aa4497e
 
     static ObjectParameter makeParam(String const& pString, ParameterType pType, ParameterCategory pCat, Value* pVal, StringArray const& pStringList, var const& pDefault, CustomPanelCreateFn customComponentFn = nullptr, InteractionFn onInteractionFn = nullptr)
     {
