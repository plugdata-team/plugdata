/*
 // Copyright (c) 2021-2022 Timothy Schoen and Pierre Guillot
 // For information on usage and redistribution, and for a DISCLAIMER OF ALL
 // WARRANTIES, see the file, "LICENSE.txt," in this distribution.
 */

#pragma once

#include "Pd/Instance.h"
#include "Pd/MessageListener.h"
#include "Constants.h"
#include "ObjectParameters.h"
#include "Utility/SynchronousValue.h"

class PluginProcessor;
class Canvas;

namespace pd {
class Patch;
}

class Object;

class ObjectLabel : public Label {

public:
    explicit ObjectLabel()
    {
        setJustificationType(Justification::centredLeft);
        setBorderSize(BorderSize<int>(0, 0, 0, 0));
        setMinimumHorizontalScale(1.f);
        setEditable(false, false);
        setInterceptsMouseClicks(false, false);
    }

private:
};

class ObjectBase : public Component
    , public pd::MessageListener
    , public Value::Listener
    , public SettableTooltipClient {

    struct ObjectSizeListener : public juce::ComponentListener
        , public Value::Listener {

        ObjectSizeListener(Object* obj);

        void componentMovedOrResized(Component& component, bool moved, bool resized) override;

        void valueChanged(Value& v) override;

        Object* object;
    };

    struct PropertyUndoListener : public Value::Listener {
        PropertyUndoListener();

        void valueChanged(Value& v) override;

        uint32 lastChange;
        std::function<void()> onChange = []() {};
    };

public:
    ObjectBase(pd::WeakReference obj, Object* parent);

    ~ObjectBase() override;

    void initialise();

    void paint(Graphics& g) override;

    // Functions to show and hide a text editor
    // Used internally, or to trigger a text editor when creating a new object (comment, message, new text object etc.)
    virtual bool isEditorShown() { return false; }
    virtual void showEditor() { }
    virtual void hideEditor() { }

    bool hitTest(int x, int y) override;

    // Some objects need to show/hide iolets when send/receive symbols are set
    virtual bool hideInlets() { return false; }
    virtual bool hideOutlets() { return false; }

    virtual std::vector<hash32> getAllMessages() { return {}; }

    // Gets position from pd and applies it to Object
    virtual Rectangle<int> getPdBounds() = 0;

    // Gets position from pd and applies it to Object
    virtual Rectangle<int> getSelectableBounds()
    {
        return getPdBounds();
    }

    // Push current object bounds into pd
    virtual void setPdBounds(Rectangle<int> newBounds) = 0;

    // Called whenever a drawable changes
    virtual void updateDrawables() { }

    // Called after creation, to initialise parameter listeners
    virtual void update() { }

    virtual void tabChanged() { }

    virtual bool canOpenFromMenu();
    virtual void openFromMenu();

    // Flag to make object visible or hidden inside a GraphOnParent
    virtual bool hideInGraph();

    // Most objects ignore mouseclicks when locked
    // Objects can override this to do custom locking behaviour
    virtual void lock(bool isLocked);

    // Returns the Pd class name of the object
    String getType() const;

    void moveToFront();
    void moveForward();
    void moveBackward();
    void moveToBack();

    virtual Canvas* getCanvas();
    virtual pd::Patch::Ptr getPatch();

    // Override if you want a part of your object to ignore mouse clicks
    virtual bool canReceiveMouseEvent(int x, int y);

    // Called whenever the object receives a pd message
<<<<<<< HEAD
    virtual void receiveObjectMessage(String const& symbol, std::vector<pd::Atom>& atoms) { }
=======
    virtual void receiveObjectMessage(String const& symbol, std::vector<pd::Atom> const& atoms) {};
>>>>>>> e08f0695

    // Close any tabs with opened subpatchers
    void closeOpenedSubpatchers();
    void openSubpatch();

    // Attempt to send "click" message to object. Returns false if the object has no such method
    bool click(Point<int> position, bool shift, bool alt);

    void receiveMessage(String const& symbol, std::vector<pd::Atom> const& atoms) override;

    static ObjectBase* createGui(pd::WeakReference ptr, Object* parent);

    // Override this to return parameters that will be shown in the inspector
    virtual ObjectParameters getParameters();
    virtual bool showParametersWhenSelected();

    void objectMovedOrResized(bool resized);
    virtual void updateSizeProperty() { }

    virtual void updateLabel() { }

    // Implement this if you want to allow toggling an object by dragging over it in run mode
    virtual void toggleObject(Point<int> position) { }
    virtual void untoggleObject() { }

    virtual ObjectLabel* getLabel();

    // Should return current object text if applicable
    // Currently only used to subsitute arguments in tooltips
    // TODO: does that even work?
    virtual String getText();

    // Global flag to find out if any GUI object is currently being interacted with
    static bool isBeingEdited();

    ComponentBoundsConstrainer* getConstrainer();

    ObjectParameters objectParameters;

protected:
    // Set parameter without triggering valueChanged
    void setParameterExcludingListener(Value& parameter, var const& value);

    // Call when you start/stop editing a gui object
    void startEdition();
    void stopEdition();

    String getBinbufSymbol(int argIndex);

    // Called whenever one of the inspector parameters changes
    void valueChanged(Value& value) override { }

    // Send a float value to Pd
    void sendFloatValue(float value);

    // Used by various ELSE objects, though sometimes with char*, sometimes with unsigned char*
    template<typename T>
    void colourToHexArray(Colour colour, T* hex)
    {
        hex[0] = colour.getRed();
        hex[1] = colour.getGreen();
        hex[2] = colour.getBlue();
    }

    // Min and max limit a juce::Value
    template<typename T>
    T limitValueMax(Value& v, T max)
    {
        auto clampedValue = std::min<T>(max, getValue<T>(v));
        setParameterExcludingListener(v, clampedValue);
        return clampedValue;
    }

    template<typename T>
    T limitValueMin(Value& v, T min)
    {
        auto clampedValue = std::max<T>(min, getValue<T>(v));
        setParameterExcludingListener(v, clampedValue);
        return clampedValue;
    }

    template<typename T>
    T limitValueRange(Value& v, T min, T max)
    {
        auto clampedValue = std::clamp<T>(getValue<T>(v), min, max);
        setParameterExcludingListener(v, clampedValue);
        return clampedValue;
    }

public:
    pd::WeakReference ptr;
    Object* object;
    Canvas* cnv;
    PluginProcessor* pd;

protected:
    PropertyUndoListener propertyUndoListener;

    std::function<void()> onConstrainerCreate = []() {};

    virtual std::unique_ptr<ComponentBoundsConstrainer> createConstrainer();

    std::unique_ptr<ObjectLabel> label;
    static inline constexpr int maxSize = 1000000;
    static inline std::atomic<bool> edited = false;
    std::unique_ptr<ComponentBoundsConstrainer> constrainer;

    ObjectSizeListener objectSizeListener;
    Value positionParameter = SynchronousValue();

    friend class IEMHelper;
    friend class AtomHelper;
};
<|MERGE_RESOLUTION|>--- conflicted
+++ resolved
@@ -1,250 +1,246 @@
-/*
- // Copyright (c) 2021-2022 Timothy Schoen and Pierre Guillot
- // For information on usage and redistribution, and for a DISCLAIMER OF ALL
- // WARRANTIES, see the file, "LICENSE.txt," in this distribution.
- */
-
-#pragma once
-
-#include "Pd/Instance.h"
-#include "Pd/MessageListener.h"
-#include "Constants.h"
-#include "ObjectParameters.h"
-#include "Utility/SynchronousValue.h"
-
-class PluginProcessor;
-class Canvas;
-
-namespace pd {
-class Patch;
-}
-
-class Object;
-
-class ObjectLabel : public Label {
-
-public:
-    explicit ObjectLabel()
-    {
-        setJustificationType(Justification::centredLeft);
-        setBorderSize(BorderSize<int>(0, 0, 0, 0));
-        setMinimumHorizontalScale(1.f);
-        setEditable(false, false);
-        setInterceptsMouseClicks(false, false);
-    }
-
-private:
-};
-
-class ObjectBase : public Component
-    , public pd::MessageListener
-    , public Value::Listener
-    , public SettableTooltipClient {
-
-    struct ObjectSizeListener : public juce::ComponentListener
-        , public Value::Listener {
-
-        ObjectSizeListener(Object* obj);
-
-        void componentMovedOrResized(Component& component, bool moved, bool resized) override;
-
-        void valueChanged(Value& v) override;
-
-        Object* object;
-    };
-
-    struct PropertyUndoListener : public Value::Listener {
-        PropertyUndoListener();
-
-        void valueChanged(Value& v) override;
-
-        uint32 lastChange;
-        std::function<void()> onChange = []() {};
-    };
-
-public:
-    ObjectBase(pd::WeakReference obj, Object* parent);
-
-    ~ObjectBase() override;
-
-    void initialise();
-
-    void paint(Graphics& g) override;
-
-    // Functions to show and hide a text editor
-    // Used internally, or to trigger a text editor when creating a new object (comment, message, new text object etc.)
-    virtual bool isEditorShown() { return false; }
-    virtual void showEditor() { }
-    virtual void hideEditor() { }
-
-    bool hitTest(int x, int y) override;
-
-    // Some objects need to show/hide iolets when send/receive symbols are set
-    virtual bool hideInlets() { return false; }
-    virtual bool hideOutlets() { return false; }
-
-    virtual std::vector<hash32> getAllMessages() { return {}; }
-
-    // Gets position from pd and applies it to Object
-    virtual Rectangle<int> getPdBounds() = 0;
-
-    // Gets position from pd and applies it to Object
-    virtual Rectangle<int> getSelectableBounds()
-    {
-        return getPdBounds();
-    }
-
-    // Push current object bounds into pd
-    virtual void setPdBounds(Rectangle<int> newBounds) = 0;
-
-    // Called whenever a drawable changes
-    virtual void updateDrawables() { }
-
-    // Called after creation, to initialise parameter listeners
-    virtual void update() { }
-
-    virtual void tabChanged() { }
-
-    virtual bool canOpenFromMenu();
-    virtual void openFromMenu();
-
-    // Flag to make object visible or hidden inside a GraphOnParent
-    virtual bool hideInGraph();
-
-    // Most objects ignore mouseclicks when locked
-    // Objects can override this to do custom locking behaviour
-    virtual void lock(bool isLocked);
-
-    // Returns the Pd class name of the object
-    String getType() const;
-
-    void moveToFront();
-    void moveForward();
-    void moveBackward();
-    void moveToBack();
-
-    virtual Canvas* getCanvas();
-    virtual pd::Patch::Ptr getPatch();
-
-    // Override if you want a part of your object to ignore mouse clicks
-    virtual bool canReceiveMouseEvent(int x, int y);
-
-    // Called whenever the object receives a pd message
-<<<<<<< HEAD
-    virtual void receiveObjectMessage(String const& symbol, std::vector<pd::Atom>& atoms) { }
-=======
-    virtual void receiveObjectMessage(String const& symbol, std::vector<pd::Atom> const& atoms) {};
->>>>>>> e08f0695
-
-    // Close any tabs with opened subpatchers
-    void closeOpenedSubpatchers();
-    void openSubpatch();
-
-    // Attempt to send "click" message to object. Returns false if the object has no such method
-    bool click(Point<int> position, bool shift, bool alt);
-
-    void receiveMessage(String const& symbol, std::vector<pd::Atom> const& atoms) override;
-
-    static ObjectBase* createGui(pd::WeakReference ptr, Object* parent);
-
-    // Override this to return parameters that will be shown in the inspector
-    virtual ObjectParameters getParameters();
-    virtual bool showParametersWhenSelected();
-
-    void objectMovedOrResized(bool resized);
-    virtual void updateSizeProperty() { }
-
-    virtual void updateLabel() { }
-
-    // Implement this if you want to allow toggling an object by dragging over it in run mode
-    virtual void toggleObject(Point<int> position) { }
-    virtual void untoggleObject() { }
-
-    virtual ObjectLabel* getLabel();
-
-    // Should return current object text if applicable
-    // Currently only used to subsitute arguments in tooltips
-    // TODO: does that even work?
-    virtual String getText();
-
-    // Global flag to find out if any GUI object is currently being interacted with
-    static bool isBeingEdited();
-
-    ComponentBoundsConstrainer* getConstrainer();
-
-    ObjectParameters objectParameters;
-
-protected:
-    // Set parameter without triggering valueChanged
-    void setParameterExcludingListener(Value& parameter, var const& value);
-
-    // Call when you start/stop editing a gui object
-    void startEdition();
-    void stopEdition();
-
-    String getBinbufSymbol(int argIndex);
-
-    // Called whenever one of the inspector parameters changes
-    void valueChanged(Value& value) override { }
-
-    // Send a float value to Pd
-    void sendFloatValue(float value);
-
-    // Used by various ELSE objects, though sometimes with char*, sometimes with unsigned char*
-    template<typename T>
-    void colourToHexArray(Colour colour, T* hex)
-    {
-        hex[0] = colour.getRed();
-        hex[1] = colour.getGreen();
-        hex[2] = colour.getBlue();
-    }
-
-    // Min and max limit a juce::Value
-    template<typename T>
-    T limitValueMax(Value& v, T max)
-    {
-        auto clampedValue = std::min<T>(max, getValue<T>(v));
-        setParameterExcludingListener(v, clampedValue);
-        return clampedValue;
-    }
-
-    template<typename T>
-    T limitValueMin(Value& v, T min)
-    {
-        auto clampedValue = std::max<T>(min, getValue<T>(v));
-        setParameterExcludingListener(v, clampedValue);
-        return clampedValue;
-    }
-
-    template<typename T>
-    T limitValueRange(Value& v, T min, T max)
-    {
-        auto clampedValue = std::clamp<T>(getValue<T>(v), min, max);
-        setParameterExcludingListener(v, clampedValue);
-        return clampedValue;
-    }
-
-public:
-    pd::WeakReference ptr;
-    Object* object;
-    Canvas* cnv;
-    PluginProcessor* pd;
-
-protected:
-    PropertyUndoListener propertyUndoListener;
-
-    std::function<void()> onConstrainerCreate = []() {};
-
-    virtual std::unique_ptr<ComponentBoundsConstrainer> createConstrainer();
-
-    std::unique_ptr<ObjectLabel> label;
-    static inline constexpr int maxSize = 1000000;
-    static inline std::atomic<bool> edited = false;
-    std::unique_ptr<ComponentBoundsConstrainer> constrainer;
-
-    ObjectSizeListener objectSizeListener;
-    Value positionParameter = SynchronousValue();
-
-    friend class IEMHelper;
-    friend class AtomHelper;
-};
+/*
+ // Copyright (c) 2021-2022 Timothy Schoen and Pierre Guillot
+ // For information on usage and redistribution, and for a DISCLAIMER OF ALL
+ // WARRANTIES, see the file, "LICENSE.txt," in this distribution.
+ */
+
+#pragma once
+
+#include "Pd/Instance.h"
+#include "Pd/MessageListener.h"
+#include "Constants.h"
+#include "ObjectParameters.h"
+#include "Utility/SynchronousValue.h"
+
+class PluginProcessor;
+class Canvas;
+
+namespace pd {
+class Patch;
+}
+
+class Object;
+
+class ObjectLabel : public Label {
+
+public:
+    explicit ObjectLabel()
+    {
+        setJustificationType(Justification::centredLeft);
+        setBorderSize(BorderSize<int>(0, 0, 0, 0));
+        setMinimumHorizontalScale(1.f);
+        setEditable(false, false);
+        setInterceptsMouseClicks(false, false);
+    }
+
+private:
+};
+
+class ObjectBase : public Component
+    , public pd::MessageListener
+    , public Value::Listener
+    , public SettableTooltipClient {
+
+    struct ObjectSizeListener : public juce::ComponentListener
+        , public Value::Listener {
+
+        ObjectSizeListener(Object* obj);
+
+        void componentMovedOrResized(Component& component, bool moved, bool resized) override;
+
+        void valueChanged(Value& v) override;
+
+        Object* object;
+    };
+
+    struct PropertyUndoListener : public Value::Listener {
+        PropertyUndoListener();
+
+        void valueChanged(Value& v) override;
+
+        uint32 lastChange;
+        std::function<void()> onChange = []() {};
+    };
+
+public:
+    ObjectBase(pd::WeakReference obj, Object* parent);
+
+    ~ObjectBase() override;
+
+    void initialise();
+
+    void paint(Graphics& g) override;
+
+    // Functions to show and hide a text editor
+    // Used internally, or to trigger a text editor when creating a new object (comment, message, new text object etc.)
+    virtual bool isEditorShown() { return false; }
+    virtual void showEditor() { }
+    virtual void hideEditor() { }
+
+    bool hitTest(int x, int y) override;
+
+    // Some objects need to show/hide iolets when send/receive symbols are set
+    virtual bool hideInlets() { return false; }
+    virtual bool hideOutlets() { return false; }
+
+    virtual std::vector<hash32> getAllMessages() { return {}; }
+
+    // Gets position from pd and applies it to Object
+    virtual Rectangle<int> getPdBounds() = 0;
+
+    // Gets position from pd and applies it to Object
+    virtual Rectangle<int> getSelectableBounds()
+    {
+        return getPdBounds();
+    }
+
+    // Push current object bounds into pd
+    virtual void setPdBounds(Rectangle<int> newBounds) = 0;
+
+    // Called whenever a drawable changes
+    virtual void updateDrawables() { }
+
+    // Called after creation, to initialise parameter listeners
+    virtual void update() { }
+
+    virtual void tabChanged() { }
+
+    virtual bool canOpenFromMenu();
+    virtual void openFromMenu();
+
+    // Flag to make object visible or hidden inside a GraphOnParent
+    virtual bool hideInGraph();
+
+    // Most objects ignore mouseclicks when locked
+    // Objects can override this to do custom locking behaviour
+    virtual void lock(bool isLocked);
+
+    // Returns the Pd class name of the object
+    String getType() const;
+
+    void moveToFront();
+    void moveForward();
+    void moveBackward();
+    void moveToBack();
+
+    virtual Canvas* getCanvas();
+    virtual pd::Patch::Ptr getPatch();
+
+    // Override if you want a part of your object to ignore mouse clicks
+    virtual bool canReceiveMouseEvent(int x, int y);
+
+    // Called whenever the object receives a pd message
+    virtual void receiveObjectMessage(String const& symbol, std::vector<pd::Atom> const& atoms) {};
+
+    // Close any tabs with opened subpatchers
+    void closeOpenedSubpatchers();
+    void openSubpatch();
+
+    // Attempt to send "click" message to object. Returns false if the object has no such method
+    bool click(Point<int> position, bool shift, bool alt);
+
+    void receiveMessage(String const& symbol, std::vector<pd::Atom> const& atoms) override;
+
+    static ObjectBase* createGui(pd::WeakReference ptr, Object* parent);
+
+    // Override this to return parameters that will be shown in the inspector
+    virtual ObjectParameters getParameters();
+    virtual bool showParametersWhenSelected();
+
+    void objectMovedOrResized(bool resized);
+    virtual void updateSizeProperty() { }
+
+    virtual void updateLabel() { }
+
+    // Implement this if you want to allow toggling an object by dragging over it in run mode
+    virtual void toggleObject(Point<int> position) { }
+    virtual void untoggleObject() { }
+
+    virtual ObjectLabel* getLabel();
+
+    // Should return current object text if applicable
+    // Currently only used to subsitute arguments in tooltips
+    // TODO: does that even work?
+    virtual String getText();
+
+    // Global flag to find out if any GUI object is currently being interacted with
+    static bool isBeingEdited();
+
+    ComponentBoundsConstrainer* getConstrainer();
+
+    ObjectParameters objectParameters;
+
+protected:
+    // Set parameter without triggering valueChanged
+    void setParameterExcludingListener(Value& parameter, var const& value);
+
+    // Call when you start/stop editing a gui object
+    void startEdition();
+    void stopEdition();
+
+    String getBinbufSymbol(int argIndex);
+
+    // Called whenever one of the inspector parameters changes
+    void valueChanged(Value& value) override { }
+
+    // Send a float value to Pd
+    void sendFloatValue(float value);
+
+    // Used by various ELSE objects, though sometimes with char*, sometimes with unsigned char*
+    template<typename T>
+    void colourToHexArray(Colour colour, T* hex)
+    {
+        hex[0] = colour.getRed();
+        hex[1] = colour.getGreen();
+        hex[2] = colour.getBlue();
+    }
+
+    // Min and max limit a juce::Value
+    template<typename T>
+    T limitValueMax(Value& v, T max)
+    {
+        auto clampedValue = std::min<T>(max, getValue<T>(v));
+        setParameterExcludingListener(v, clampedValue);
+        return clampedValue;
+    }
+
+    template<typename T>
+    T limitValueMin(Value& v, T min)
+    {
+        auto clampedValue = std::max<T>(min, getValue<T>(v));
+        setParameterExcludingListener(v, clampedValue);
+        return clampedValue;
+    }
+
+    template<typename T>
+    T limitValueRange(Value& v, T min, T max)
+    {
+        auto clampedValue = std::clamp<T>(getValue<T>(v), min, max);
+        setParameterExcludingListener(v, clampedValue);
+        return clampedValue;
+    }
+
+public:
+    pd::WeakReference ptr;
+    Object* object;
+    Canvas* cnv;
+    PluginProcessor* pd;
+
+protected:
+    PropertyUndoListener propertyUndoListener;
+
+    std::function<void()> onConstrainerCreate = []() {};
+
+    virtual std::unique_ptr<ComponentBoundsConstrainer> createConstrainer();
+
+    std::unique_ptr<ObjectLabel> label;
+    static inline constexpr int maxSize = 1000000;
+    static inline std::atomic<bool> edited = false;
+    std::unique_ptr<ComponentBoundsConstrainer> constrainer;
+
+    ObjectSizeListener objectSizeListener;
+    Value positionParameter = SynchronousValue();
+
+    friend class IEMHelper;
+    friend class AtomHelper;
+};