/*
 // Copyright (c) 2021-2022 Timothy Schoen
 // For information on usage and redistribution, and for a DISCLAIMER OF ALL
 // WARRANTIES, see the file, "LICENSE.txt," in this distribution.
 */
#include <JuceHeader.h>

class RadioObject final : public ObjectBase {

    bool alreadyToggled = false;
    bool isVertical;
    int numItems = 0;

    int selected;

    IEMHelper iemHelper;

    Value max = Value(0.0f);

public:
    RadioObject(void* ptr, Object* object)
        : ObjectBase(ptr, object)
        , iemHelper(ptr, object, this)
    {
        isVertical = static_cast<t_radio*>(ptr)->x_orientation;

        max = getMaximum();
        max.addListener(this);

        selected = getValue();

        valueChanged(max);

        if (selected > static_cast<int>(max.getValue())) {
            selected = std::min<int>(static_cast<int>(max.getValue()) - 1, selected);
        }
    }
    
    bool hideInlets() override {
        return iemHelper.hasReceiveSymbol();
    }
    
    bool hideOutlets() override {
        return iemHelper.hasSendSymbol();
    }


    void updateLabel() override
    {
        iemHelper.updateLabel(label);
    }

    void initialiseParameters() override
    {
        iemHelper.initialiseParameters();
    }

    void applyBounds() override
    {
        iemHelper.applyBounds(isVertical);
    }

    void toggleObject(Point<int> position) override
    {
        if (alreadyToggled) {
            alreadyToggled = false;
        }

        float pos = isVertical ? position.y : position.x;
        float div = isVertical ? getHeight() : getWidth();

        int idx = std::clamp<int>((pos / div) * numItems, 0, numItems - 1);

        if (idx != static_cast<int>(selected)) {
            startEdition();
            sendFloatValue(idx);
            stopEdition();
            repaint();
        }
    }

    void receiveObjectMessage(String const& symbol, std::vector<pd::Atom>& atoms) override
    {
        switch (hash(symbol)) {
<<<<<<< HEAD
        case hash("float"):
        case hash("set"): {
            selected = atoms[0].getFloat();
=======
        case objectMessage::msg_float:
        case objectMessage::msg_set: {
            selected = std::clamp<float>(atoms[0].getFloat(), 0.0f, numItems - 1);
>>>>>>> 72c9ae8a
            repaint();
            break;
        }
        case hash("orientation"): {
            if (atoms.size() >= 1) {
                isVertical = static_cast<bool>(atoms[0].getFloat());
                updateBounds();
            }
            break;
        }
        case hash("number"): {
            if (atoms.size() >= 1)
                setParameterExcludingListener(max, static_cast<int>(atoms[0].getFloat()));
            break;
        }
        default: {
            iemHelper.receiveObjectMessage(symbol, atoms);
            break;
        }
        }
    }

    void untoggleObject() override
    {
        alreadyToggled = false;
    }

    void mouseDown(MouseEvent const& e) override
    {
        float pos = isVertical ? e.y : e.x;
        float div = isVertical ? getHeight() : getWidth();

        int idx = (pos / div) * numItems;

        alreadyToggled = true;
        startEdition();
        sendFloatValue(idx);
        stopEdition();

        repaint();
    }

    float getValue()
    {
        return static_cast<t_radio*>(ptr)->x_on;
    }

    void updateBounds() override
    {
        pd->lockAudioThread();

        int x = 0, y = 0, w = 0, h = 0;
        libpd_get_object_bounds(cnv->patch.getPointer(), ptr, &x, &y, &w, &h);
        auto bounds = Rectangle<int>(x, y, w, h);

        auto* radio = static_cast<t_radio*>(ptr);

        if (isVertical) {
            bounds.setSize(radio->x_gui.x_w, radio->x_gui.x_w * numItems);
        } else {
            bounds.setSize(radio->x_gui.x_h * numItems, radio->x_gui.x_h);
        }

        pd->unlockAudioThread();

        object->setObjectBounds(bounds);
    }

    void paint(Graphics& g) override
    {
        g.setColour(iemHelper.getBackgroundColour());
        g.fillRoundedRectangle(getLocalBounds().toFloat().reduced(0.5f), PlugDataLook::objectCornerRadius);

        int size = (isVertical ? getHeight() / numItems : getHeight());
        // int minSize = 12;
        // size = std::max(size, minSize);

        g.setColour(object->findColour(PlugDataColour::objectOutlineColourId));

        for (int i = 1; i < numItems; i++) {
            if (isVertical) {
                g.drawLine(0, i * size, size, i * size);
            } else {
                g.drawLine(i * size, 0, i * size, size);
            }
        }

        g.setColour(iemHelper.getForegroundColour());

        int currentValue = selected;
        int selectionX = isVertical ? 0 : currentValue * size;
        int selectionY = isVertical ? currentValue * size : 0;

        auto selectionBounds = Rectangle<int>(selectionX, selectionY, size, size);
        g.fillRoundedRectangle(selectionBounds.reduced(5).toFloat(), PlugDataLook::objectCornerRadius / 2.0f);
    }

    void paintOverChildren(Graphics& g) override
    {
        bool selected = cnv->isSelected(object) && !cnv->isGraph;
        auto outlineColour = object->findColour(selected ? PlugDataColour::objectSelectedOutlineColourId : objectOutlineColourId);

        g.setColour(outlineColour);
        g.drawRoundedRectangle(getLocalBounds().toFloat().reduced(0.5f), PlugDataLook::objectCornerRadius, 1.0f);
    }

    ObjectParameters getParameters() override
    {
        ObjectParameters allParameters = { { "Options", tInt, cGeneral, &max, {} } };

        auto iemParameters = iemHelper.getParameters();
        allParameters.insert(allParameters.end(), iemParameters.begin(), iemParameters.end());

        return allParameters;
    }

    void updateAspectRatio()
    {
        float verticalLength = ((object->getWidth() - Object::doubleMargin) * numItems) + Object::doubleMargin;
        float horizontalLength = ((object->getHeight() - Object::doubleMargin) * numItems) + Object::doubleMargin;

        if (isVertical) {
            object->setSize(object->getWidth(), verticalLength);
            object->constrainer->setMinimumSize(15, 15 * numItems);
        } else {
            object->setSize(horizontalLength, object->getHeight());
            object->constrainer->setMinimumSize(15 * numItems, 15);
        }
        object->constrainer->setFixedAspectRatio(isVertical ? 1.0f / numItems : static_cast<float>(numItems) / 1.0f);
    }

    void valueChanged(Value& value) override
    {
        if (value.refersToSameSourceAs(max)) {
            if (static_cast<int>(max.getValue()) != numItems) {
                limitValueMin(value, 1);
                numItems = static_cast<int>(max.getValue());
                updateAspectRatio();
                setMaximum(numItems);
            }
        } else {
            iemHelper.valueChanged(value);
        }
    }

    float getMaximum()
    {
        return static_cast<t_radio*>(ptr)->x_number;
    }

    void setMaximum(float maxValue)
    {
        if (selected >= maxValue) {
            selected = maxValue - 1;
        }

        static_cast<t_radio*>(ptr)->x_number = maxValue;

        resized();
    }
};
<|MERGE_RESOLUTION|>--- conflicted
+++ resolved
@@ -1,254 +1,248 @@
-/*
- // Copyright (c) 2021-2022 Timothy Schoen
- // For information on usage and redistribution, and for a DISCLAIMER OF ALL
- // WARRANTIES, see the file, "LICENSE.txt," in this distribution.
- */
-#include <JuceHeader.h>
-
-class RadioObject final : public ObjectBase {
-
-    bool alreadyToggled = false;
-    bool isVertical;
-    int numItems = 0;
-
-    int selected;
-
-    IEMHelper iemHelper;
-
-    Value max = Value(0.0f);
-
-public:
-    RadioObject(void* ptr, Object* object)
-        : ObjectBase(ptr, object)
-        , iemHelper(ptr, object, this)
-    {
-        isVertical = static_cast<t_radio*>(ptr)->x_orientation;
-
-        max = getMaximum();
-        max.addListener(this);
-
-        selected = getValue();
-
-        valueChanged(max);
-
-        if (selected > static_cast<int>(max.getValue())) {
-            selected = std::min<int>(static_cast<int>(max.getValue()) - 1, selected);
-        }
-    }
-    
-    bool hideInlets() override {
-        return iemHelper.hasReceiveSymbol();
-    }
-    
-    bool hideOutlets() override {
-        return iemHelper.hasSendSymbol();
-    }
-
-
-    void updateLabel() override
-    {
-        iemHelper.updateLabel(label);
-    }
-
-    void initialiseParameters() override
-    {
-        iemHelper.initialiseParameters();
-    }
-
-    void applyBounds() override
-    {
-        iemHelper.applyBounds(isVertical);
-    }
-
-    void toggleObject(Point<int> position) override
-    {
-        if (alreadyToggled) {
-            alreadyToggled = false;
-        }
-
-        float pos = isVertical ? position.y : position.x;
-        float div = isVertical ? getHeight() : getWidth();
-
-        int idx = std::clamp<int>((pos / div) * numItems, 0, numItems - 1);
-
-        if (idx != static_cast<int>(selected)) {
-            startEdition();
-            sendFloatValue(idx);
-            stopEdition();
-            repaint();
-        }
-    }
-
-    void receiveObjectMessage(String const& symbol, std::vector<pd::Atom>& atoms) override
-    {
-        switch (hash(symbol)) {
-<<<<<<< HEAD
-        case hash("float"):
-        case hash("set"): {
-            selected = atoms[0].getFloat();
-=======
-        case objectMessage::msg_float:
-        case objectMessage::msg_set: {
-            selected = std::clamp<float>(atoms[0].getFloat(), 0.0f, numItems - 1);
->>>>>>> 72c9ae8a
-            repaint();
-            break;
-        }
-        case hash("orientation"): {
-            if (atoms.size() >= 1) {
-                isVertical = static_cast<bool>(atoms[0].getFloat());
-                updateBounds();
-            }
-            break;
-        }
-        case hash("number"): {
-            if (atoms.size() >= 1)
-                setParameterExcludingListener(max, static_cast<int>(atoms[0].getFloat()));
-            break;
-        }
-        default: {
-            iemHelper.receiveObjectMessage(symbol, atoms);
-            break;
-        }
-        }
-    }
-
-    void untoggleObject() override
-    {
-        alreadyToggled = false;
-    }
-
-    void mouseDown(MouseEvent const& e) override
-    {
-        float pos = isVertical ? e.y : e.x;
-        float div = isVertical ? getHeight() : getWidth();
-
-        int idx = (pos / div) * numItems;
-
-        alreadyToggled = true;
-        startEdition();
-        sendFloatValue(idx);
-        stopEdition();
-
-        repaint();
-    }
-
-    float getValue()
-    {
-        return static_cast<t_radio*>(ptr)->x_on;
-    }
-
-    void updateBounds() override
-    {
-        pd->lockAudioThread();
-
-        int x = 0, y = 0, w = 0, h = 0;
-        libpd_get_object_bounds(cnv->patch.getPointer(), ptr, &x, &y, &w, &h);
-        auto bounds = Rectangle<int>(x, y, w, h);
-
-        auto* radio = static_cast<t_radio*>(ptr);
-
-        if (isVertical) {
-            bounds.setSize(radio->x_gui.x_w, radio->x_gui.x_w * numItems);
-        } else {
-            bounds.setSize(radio->x_gui.x_h * numItems, radio->x_gui.x_h);
-        }
-
-        pd->unlockAudioThread();
-
-        object->setObjectBounds(bounds);
-    }
-
-    void paint(Graphics& g) override
-    {
-        g.setColour(iemHelper.getBackgroundColour());
-        g.fillRoundedRectangle(getLocalBounds().toFloat().reduced(0.5f), PlugDataLook::objectCornerRadius);
-
-        int size = (isVertical ? getHeight() / numItems : getHeight());
-        // int minSize = 12;
-        // size = std::max(size, minSize);
-
-        g.setColour(object->findColour(PlugDataColour::objectOutlineColourId));
-
-        for (int i = 1; i < numItems; i++) {
-            if (isVertical) {
-                g.drawLine(0, i * size, size, i * size);
-            } else {
-                g.drawLine(i * size, 0, i * size, size);
-            }
-        }
-
-        g.setColour(iemHelper.getForegroundColour());
-
-        int currentValue = selected;
-        int selectionX = isVertical ? 0 : currentValue * size;
-        int selectionY = isVertical ? currentValue * size : 0;
-
-        auto selectionBounds = Rectangle<int>(selectionX, selectionY, size, size);
-        g.fillRoundedRectangle(selectionBounds.reduced(5).toFloat(), PlugDataLook::objectCornerRadius / 2.0f);
-    }
-
-    void paintOverChildren(Graphics& g) override
-    {
-        bool selected = cnv->isSelected(object) && !cnv->isGraph;
-        auto outlineColour = object->findColour(selected ? PlugDataColour::objectSelectedOutlineColourId : objectOutlineColourId);
-
-        g.setColour(outlineColour);
-        g.drawRoundedRectangle(getLocalBounds().toFloat().reduced(0.5f), PlugDataLook::objectCornerRadius, 1.0f);
-    }
-
-    ObjectParameters getParameters() override
-    {
-        ObjectParameters allParameters = { { "Options", tInt, cGeneral, &max, {} } };
-
-        auto iemParameters = iemHelper.getParameters();
-        allParameters.insert(allParameters.end(), iemParameters.begin(), iemParameters.end());
-
-        return allParameters;
-    }
-
-    void updateAspectRatio()
-    {
-        float verticalLength = ((object->getWidth() - Object::doubleMargin) * numItems) + Object::doubleMargin;
-        float horizontalLength = ((object->getHeight() - Object::doubleMargin) * numItems) + Object::doubleMargin;
-
-        if (isVertical) {
-            object->setSize(object->getWidth(), verticalLength);
-            object->constrainer->setMinimumSize(15, 15 * numItems);
-        } else {
-            object->setSize(horizontalLength, object->getHeight());
-            object->constrainer->setMinimumSize(15 * numItems, 15);
-        }
-        object->constrainer->setFixedAspectRatio(isVertical ? 1.0f / numItems : static_cast<float>(numItems) / 1.0f);
-    }
-
-    void valueChanged(Value& value) override
-    {
-        if (value.refersToSameSourceAs(max)) {
-            if (static_cast<int>(max.getValue()) != numItems) {
-                limitValueMin(value, 1);
-                numItems = static_cast<int>(max.getValue());
-                updateAspectRatio();
-                setMaximum(numItems);
-            }
-        } else {
-            iemHelper.valueChanged(value);
-        }
-    }
-
-    float getMaximum()
-    {
-        return static_cast<t_radio*>(ptr)->x_number;
-    }
-
-    void setMaximum(float maxValue)
-    {
-        if (selected >= maxValue) {
-            selected = maxValue - 1;
-        }
-
-        static_cast<t_radio*>(ptr)->x_number = maxValue;
-
-        resized();
-    }
-};
+/*
+ // Copyright (c) 2021-2022 Timothy Schoen
+ // For information on usage and redistribution, and for a DISCLAIMER OF ALL
+ // WARRANTIES, see the file, "LICENSE.txt," in this distribution.
+ */
+#include <JuceHeader.h>
+
+class RadioObject final : public ObjectBase {
+
+    bool alreadyToggled = false;
+    bool isVertical;
+    int numItems = 0;
+
+    int selected;
+
+    IEMHelper iemHelper;
+
+    Value max = Value(0.0f);
+
+public:
+    RadioObject(void* ptr, Object* object)
+        : ObjectBase(ptr, object)
+        , iemHelper(ptr, object, this)
+    {
+        isVertical = static_cast<t_radio*>(ptr)->x_orientation;
+
+        max = getMaximum();
+        max.addListener(this);
+
+        selected = getValue();
+
+        valueChanged(max);
+
+        if (selected > static_cast<int>(max.getValue())) {
+            selected = std::min<int>(static_cast<int>(max.getValue()) - 1, selected);
+        }
+    }
+    
+    bool hideInlets() override {
+        return iemHelper.hasReceiveSymbol();
+    }
+    
+    bool hideOutlets() override {
+        return iemHelper.hasSendSymbol();
+    }
+
+
+    void updateLabel() override
+    {
+        iemHelper.updateLabel(label);
+    }
+
+    void initialiseParameters() override
+    {
+        iemHelper.initialiseParameters();
+    }
+
+    void applyBounds() override
+    {
+        iemHelper.applyBounds(isVertical);
+    }
+
+    void toggleObject(Point<int> position) override
+    {
+        if (alreadyToggled) {
+            alreadyToggled = false;
+        }
+
+        float pos = isVertical ? position.y : position.x;
+        float div = isVertical ? getHeight() : getWidth();
+
+        int idx = std::clamp<int>((pos / div) * numItems, 0, numItems - 1);
+
+        if (idx != static_cast<int>(selected)) {
+            startEdition();
+            sendFloatValue(idx);
+            stopEdition();
+            repaint();
+        }
+    }
+
+    void receiveObjectMessage(String const& symbol, std::vector<pd::Atom>& atoms) override
+    {
+        switch (hash(symbol)) {
+        case hash("float"):
+        case hash("set"): {
+            selected = std::clamp<float>(atoms[0].getFloat(), 0.0f, numItems - 1);
+            repaint();
+            break;
+        }
+        case hash("orientation"): {
+            if (atoms.size() >= 1) {
+                isVertical = static_cast<bool>(atoms[0].getFloat());
+                updateBounds();
+            }
+            break;
+        }
+        case hash("number"): {
+            if (atoms.size() >= 1)
+                setParameterExcludingListener(max, static_cast<int>(atoms[0].getFloat()));
+            break;
+        }
+        default: {
+            iemHelper.receiveObjectMessage(symbol, atoms);
+            break;
+        }
+        }
+    }
+
+    void untoggleObject() override
+    {
+        alreadyToggled = false;
+    }
+
+    void mouseDown(MouseEvent const& e) override
+    {
+        float pos = isVertical ? e.y : e.x;
+        float div = isVertical ? getHeight() : getWidth();
+
+        int idx = (pos / div) * numItems;
+
+        alreadyToggled = true;
+        startEdition();
+        sendFloatValue(idx);
+        stopEdition();
+
+        repaint();
+    }
+
+    float getValue()
+    {
+        return static_cast<t_radio*>(ptr)->x_on;
+    }
+
+    void updateBounds() override
+    {
+        pd->lockAudioThread();
+
+        int x = 0, y = 0, w = 0, h = 0;
+        libpd_get_object_bounds(cnv->patch.getPointer(), ptr, &x, &y, &w, &h);
+        auto bounds = Rectangle<int>(x, y, w, h);
+
+        auto* radio = static_cast<t_radio*>(ptr);
+
+        if (isVertical) {
+            bounds.setSize(radio->x_gui.x_w, radio->x_gui.x_w * numItems);
+        } else {
+            bounds.setSize(radio->x_gui.x_h * numItems, radio->x_gui.x_h);
+        }
+
+        pd->unlockAudioThread();
+
+        object->setObjectBounds(bounds);
+    }
+
+    void paint(Graphics& g) override
+    {
+        g.setColour(iemHelper.getBackgroundColour());
+        g.fillRoundedRectangle(getLocalBounds().toFloat().reduced(0.5f), PlugDataLook::objectCornerRadius);
+
+        int size = (isVertical ? getHeight() / numItems : getHeight());
+        // int minSize = 12;
+        // size = std::max(size, minSize);
+
+        g.setColour(object->findColour(PlugDataColour::objectOutlineColourId));
+
+        for (int i = 1; i < numItems; i++) {
+            if (isVertical) {
+                g.drawLine(0, i * size, size, i * size);
+            } else {
+                g.drawLine(i * size, 0, i * size, size);
+            }
+        }
+
+        g.setColour(iemHelper.getForegroundColour());
+
+        int currentValue = selected;
+        int selectionX = isVertical ? 0 : currentValue * size;
+        int selectionY = isVertical ? currentValue * size : 0;
+
+        auto selectionBounds = Rectangle<int>(selectionX, selectionY, size, size);
+        g.fillRoundedRectangle(selectionBounds.reduced(5).toFloat(), PlugDataLook::objectCornerRadius / 2.0f);
+    }
+
+    void paintOverChildren(Graphics& g) override
+    {
+        bool selected = cnv->isSelected(object) && !cnv->isGraph;
+        auto outlineColour = object->findColour(selected ? PlugDataColour::objectSelectedOutlineColourId : objectOutlineColourId);
+
+        g.setColour(outlineColour);
+        g.drawRoundedRectangle(getLocalBounds().toFloat().reduced(0.5f), PlugDataLook::objectCornerRadius, 1.0f);
+    }
+
+    ObjectParameters getParameters() override
+    {
+        ObjectParameters allParameters = { { "Options", tInt, cGeneral, &max, {} } };
+
+        auto iemParameters = iemHelper.getParameters();
+        allParameters.insert(allParameters.end(), iemParameters.begin(), iemParameters.end());
+
+        return allParameters;
+    }
+
+    void updateAspectRatio()
+    {
+        float verticalLength = ((object->getWidth() - Object::doubleMargin) * numItems) + Object::doubleMargin;
+        float horizontalLength = ((object->getHeight() - Object::doubleMargin) * numItems) + Object::doubleMargin;
+
+        if (isVertical) {
+            object->setSize(object->getWidth(), verticalLength);
+            object->constrainer->setMinimumSize(15, 15 * numItems);
+        } else {
+            object->setSize(horizontalLength, object->getHeight());
+            object->constrainer->setMinimumSize(15 * numItems, 15);
+        }
+        object->constrainer->setFixedAspectRatio(isVertical ? 1.0f / numItems : static_cast<float>(numItems) / 1.0f);
+    }
+
+    void valueChanged(Value& value) override
+    {
+        if (value.refersToSameSourceAs(max)) {
+            if (static_cast<int>(max.getValue()) != numItems) {
+                limitValueMin(value, 1);
+                numItems = static_cast<int>(max.getValue());
+                updateAspectRatio();
+                setMaximum(numItems);
+            }
+        } else {
+            iemHelper.valueChanged(value);
+        }
+    }
+
+    float getMaximum()
+    {
+        return static_cast<t_radio*>(ptr)->x_number;
+    }
+
+    void setMaximum(float maxValue)
+    {
+        if (selected >= maxValue) {
+            selected = maxValue - 1;
+        }
+
+        static_cast<t_radio*>(ptr)->x_number = maxValue;
+
+        resized();
+    }
+};