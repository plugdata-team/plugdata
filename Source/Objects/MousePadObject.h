<<<<<<< HEAD
/*
 // Copyright (c) 2021-2022 Timothy Schoen
 // For information on usage and redistribution, and for a DISCLAIMER OF ALL
 // WARRANTIES, see the file, "LICENSE.txt," in this distribution.
 */

// ELSE mousepad
class MousePadObject final : public ObjectBase {
    bool isPressed = false;

    Point<int> lastPosition;

    typedef struct _pad {
        t_object x_obj;
        t_glist* x_glist;
        void* x_proxy; // dont have this object and dont need it
        t_symbol* x_bindname;
        int x_x;
        int x_y;
        int x_w;
        int x_h;
        int x_sel;
        int x_zoom;
        int x_edit;
        unsigned char x_color[3];
    } t_pad;

public:
    MousePadObject(void* ptr, Object* object)
        : ObjectBase(ptr, object)
    {
        cnv->addMouseListener(this, true);
    }

    ~MousePadObject()
    {
        cnv->removeMouseListener(this);
    }

    void paint(Graphics& g) override
    {
        auto* x = static_cast<t_pad*>(ptr);
        auto fillColour = Colour(x->x_color[0], x->x_color[1], x->x_color[2]);
        g.setColour(fillColour);
        g.fillRoundedRectangle(getLocalBounds().toFloat().reduced(0.5f), PlugDataLook::objectCornerRadius);

        auto outlineColour = object->findColour(cnv->isSelected(object) && !cnv->isGraph ? PlugDataColour::objectSelectedOutlineColourId : PlugDataColour::outlineColourId);

        g.setColour(outlineColour);
        g.drawRoundedRectangle(getLocalBounds().toFloat().reduced(0.5f), PlugDataLook::objectCornerRadius, 1.0f);
    };

    void mouseDown(MouseEvent const& e) override
    {
        auto relativeEvent = e.getEventRelativeTo(this);

        if (!getLocalBounds().contains(relativeEvent.getPosition()) || !isLocked() || !object->cnv->isShowing())
            return;

        auto* x = static_cast<t_pad*>(ptr);
        t_atom at[3];

        x->x_x = relativeEvent.getPosition().x;
        x->x_y = getHeight() - relativeEvent.getPosition().y;

        SETFLOAT(at, 1.0f);
        sys_lock();
        outlet_anything(x->x_obj.ob_outlet, pd->generateSymbol("click"), 1, at);
        sys_unlock();

        isPressed = true;
    }

    void mouseDrag(MouseEvent const& e) override
    {
        if ((!getScreenBounds().contains(e.getMouseDownScreenPosition()) && !isPressed) || !isLocked())
            return;

        auto* x = static_cast<t_pad*>(ptr);
        t_atom at[3];

        auto relativeEvent = e.getEventRelativeTo(this);

        // Don't repeat values
        if (relativeEvent.getPosition() == lastPosition)
            return;

        x->x_x = relativeEvent.getPosition().x;
        x->x_y = getHeight() - relativeEvent.getPosition().y;

        SETFLOAT(at, x->x_x);
        SETFLOAT(at + 1, x->x_y);

        lastPosition = { x->x_x, x->x_y };

        sys_lock();
        outlet_anything(x->x_obj.ob_outlet, &s_list, 2, at);
        sys_unlock();
    }

    void mouseMove(MouseEvent const& e) override
    {
        if (!getScreenBounds().contains(e.getScreenPosition()) || isPressed || !isLocked())
            return;

        auto* x = static_cast<t_pad*>(ptr);
        t_atom at[3];

        auto relativeEvent = e.getEventRelativeTo(this);

        // Don't repeat values
        if (relativeEvent.getPosition() == lastPosition)
            return;

        x->x_x = relativeEvent.getPosition().x;
        x->x_y = getHeight() - relativeEvent.getPosition().y;

        SETFLOAT(at, x->x_x);
        SETFLOAT(at + 1, x->x_y);

        lastPosition = { x->x_x, x->x_y };

        sys_lock();
        outlet_anything(x->x_obj.ob_outlet, &s_list, 2, at);
        sys_unlock();
    }

    void mouseUp(MouseEvent const& e) override
    {
        if ((!getScreenBounds().contains(e.getMouseDownScreenPosition()) && !isPressed) || !isLocked())
            return;

        auto* x = static_cast<t_pad*>(ptr);
        t_atom at[1];
        SETFLOAT(at, 0);
        outlet_anything(x->x_obj.ob_outlet, pd->generateSymbol("click"), 1, at);
        isPressed = false;
    }

    void applyBounds() override
    {
        auto b = object->getObjectBounds();
        libpd_moveobj(cnv->patch.getPointer(), static_cast<t_gobj*>(ptr), b.getX(), b.getY());

        auto* pad = static_cast<t_pad*>(ptr);
        pad->x_w = b.getWidth();
        pad->x_h = b.getHeight();
    }

    void updateBounds() override
    {
        pd->getCallbackLock()->enter();

        int x = 0, y = 0, w = 0, h = 0;
        libpd_get_object_bounds(cnv->patch.getPointer(), ptr, &x, &y, &w, &h);

        pd->getCallbackLock()->exit();

        object->setObjectBounds({ x, y, w, h });
    }

    // Check if top-level canvas is locked to determine if we should respond to mouse events
    bool isLocked()
    {

        // Find top-level canvas
        auto* topLevel = findParentComponentOfClass<Canvas>();
        while (auto* nextCanvas = topLevel->findParentComponentOfClass<Canvas>()) {
            topLevel = nextCanvas;
        }

        return static_cast<bool>(topLevel->locked.getValue());
    }

    void receiveObjectMessage(String const& symbol, std::vector<pd::Atom>& atoms) override
    {
        switch (objectMessageMapped[symbol]) {
        case objectMessage::msg_color: {
            repaint();
            break;
        }
        default:
            break;
        }
    }
};
=======
/*
 // Copyright (c) 2021-2022 Timothy Schoen
 // For information on usage and redistribution, and for a DISCLAIMER OF ALL
 // WARRANTIES, see the file, "LICENSE.txt," in this distribution.
 */

// ELSE mousepad
class MousePadObject final : public ObjectBase {
    bool isPressed = false;

    Point<int> lastPosition;

    typedef struct _pad {
        t_object x_obj;
        t_glist* x_glist;
        void* x_proxy; // dont have this object and dont need it
        t_symbol* x_bindname;
        int x_x;
        int x_y;
        int x_w;
        int x_h;
        int x_sel;
        int x_zoom;
        int x_edit;
        unsigned char x_color[3];
    } t_pad;

public:
    MousePadObject(void* ptr, Object* object)
        : ObjectBase(ptr, object)
    {
        cnv->addMouseListener(this, true);
    }

    ~MousePadObject()
    {
        cnv->removeMouseListener(this);
    }

    void paint(Graphics& g) override
    {
        auto* x = static_cast<t_pad*>(ptr);
        auto fillColour = Colour(x->x_color[0], x->x_color[1], x->x_color[2]);
        g.setColour(fillColour);
        g.fillRoundedRectangle(getLocalBounds().toFloat().reduced(0.5f), PlugDataLook::objectCornerRadius);

        auto outlineColour = object->findColour(cnv->isSelected(object) && !cnv->isGraph ? PlugDataColour::objectSelectedOutlineColourId : PlugDataColour::outlineColourId);

        g.setColour(outlineColour);
        g.drawRoundedRectangle(getLocalBounds().toFloat().reduced(0.5f), PlugDataLook::objectCornerRadius, 1.0f);
    };

    void mouseDown(MouseEvent const& e) override
    {
        auto relativeEvent = e.getEventRelativeTo(this);

        if (!getLocalBounds().contains(relativeEvent.getPosition()) || !isLocked() || !object->cnv->isShowing())
            return;

        auto* x = static_cast<t_pad*>(ptr);
        t_atom at[3];

        x->x_x = relativeEvent.getPosition().x;
        x->x_y = getHeight() - relativeEvent.getPosition().y;

        SETFLOAT(at, 1.0f);
        sys_lock();
        outlet_anything(x->x_obj.ob_outlet, pd->generateSymbol("click"), 1, at);
        sys_unlock();

        isPressed = true;
    }

    void mouseDrag(MouseEvent const& e) override
    {
        if ((!getScreenBounds().contains(e.getMouseDownScreenPosition()) && !isPressed) || !isLocked())
            return;

        auto* x = static_cast<t_pad*>(ptr);
        t_atom at[3];

        auto relativeEvent = e.getEventRelativeTo(this);

        // Don't repeat values
        if (relativeEvent.getPosition() == lastPosition)
            return;

        x->x_x = relativeEvent.getPosition().x;
        x->x_y = getHeight() - relativeEvent.getPosition().y;

        SETFLOAT(at, x->x_x);
        SETFLOAT(at + 1, x->x_y);

        lastPosition = { x->x_x, x->x_y };

        sys_lock();
        outlet_anything(x->x_obj.ob_outlet, &s_list, 2, at);
        sys_unlock();
    }

    void mouseMove(MouseEvent const& e) override
    {
        if (!getScreenBounds().contains(e.getScreenPosition()) || isPressed || !isLocked())
            return;

        auto* x = static_cast<t_pad*>(ptr);
        t_atom at[3];

        auto relativeEvent = e.getEventRelativeTo(this);

        // Don't repeat values
        if (relativeEvent.getPosition() == lastPosition)
            return;

        x->x_x = relativeEvent.getPosition().x;
        x->x_y = getHeight() - relativeEvent.getPosition().y;

        SETFLOAT(at, x->x_x);
        SETFLOAT(at + 1, x->x_y);

        lastPosition = { x->x_x, x->x_y };

        sys_lock();
        outlet_anything(x->x_obj.ob_outlet, &s_list, 2, at);
        sys_unlock();
    }

    void mouseUp(MouseEvent const& e) override
    {
        if ((!getScreenBounds().contains(e.getMouseDownScreenPosition()) && !isPressed) || !isLocked())
            return;

        auto* x = static_cast<t_pad*>(ptr);
        t_atom at[1];
        SETFLOAT(at, 0);
        outlet_anything(x->x_obj.ob_outlet, pd->generateSymbol("click"), 1, at);
        isPressed = false;
    }

    void applyBounds() override
    {
        auto b = object->getObjectBounds();
        libpd_moveobj(cnv->patch.getPointer(), static_cast<t_gobj*>(ptr), b.getX(), b.getY());

        auto* pad = static_cast<t_pad*>(ptr);
        pad->x_w = b.getWidth();
        pad->x_h = b.getHeight();
    }

    void updateBounds() override
    {
        pd->getCallbackLock()->enter();

        int x = 0, y = 0, w = 0, h = 0;
        libpd_get_object_bounds(cnv->patch.getPointer(), ptr, &x, &y, &w, &h);

        pd->getCallbackLock()->exit();

        object->setObjectBounds({ x, y, w, h });
    }

    // Check if top-level canvas is locked to determine if we should respond to mouse events
    bool isLocked()
    {

        // Find top-level canvas
        auto* topLevel = findParentComponentOfClass<Canvas>();
        while (auto* nextCanvas = topLevel->findParentComponentOfClass<Canvas>()) {
            topLevel = nextCanvas;
        }

        return static_cast<bool>(topLevel->locked.getValue());
    }

    void receiveObjectMessage(String const& symbol, std::vector<pd::Atom>& atoms) override
    {
        switch (objectMessageMapped[symbol]) {
        case objectMessage::msg_color: {
            repaint();
            break;
        }
        default:
            break;
        }
    }
};
>>>>>>> ba305fa5
<|MERGE_RESOLUTION|>--- conflicted
+++ resolved
@@ -1,375 +1,187 @@
-<<<<<<< HEAD
-/*
- // Copyright (c) 2021-2022 Timothy Schoen
- // For information on usage and redistribution, and for a DISCLAIMER OF ALL
- // WARRANTIES, see the file, "LICENSE.txt," in this distribution.
- */
-
-// ELSE mousepad
-class MousePadObject final : public ObjectBase {
-    bool isPressed = false;
-
-    Point<int> lastPosition;
-
-    typedef struct _pad {
-        t_object x_obj;
-        t_glist* x_glist;
-        void* x_proxy; // dont have this object and dont need it
-        t_symbol* x_bindname;
-        int x_x;
-        int x_y;
-        int x_w;
-        int x_h;
-        int x_sel;
-        int x_zoom;
-        int x_edit;
-        unsigned char x_color[3];
-    } t_pad;
-
-public:
-    MousePadObject(void* ptr, Object* object)
-        : ObjectBase(ptr, object)
-    {
-        cnv->addMouseListener(this, true);
-    }
-
-    ~MousePadObject()
-    {
-        cnv->removeMouseListener(this);
-    }
-
-    void paint(Graphics& g) override
-    {
-        auto* x = static_cast<t_pad*>(ptr);
-        auto fillColour = Colour(x->x_color[0], x->x_color[1], x->x_color[2]);
-        g.setColour(fillColour);
-        g.fillRoundedRectangle(getLocalBounds().toFloat().reduced(0.5f), PlugDataLook::objectCornerRadius);
-
-        auto outlineColour = object->findColour(cnv->isSelected(object) && !cnv->isGraph ? PlugDataColour::objectSelectedOutlineColourId : PlugDataColour::outlineColourId);
-
-        g.setColour(outlineColour);
-        g.drawRoundedRectangle(getLocalBounds().toFloat().reduced(0.5f), PlugDataLook::objectCornerRadius, 1.0f);
-    };
-
-    void mouseDown(MouseEvent const& e) override
-    {
-        auto relativeEvent = e.getEventRelativeTo(this);
-
-        if (!getLocalBounds().contains(relativeEvent.getPosition()) || !isLocked() || !object->cnv->isShowing())
-            return;
-
-        auto* x = static_cast<t_pad*>(ptr);
-        t_atom at[3];
-
-        x->x_x = relativeEvent.getPosition().x;
-        x->x_y = getHeight() - relativeEvent.getPosition().y;
-
-        SETFLOAT(at, 1.0f);
-        sys_lock();
-        outlet_anything(x->x_obj.ob_outlet, pd->generateSymbol("click"), 1, at);
-        sys_unlock();
-
-        isPressed = true;
-    }
-
-    void mouseDrag(MouseEvent const& e) override
-    {
-        if ((!getScreenBounds().contains(e.getMouseDownScreenPosition()) && !isPressed) || !isLocked())
-            return;
-
-        auto* x = static_cast<t_pad*>(ptr);
-        t_atom at[3];
-
-        auto relativeEvent = e.getEventRelativeTo(this);
-
-        // Don't repeat values
-        if (relativeEvent.getPosition() == lastPosition)
-            return;
-
-        x->x_x = relativeEvent.getPosition().x;
-        x->x_y = getHeight() - relativeEvent.getPosition().y;
-
-        SETFLOAT(at, x->x_x);
-        SETFLOAT(at + 1, x->x_y);
-
-        lastPosition = { x->x_x, x->x_y };
-
-        sys_lock();
-        outlet_anything(x->x_obj.ob_outlet, &s_list, 2, at);
-        sys_unlock();
-    }
-
-    void mouseMove(MouseEvent const& e) override
-    {
-        if (!getScreenBounds().contains(e.getScreenPosition()) || isPressed || !isLocked())
-            return;
-
-        auto* x = static_cast<t_pad*>(ptr);
-        t_atom at[3];
-
-        auto relativeEvent = e.getEventRelativeTo(this);
-
-        // Don't repeat values
-        if (relativeEvent.getPosition() == lastPosition)
-            return;
-
-        x->x_x = relativeEvent.getPosition().x;
-        x->x_y = getHeight() - relativeEvent.getPosition().y;
-
-        SETFLOAT(at, x->x_x);
-        SETFLOAT(at + 1, x->x_y);
-
-        lastPosition = { x->x_x, x->x_y };
-
-        sys_lock();
-        outlet_anything(x->x_obj.ob_outlet, &s_list, 2, at);
-        sys_unlock();
-    }
-
-    void mouseUp(MouseEvent const& e) override
-    {
-        if ((!getScreenBounds().contains(e.getMouseDownScreenPosition()) && !isPressed) || !isLocked())
-            return;
-
-        auto* x = static_cast<t_pad*>(ptr);
-        t_atom at[1];
-        SETFLOAT(at, 0);
-        outlet_anything(x->x_obj.ob_outlet, pd->generateSymbol("click"), 1, at);
-        isPressed = false;
-    }
-
-    void applyBounds() override
-    {
-        auto b = object->getObjectBounds();
-        libpd_moveobj(cnv->patch.getPointer(), static_cast<t_gobj*>(ptr), b.getX(), b.getY());
-
-        auto* pad = static_cast<t_pad*>(ptr);
-        pad->x_w = b.getWidth();
-        pad->x_h = b.getHeight();
-    }
-
-    void updateBounds() override
-    {
-        pd->getCallbackLock()->enter();
-
-        int x = 0, y = 0, w = 0, h = 0;
-        libpd_get_object_bounds(cnv->patch.getPointer(), ptr, &x, &y, &w, &h);
-
-        pd->getCallbackLock()->exit();
-
-        object->setObjectBounds({ x, y, w, h });
-    }
-
-    // Check if top-level canvas is locked to determine if we should respond to mouse events
-    bool isLocked()
-    {
-
-        // Find top-level canvas
-        auto* topLevel = findParentComponentOfClass<Canvas>();
-        while (auto* nextCanvas = topLevel->findParentComponentOfClass<Canvas>()) {
-            topLevel = nextCanvas;
-        }
-
-        return static_cast<bool>(topLevel->locked.getValue());
-    }
-
-    void receiveObjectMessage(String const& symbol, std::vector<pd::Atom>& atoms) override
-    {
-        switch (objectMessageMapped[symbol]) {
-        case objectMessage::msg_color: {
-            repaint();
-            break;
-        }
-        default:
-            break;
-        }
-    }
-};
-=======
-/*
- // Copyright (c) 2021-2022 Timothy Schoen
- // For information on usage and redistribution, and for a DISCLAIMER OF ALL
- // WARRANTIES, see the file, "LICENSE.txt," in this distribution.
- */
-
-// ELSE mousepad
-class MousePadObject final : public ObjectBase {
-    bool isPressed = false;
-
-    Point<int> lastPosition;
-
-    typedef struct _pad {
-        t_object x_obj;
-        t_glist* x_glist;
-        void* x_proxy; // dont have this object and dont need it
-        t_symbol* x_bindname;
-        int x_x;
-        int x_y;
-        int x_w;
-        int x_h;
-        int x_sel;
-        int x_zoom;
-        int x_edit;
-        unsigned char x_color[3];
-    } t_pad;
-
-public:
-    MousePadObject(void* ptr, Object* object)
-        : ObjectBase(ptr, object)
-    {
-        cnv->addMouseListener(this, true);
-    }
-
-    ~MousePadObject()
-    {
-        cnv->removeMouseListener(this);
-    }
-
-    void paint(Graphics& g) override
-    {
-        auto* x = static_cast<t_pad*>(ptr);
-        auto fillColour = Colour(x->x_color[0], x->x_color[1], x->x_color[2]);
-        g.setColour(fillColour);
-        g.fillRoundedRectangle(getLocalBounds().toFloat().reduced(0.5f), PlugDataLook::objectCornerRadius);
-
-        auto outlineColour = object->findColour(cnv->isSelected(object) && !cnv->isGraph ? PlugDataColour::objectSelectedOutlineColourId : PlugDataColour::outlineColourId);
-
-        g.setColour(outlineColour);
-        g.drawRoundedRectangle(getLocalBounds().toFloat().reduced(0.5f), PlugDataLook::objectCornerRadius, 1.0f);
-    };
-
-    void mouseDown(MouseEvent const& e) override
-    {
-        auto relativeEvent = e.getEventRelativeTo(this);
-
-        if (!getLocalBounds().contains(relativeEvent.getPosition()) || !isLocked() || !object->cnv->isShowing())
-            return;
-
-        auto* x = static_cast<t_pad*>(ptr);
-        t_atom at[3];
-
-        x->x_x = relativeEvent.getPosition().x;
-        x->x_y = getHeight() - relativeEvent.getPosition().y;
-
-        SETFLOAT(at, 1.0f);
-        sys_lock();
-        outlet_anything(x->x_obj.ob_outlet, pd->generateSymbol("click"), 1, at);
-        sys_unlock();
-
-        isPressed = true;
-    }
-
-    void mouseDrag(MouseEvent const& e) override
-    {
-        if ((!getScreenBounds().contains(e.getMouseDownScreenPosition()) && !isPressed) || !isLocked())
-            return;
-
-        auto* x = static_cast<t_pad*>(ptr);
-        t_atom at[3];
-
-        auto relativeEvent = e.getEventRelativeTo(this);
-
-        // Don't repeat values
-        if (relativeEvent.getPosition() == lastPosition)
-            return;
-
-        x->x_x = relativeEvent.getPosition().x;
-        x->x_y = getHeight() - relativeEvent.getPosition().y;
-
-        SETFLOAT(at, x->x_x);
-        SETFLOAT(at + 1, x->x_y);
-
-        lastPosition = { x->x_x, x->x_y };
-
-        sys_lock();
-        outlet_anything(x->x_obj.ob_outlet, &s_list, 2, at);
-        sys_unlock();
-    }
-
-    void mouseMove(MouseEvent const& e) override
-    {
-        if (!getScreenBounds().contains(e.getScreenPosition()) || isPressed || !isLocked())
-            return;
-
-        auto* x = static_cast<t_pad*>(ptr);
-        t_atom at[3];
-
-        auto relativeEvent = e.getEventRelativeTo(this);
-
-        // Don't repeat values
-        if (relativeEvent.getPosition() == lastPosition)
-            return;
-
-        x->x_x = relativeEvent.getPosition().x;
-        x->x_y = getHeight() - relativeEvent.getPosition().y;
-
-        SETFLOAT(at, x->x_x);
-        SETFLOAT(at + 1, x->x_y);
-
-        lastPosition = { x->x_x, x->x_y };
-
-        sys_lock();
-        outlet_anything(x->x_obj.ob_outlet, &s_list, 2, at);
-        sys_unlock();
-    }
-
-    void mouseUp(MouseEvent const& e) override
-    {
-        if ((!getScreenBounds().contains(e.getMouseDownScreenPosition()) && !isPressed) || !isLocked())
-            return;
-
-        auto* x = static_cast<t_pad*>(ptr);
-        t_atom at[1];
-        SETFLOAT(at, 0);
-        outlet_anything(x->x_obj.ob_outlet, pd->generateSymbol("click"), 1, at);
-        isPressed = false;
-    }
-
-    void applyBounds() override
-    {
-        auto b = object->getObjectBounds();
-        libpd_moveobj(cnv->patch.getPointer(), static_cast<t_gobj*>(ptr), b.getX(), b.getY());
-
-        auto* pad = static_cast<t_pad*>(ptr);
-        pad->x_w = b.getWidth();
-        pad->x_h = b.getHeight();
-    }
-
-    void updateBounds() override
-    {
-        pd->getCallbackLock()->enter();
-
-        int x = 0, y = 0, w = 0, h = 0;
-        libpd_get_object_bounds(cnv->patch.getPointer(), ptr, &x, &y, &w, &h);
-
-        pd->getCallbackLock()->exit();
-
-        object->setObjectBounds({ x, y, w, h });
-    }
-
-    // Check if top-level canvas is locked to determine if we should respond to mouse events
-    bool isLocked()
-    {
-
-        // Find top-level canvas
-        auto* topLevel = findParentComponentOfClass<Canvas>();
-        while (auto* nextCanvas = topLevel->findParentComponentOfClass<Canvas>()) {
-            topLevel = nextCanvas;
-        }
-
-        return static_cast<bool>(topLevel->locked.getValue());
-    }
-
-    void receiveObjectMessage(String const& symbol, std::vector<pd::Atom>& atoms) override
-    {
-        switch (objectMessageMapped[symbol]) {
-        case objectMessage::msg_color: {
-            repaint();
-            break;
-        }
-        default:
-            break;
-        }
-    }
-};
->>>>>>> ba305fa5
+/*
+ // Copyright (c) 2021-2022 Timothy Schoen
+ // For information on usage and redistribution, and for a DISCLAIMER OF ALL
+ // WARRANTIES, see the file, "LICENSE.txt," in this distribution.
+ */
+
+// ELSE mousepad
+class MousePadObject final : public ObjectBase {
+    bool isPressed = false;
+
+    Point<int> lastPosition;
+
+    typedef struct _pad {
+        t_object x_obj;
+        t_glist* x_glist;
+        void* x_proxy; // dont have this object and dont need it
+        t_symbol* x_bindname;
+        int x_x;
+        int x_y;
+        int x_w;
+        int x_h;
+        int x_sel;
+        int x_zoom;
+        int x_edit;
+        unsigned char x_color[3];
+    } t_pad;
+
+public:
+    MousePadObject(void* ptr, Object* object)
+        : ObjectBase(ptr, object)
+    {
+        cnv->addMouseListener(this, true);
+    }
+
+    ~MousePadObject()
+    {
+        cnv->removeMouseListener(this);
+    }
+
+    void paint(Graphics& g) override
+    {
+        auto* x = static_cast<t_pad*>(ptr);
+        auto fillColour = Colour(x->x_color[0], x->x_color[1], x->x_color[2]);
+        g.setColour(fillColour);
+        g.fillRoundedRectangle(getLocalBounds().toFloat().reduced(0.5f), PlugDataLook::objectCornerRadius);
+
+        auto outlineColour = object->findColour(cnv->isSelected(object) && !cnv->isGraph ? PlugDataColour::objectSelectedOutlineColourId : PlugDataColour::outlineColourId);
+
+        g.setColour(outlineColour);
+        g.drawRoundedRectangle(getLocalBounds().toFloat().reduced(0.5f), PlugDataLook::objectCornerRadius, 1.0f);
+    };
+
+    void mouseDown(MouseEvent const& e) override
+    {
+        auto relativeEvent = e.getEventRelativeTo(this);
+
+        if (!getLocalBounds().contains(relativeEvent.getPosition()) || !isLocked() || !object->cnv->isShowing())
+            return;
+
+        auto* x = static_cast<t_pad*>(ptr);
+        t_atom at[3];
+
+        x->x_x = relativeEvent.getPosition().x;
+        x->x_y = getHeight() - relativeEvent.getPosition().y;
+
+        SETFLOAT(at, 1.0f);
+        sys_lock();
+        outlet_anything(x->x_obj.ob_outlet, pd->generateSymbol("click"), 1, at);
+        sys_unlock();
+
+        isPressed = true;
+    }
+
+    void mouseDrag(MouseEvent const& e) override
+    {
+        if ((!getScreenBounds().contains(e.getMouseDownScreenPosition()) && !isPressed) || !isLocked())
+            return;
+
+        auto* x = static_cast<t_pad*>(ptr);
+        t_atom at[3];
+
+        auto relativeEvent = e.getEventRelativeTo(this);
+
+        // Don't repeat values
+        if (relativeEvent.getPosition() == lastPosition)
+            return;
+
+        x->x_x = relativeEvent.getPosition().x;
+        x->x_y = getHeight() - relativeEvent.getPosition().y;
+
+        SETFLOAT(at, x->x_x);
+        SETFLOAT(at + 1, x->x_y);
+
+        lastPosition = { x->x_x, x->x_y };
+
+        sys_lock();
+        outlet_anything(x->x_obj.ob_outlet, &s_list, 2, at);
+        sys_unlock();
+    }
+
+    void mouseMove(MouseEvent const& e) override
+    {
+        if (!getScreenBounds().contains(e.getScreenPosition()) || isPressed || !isLocked())
+            return;
+
+        auto* x = static_cast<t_pad*>(ptr);
+        t_atom at[3];
+
+        auto relativeEvent = e.getEventRelativeTo(this);
+
+        // Don't repeat values
+        if (relativeEvent.getPosition() == lastPosition)
+            return;
+
+        x->x_x = relativeEvent.getPosition().x;
+        x->x_y = getHeight() - relativeEvent.getPosition().y;
+
+        SETFLOAT(at, x->x_x);
+        SETFLOAT(at + 1, x->x_y);
+
+        lastPosition = { x->x_x, x->x_y };
+
+        sys_lock();
+        outlet_anything(x->x_obj.ob_outlet, &s_list, 2, at);
+        sys_unlock();
+    }
+
+    void mouseUp(MouseEvent const& e) override
+    {
+        if ((!getScreenBounds().contains(e.getMouseDownScreenPosition()) && !isPressed) || !isLocked())
+            return;
+
+        auto* x = static_cast<t_pad*>(ptr);
+        t_atom at[1];
+        SETFLOAT(at, 0);
+        outlet_anything(x->x_obj.ob_outlet, pd->generateSymbol("click"), 1, at);
+        isPressed = false;
+    }
+
+    void applyBounds() override
+    {
+        auto b = object->getObjectBounds();
+        libpd_moveobj(cnv->patch.getPointer(), static_cast<t_gobj*>(ptr), b.getX(), b.getY());
+
+        auto* pad = static_cast<t_pad*>(ptr);
+        pad->x_w = b.getWidth();
+        pad->x_h = b.getHeight();
+    }
+
+    void updateBounds() override
+    {
+        pd->getCallbackLock()->enter();
+
+        int x = 0, y = 0, w = 0, h = 0;
+        libpd_get_object_bounds(cnv->patch.getPointer(), ptr, &x, &y, &w, &h);
+
+        pd->getCallbackLock()->exit();
+
+        object->setObjectBounds({ x, y, w, h });
+    }
+
+    // Check if top-level canvas is locked to determine if we should respond to mouse events
+    bool isLocked()
+    {
+
+        // Find top-level canvas
+        auto* topLevel = findParentComponentOfClass<Canvas>();
+        while (auto* nextCanvas = topLevel->findParentComponentOfClass<Canvas>()) {
+            topLevel = nextCanvas;
+        }
+
+        return static_cast<bool>(topLevel->locked.getValue());
+    }
+
+    void receiveObjectMessage(String const& symbol, std::vector<pd::Atom>& atoms) override
+    {
+        switch (objectMessageMapped[symbol]) {
+        case objectMessage::msg_color: {
+            repaint();
+            break;
+        }
+        default:
+            break;
+        }
+    }
+};
+