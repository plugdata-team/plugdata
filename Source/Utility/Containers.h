--- conflicted
+++ resolved
@@ -1,2387 +1,2378 @@
-#pragma once
-
-// Small-size optimised container, borrowed from LLVM source code
-
-#ifndef HAS_CPP_ATTRIBUTE
-#    if defined(__cplusplus) && defined(__has_cpp_attribute)
-#        define HAS_CPP_ATTRIBUTE(x) __has_cpp_attribute(x)
-#    else
-#        define HAS_CPP_ATTRIBUTE(x) 0
-#    endif
-#endif
-
-#if HAS_CPP_ATTRIBUTE(gsl::Owner)
-#    define GSL_OWNER [[gsl::Owner]]
-#else
-#    define GSL_OWNER
-#endif
-
-#if __has_builtin(__builtin_expect) || defined(__GNUC__)
-#    define EXPECT_LIKELY(EXPR) __builtin_expect((bool)(EXPR), true)
-#    define EXPECT_UNLIKELY(EXPR) __builtin_expect((bool)(EXPR), false)
-#else
-#    define EXPECT_LIKELY(EXPR) (EXPR)
-#    define EXPECT_UNLIKELY(EXPR) (EXPR)
-#endif
-
-#if __has_attribute(returns_nonnull)
-#    define ATTRIBUTE_RETURNS_NONNULL __attribute__((returns_nonnull))
-#elif defined(_MSC_VER)
-#    define ATTRIBUTE_RETURNS_NONNULL _Ret_notnull_
-#else
-#    define LLVM_ATTRIBUTE_RETURNS_NONNULL
-#endif
-
-#if defined(__has_feature)
-#  if __has_feature(address_sanitizer)
-#include <sanitizer/asan_interface.h>
-#define ASAN_ENABLED 1
-#endif
-#endif
-
-#include <cassert>
-#include <algorithm>
-#include <limits>
-
-template<typename T>
-class ArrayRef;
-
-template<typename IteratorT>
-class iterator_range;
-
-template<class Iterator>
-using EnableIfConvertibleToInputIterator = std::enable_if_t<std::is_convertible<
-    typename std::iterator_traits<Iterator>::iterator_category,
-    std::input_iterator_tag>::value>;
-
-/// This is all the stuff common to all SmallArrays.
-///
-/// The template parameter specifies the type which should be used to hold the
-/// Size and Capacity of the SmallArray, so it can be adjusted.
-/// Using 32 bit size is desirable to shrink the size of the SmallArray.
-/// Using 64 bit size is desirable for cases like SmallArray<char>, where a
-/// 32 bit size would limit the vector to ~4GB. SmallArrays are used for
-/// buffering bitcode output - which can exceed 4GB.
-template<class Size_T>
-class SmallArrayBase {
-protected:
-    void* BeginX;
-    Size_T Size = 0, Capacity;
-
-    /// The maximum value of the Size_T used.
-    static constexpr size_t SizeTypeMax()
-    {
-        return std::numeric_limits<Size_T>::max();
-    }
-
-    SmallArrayBase() = delete;
-    SmallArrayBase(void* FirstEl, size_t TotalCapacity)
-        : BeginX(FirstEl)
-        , Capacity(static_cast<Size_T>(TotalCapacity))
-    {
-    }
-
-    /// This is a helper for \a grow() that's out of line to reduce code
-    /// duplication.  This function will report a fatal error if it can't grow at
-    /// least to \p MinSize.
-    void* mallocForGrow(void* FirstEl, size_t MinSize, size_t TSize,
-        size_t& NewCapacity);
-
-    /// This is an implementation of the grow() method which only works
-    /// on POD-like data types and is out of line to reduce code duplication.
-    /// This function will report a fatal error if it cannot increase capacity.
-    void grow_pod(void* FirstEl, size_t MinSize, size_t TSize);
-
-public:
-    size_t size() const { return Size; }
-    size_t capacity() const { return Capacity; }
-
-    [[nodiscard]] bool empty() const { return !Size; }
-
-    [[nodiscard]] bool not_empty() const { return Size; }
-
-protected:
-    /// Set the array size to \p N, which the current array must have enough
-    /// capacity for.
-    ///
-    /// This does not construct or destroy any elements in the vector.
-    void set_size(size_t N)
-    {
-        assert(N <= capacity()); // implies no overflow in assignment
-        Size = static_cast<Size_T>(N);
-    }
-
-    /// Set the array data pointer to \p Begin and capacity to \p N.
-    ///
-    /// This does not construct or destroy any elements in the vector.
-    //  This does not clean up any existing allocation.
-    void set_allocation_range(void* Begin, size_t N)
-    {
-        assert(N <= SizeTypeMax());
-        BeginX = Begin;
-        Capacity = static_cast<Size_T>(N);
-    }
-};
-
-template<class T>
-using SmallArraySizeType = std::conditional_t<sizeof(T) < 4 && sizeof(void*) >= 8, uint64_t,
-    uint32_t>;
-
-/// Figure out the offset of the first element.
-template<class T, typename = void>
-struct SmallArrayAlignmentAndSize {
-    alignas(SmallArrayBase<SmallArraySizeType<T>>) char Base[sizeof(
-        SmallArrayBase<SmallArraySizeType<T>>)];
-    alignas(T) char FirstEl[sizeof(T)];
-};
-
-/// This is the part of SmallArrayTemplateBase which does not depend on whether
-/// the type T is a POD. The extra dummy template argument is used by ArrayRef
-/// to avoid unnecessarily requiring T to be complete.
-template<typename T, typename = void>
-class SmallArrayTemplateCommon
-    : public SmallArrayBase<SmallArraySizeType<T>> {
-    using Base = SmallArrayBase<SmallArraySizeType<T>>;
-
-protected:
-    /// Find the address of the first element.  For this pointer math to be valid
-    /// with small-size of 0 for T with lots of alignment, it's important that
-    /// SmallArrayStorage is properly-aligned even for small-size of 0.
-    void* getFirstEl() const
-    {
-        return const_cast<void*>(reinterpret_cast<void const*>(
-            reinterpret_cast<char const*>(this) + offsetof(SmallArrayAlignmentAndSize<T>, FirstEl)));
-    }
-    // Space after 'FirstEl' is clobbered, do not add any instance vars after it.
-
-    SmallArrayTemplateCommon(size_t Size)
-        : Base(getFirstEl(), Size)
-    {
-    }
-
-    void grow_pod(size_t MinSize, size_t TSize)
-    {
-        Base::grow_pod(getFirstEl(), MinSize, TSize);
-    }
-
-    /// Return true if this is a SmallArray which has not had dynamic
-    /// memory allocated for it.
-    bool isSmall() const { return this->BeginX == getFirstEl(); }
-
-    /// Put this vector in a state of being small.
-    void resetToSmall()
-    {
-        this->BeginX = getFirstEl();
-        this->Size = this->Capacity = 0; // FIXME: Setting Capacity to 0 is suspect.
-    }
-
-    /// Return true if V is an internal reference to the given range.
-    bool isReferenceToRange(void const* V, void const* First, void const* Last) const
-    {
-        // Use std::less to avoid UB.
-        std::less<> LessThan;
-        return !LessThan(V, First) && LessThan(V, Last);
-    }
-
-    /// Return true if V is an internal reference to this vector.
-    bool isReferenceToStorage(void const* V) const
-    {
-        return isReferenceToRange(V, this->begin(), this->end());
-    }
-
-    /// Return true if First and Last form a valid (possibly empty) range in this
-    /// vector's storage.
-    bool isRangeInStorage(void const* First, void const* Last) const
-    {
-        // Use std::less to avoid UB.
-        std::less<> LessThan;
-        return !LessThan(First, this->begin()) && !LessThan(Last, First) && !LessThan(this->end(), Last);
-    }
-
-    /// Return true unless Elt will be invalidated by resizing the vector to
-    /// NewSize.
-    bool isSafeToReferenceAfterResize(void const* Elt, size_t NewSize)
-    {
-        // Past the end.
-        if (EXPECT_LIKELY(!isReferenceToStorage(Elt)))
-            return true;
-
-        // Return false if Elt will be destroyed by shrinking.
-        if (NewSize <= this->size())
-            return Elt < this->begin() + NewSize;
-
-        // Return false if we need to grow.
-        return NewSize <= this->capacity();
-    }
-
-    /// Check whether Elt will be invalidated by resizing the vector to NewSize.
-    void assertSafeToReferenceAfterResize(void const* Elt, size_t NewSize)
-    {
-        assert(isSafeToReferenceAfterResize(Elt, NewSize) && "Attempting to reference an element of the vector in an operation "
-                                                             "that invalidates it");
-    }
-
-    /// Check whether Elt will be invalidated by increasing the size of the
-    /// vector by N.
-    void assertSafeToAdd(void const* Elt, size_t N = 1)
-    {
-        this->assertSafeToReferenceAfterResize(Elt, this->size() + N);
-    }
-
-    /// Check whether any part of the range will be invalidated by clearing.
-    void assertSafeToReferenceAfterClear(T const* From, T const* To)
-    {
-        if (From == To)
-            return;
-        this->assertSafeToReferenceAfterResize(From, 0);
-        this->assertSafeToReferenceAfterResize(To - 1, 0);
-    }
-    template<
-        class ItTy,
-        std::enable_if_t<!std::is_same<std::remove_const_t<ItTy>, T*>::value,
-            bool>
-        = false>
-    void assertSafeToReferenceAfterClear(ItTy, ItTy) { }
-
-    /// Check whether any part of the range will be invalidated by growing.
-    void assertSafeToAddRange(T const* From, T const* To)
-    {
-        if (From == To)
-            return;
-        this->assertSafeToAdd(From, To - From);
-        this->assertSafeToAdd(To - 1, To - From);
-    }
-    template<
-        class ItTy,
-        std::enable_if_t<!std::is_same<std::remove_const_t<ItTy>, T*>::value,
-            bool>
-        = false>
-    void assertSafeToAddRange(ItTy, ItTy) { }
-
-    /// Reserve enough space to add one element, and return the updated element
-    /// pointer in case it was a reference to the storage.
-    template<class U>
-    static T const* reserveForParamAndGetAddressImpl(U* This, T const& Elt,
-        size_t N)
-    {
-        size_t NewSize = This->size() + N;
-        if (EXPECT_LIKELY(NewSize <= This->capacity()))
-            return &Elt;
-
-        bool ReferencesStorage = false;
-        int64_t Index = -1;
-        if (!U::TakesParamByValue) {
-            if (EXPECT_UNLIKELY(This->isReferenceToStorage(&Elt))) {
-                ReferencesStorage = true;
-                Index = &Elt - This->begin();
-            }
-        }
-        This->grow(NewSize);
-        return ReferencesStorage ? This->begin() + Index : &Elt;
-    }
-
-public:
-    using size_type = size_t;
-    using difference_type = ptrdiff_t;
-    using value_type = T;
-    using iterator = T*;
-    using const_iterator = T const*;
-
-    using const_reverse_iterator = std::reverse_iterator<const_iterator>;
-    using reverse_iterator = std::reverse_iterator<iterator>;
-
-    using reference = T&;
-    using const_reference = T const&;
-    using pointer = T*;
-    using const_pointer = T const*;
-
-    using Base::capacity;
-    using Base::empty;
-    using Base::size;
-
-    // forward iterator creation methods.
-    iterator begin() { return (iterator)this->BeginX; }
-    const_iterator begin() const { return (const_iterator)this->BeginX; }
-    iterator end() { return begin() + size(); }
-    const_iterator end() const { return begin() + size(); }
-
-    // reverse iterator creation methods.
-    reverse_iterator rbegin() { return reverse_iterator(end()); }
-    const_reverse_iterator rbegin() const { return const_reverse_iterator(end()); }
-    reverse_iterator rend() { return reverse_iterator(begin()); }
-    const_reverse_iterator rend() const { return const_reverse_iterator(begin()); }
-
-    size_type size_in_bytes() const { return size() * sizeof(T); }
-    size_type max_size() const
-    {
-        return std::min<size_type>(this->SizeTypeMax(), size_type(-1) / sizeof(T));
-    }
-
-    size_t capacity_in_bytes() const { return capacity() * sizeof(T); }
-
-    /// Return a pointer to the vector's buffer, even if empty().
-    pointer data() { return pointer(begin()); }
-    /// Return a pointer to the vector's buffer, even if empty().
-    const_pointer data() const { return const_pointer(begin()); }
-
-    reference operator[](size_type idx)
-    {
-        assert(idx < size());
-        return begin()[idx];
-    }
-    const_reference operator[](size_type idx) const
-    {
-        assert(idx < size());
-        return begin()[idx];
-    }
-
-    reference front()
-    {
-        assert(!empty());
-        return begin()[0];
-    }
-    const_reference front() const
-    {
-        assert(!empty());
-        return begin()[0];
-    }
-
-    reference back()
-    {
-        assert(!empty());
-        return end()[-1];
-    }
-    const_reference back() const
-    {
-        assert(!empty());
-        return end()[-1];
-    }
-};
-
-/// SmallArrayTemplateBase<TriviallyCopyable = false> - This is where we put
-/// method implementations that are designed to work with non-trivial T's.
-///
-/// We approximate is_trivially_copyable with trivial move/copy construction and
-/// trivial destruction. While the standard doesn't specify that you're allowed
-/// copy these types with memcpy, there is no way for the type to observe this.
-/// This catches the important case of std::pair<POD, POD>, which is not
-/// trivially assignable.
-template<typename T, bool = (std::is_trivially_copy_constructible<T>::value) && (std::is_trivially_move_constructible<T>::value) && std::is_trivially_destructible<T>::value>
-class SmallArrayTemplateBase : public SmallArrayTemplateCommon<T> {
-    friend class SmallArrayTemplateCommon<T>;
-
-protected:
-    static constexpr bool TakesParamByValue = false;
-    using ValueParamT = T const&;
-
-    SmallArrayTemplateBase(size_t Size)
-        : SmallArrayTemplateCommon<T>(Size)
-    {
-    }
-
-    static void destroy_range(T* S, T* E)
-    {
-        while (S != E) {
-            --E;
-            E->~T();
-        }
-    }
-
-    /// Move the range [I, E) into the uninitialized memory starting with "Dest",
-    /// constructing elements as needed.
-    template<typename It1, typename It2>
-    static void uninitialized_move(It1 I, It1 E, It2 Dest)
-    {
-        std::uninitialized_move(I, E, Dest);
-    }
-
-    /// Copy the range [I, E) onto the uninitialized memory starting with "Dest",
-    /// constructing elements as needed.
-    template<typename It1, typename It2>
-    static void uninitialized_copy(It1 I, It1 E, It2 Dest)
-    {
-        std::uninitialized_copy(I, E, Dest);
-    }
-
-    /// Grow the allocated memory (without initializing new elements), doubling
-    /// the size of the allocated memory. Guarantees space for at least one more
-    /// element, or MinSize more elements if specified.
-    void grow(size_t MinSize = 0);
-
-    /// Create a new allocation big enough for \p MinSize and pass back its size
-    /// in \p NewCapacity. This is the first section of \a grow().
-    T* mallocForGrow(size_t MinSize, size_t& NewCapacity);
-
-    /// Move existing elements over to the new allocation \p NewElts, the middle
-    /// section of \a grow().
-    void moveElementsForGrow(T* NewElts);
-
-    /// Transfer ownership of the allocation, finishing up \a grow().
-    void takeAllocationForGrow(T* NewElts, size_t NewCapacity);
-
-    /// Reserve enough space to add one element, and return the updated element
-    /// pointer in case it was a reference to the storage.
-    T const* reserveForParamAndGetAddress(T const& Elt, size_t N = 1)
-    {
-        return this->reserveForParamAndGetAddressImpl(this, Elt, N);
-    }
-
-    /// Reserve enough space to add one element, and return the updated element
-    /// pointer in case it was a reference to the storage.
-    T* reserveForParamAndGetAddress(T& Elt, size_t N = 1)
-    {
-        return const_cast<T*>(
-            this->reserveForParamAndGetAddressImpl(this, Elt, N));
-    }
-
-    static T&& forward_value_param(T&& V) { return std::move(V); }
-    static T const& forward_value_param(T const& V) { return V; }
-
-    void growAndAssign(size_t NumElts, T const& Elt)
-    {
-        // Grow manually in case Elt is an internal reference.
-        size_t NewCapacity;
-        T* NewElts = mallocForGrow(NumElts, NewCapacity);
-        std::uninitialized_fill_n(NewElts, NumElts, Elt);
-        this->destroy_range(this->begin(), this->end());
-        takeAllocationForGrow(NewElts, NewCapacity);
-        this->set_size(NumElts);
-    }
-
-    template<typename... ArgTypes>
-    T& growAndEmplaceBack(ArgTypes&&... Args)
-    {
-        // Grow manually in case one of Args is an internal reference.
-        size_t NewCapacity;
-        T* NewElts = mallocForGrow(0, NewCapacity);
-        ::new ((void*)(NewElts + this->size())) T(std::forward<ArgTypes>(Args)...);
-        moveElementsForGrow(NewElts);
-        takeAllocationForGrow(NewElts, NewCapacity);
-        this->set_size(this->size() + 1);
-        return this->back();
-    }
-
-protected:
-    void push_back(T const& Elt)
-    {
-        T const* EltPtr = reserveForParamAndGetAddress(Elt);
-        ::new ((void*)this->end()) T(*EltPtr);
-        this->set_size(this->size() + 1);
-    }
-
-    void push_back(T&& Elt)
-    {
-        T* EltPtr = reserveForParamAndGetAddress(Elt);
-        ::new ((void*)this->end()) T(::std::move(*EltPtr));
-        this->set_size(this->size() + 1);
-    }
-
-    void pop_back()
-    {
-        this->set_size(this->size() - 1);
-        this->end()->~T();
-    }
-};
-
-// Define this out-of-line to dissuade the C++ compiler from inlining it.
-template<typename T, bool TriviallyCopyable>
-void SmallArrayTemplateBase<T, TriviallyCopyable>::grow(size_t MinSize)
-{
-    size_t NewCapacity;
-    T* NewElts = mallocForGrow(MinSize, NewCapacity);
-    moveElementsForGrow(NewElts);
-    takeAllocationForGrow(NewElts, NewCapacity);
-}
-
-template<typename T, bool TriviallyCopyable>
-T* SmallArrayTemplateBase<T, TriviallyCopyable>::mallocForGrow(
-    size_t MinSize, size_t& NewCapacity)
-{
-    return static_cast<T*>(
-        SmallArrayBase<SmallArraySizeType<T>>::mallocForGrow(
-            this->getFirstEl(), MinSize, sizeof(T), NewCapacity));
-}
-
-// Define this out-of-line to dissuade the C++ compiler from inlining it.
-template<typename T, bool TriviallyCopyable>
-void SmallArrayTemplateBase<T, TriviallyCopyable>::moveElementsForGrow(
-    T* NewElts)
-{
-    // Move the elements over.
-    this->uninitialized_move(this->begin(), this->end(), NewElts);
-
-    // Destroy the original elements.
-    destroy_range(this->begin(), this->end());
-}
-
-// Define this out-of-line to dissuade the C++ compiler from inlining it.
-template<typename T, bool TriviallyCopyable>
-void SmallArrayTemplateBase<T, TriviallyCopyable>::takeAllocationForGrow(
-    T* NewElts, size_t NewCapacity)
-{
-    // If this wasn't grown from the inline copy, deallocate the old space.
-    if (!this->isSmall())
-        free(this->begin());
-
-    this->set_allocation_range(NewElts, NewCapacity);
-}
-
-/// SmallArrayTemplateBase<TriviallyCopyable = true> - This is where we put
-/// method implementations that are designed to work with trivially copyable
-/// T's. This allows using memcpy in place of copy/move construction and
-/// skipping destruction.
-template<typename T>
-class SmallArrayTemplateBase<T, true> : public SmallArrayTemplateCommon<T> {
-    friend class SmallArrayTemplateCommon<T>;
-
-protected:
-    /// True if it's cheap enough to take parameters by value. Doing so avoids
-    /// overhead related to mitigations for reference invalidation.
-    static constexpr bool TakesParamByValue = sizeof(T) <= 2 * sizeof(void*);
-
-    /// Either const T& or T, depending on whether it's cheap enough to take
-    /// parameters by value.
-    using ValueParamT = std::conditional_t<TakesParamByValue, T, T const&>;
-
-    SmallArrayTemplateBase(size_t Size)
-        : SmallArrayTemplateCommon<T>(Size)
-    {
-    }
-
-    // No need to do a destroy loop for POD's.
-    static void destroy_range(T*, T*) { }
-
-    /// Move the range [I, E) onto the uninitialized memory
-    /// starting with "Dest", constructing elements into it as needed.
-    template<typename It1, typename It2>
-    static void uninitialized_move(It1 I, It1 E, It2 Dest)
-    {
-        // Just do a copy.
-        uninitialized_copy(I, E, Dest);
-    }
-
-    /// Copy the range [I, E) onto the uninitialized memory
-    /// starting with "Dest", constructing elements into it as needed.
-    template<typename It1, typename It2>
-    static void uninitialized_copy(It1 I, It1 E, It2 Dest)
-    {
-        // Arbitrary iterator types; just use the basic implementation.
-        std::uninitialized_copy(I, E, Dest);
-    }
-
-    /// Copy the range [I, E) onto the uninitialized memory
-    /// starting with "Dest", constructing elements into it as needed.
-    template<typename T1, typename T2>
-    static void uninitialized_copy(
-        T1* I, T1* E, T2* Dest,
-        std::enable_if_t<std::is_same<std::remove_const_t<T1>, T2>::value>* = nullptr)
-    {
-        // Use memcpy for PODs iterated by pointers (which includes SmallArray
-        // iterators): std::uninitialized_copy optimizes to memmove, but we can
-        // use memcpy here. Note that I and E are iterators and thus might be
-        // invalid for memcpy if they are equal.
-        if (I != E)
-            memcpy(reinterpret_cast<void*>(Dest), I, (E - I) * sizeof(T));
-    }
-
-    /// Double the size of the allocated memory, guaranteeing space for at
-    /// least one more element or MinSize if specified.
-    void grow(size_t MinSize = 0) { this->grow_pod(MinSize, sizeof(T)); }
-
-    /// Reserve enough space to add one element, and return the updated element
-    /// pointer in case it was a reference to the storage.
-    T const* reserveForParamAndGetAddress(T const& Elt, size_t N = 1)
-    {
-        return this->reserveForParamAndGetAddressImpl(this, Elt, N);
-    }
-
-    /// Reserve enough space to add one element, and return the updated element
-    /// pointer in case it was a reference to the storage.
-    T* reserveForParamAndGetAddress(T& Elt, size_t N = 1)
-    {
-        return const_cast<T*>(
-            this->reserveForParamAndGetAddressImpl(this, Elt, N));
-    }
-
-    /// Copy \p V or return a reference, depending on \a ValueParamT.
-    static ValueParamT forward_value_param(ValueParamT V) { return V; }
-
-    void growAndAssign(size_t NumElts, T Elt)
-    {
-        // Elt has been copied in case it's an internal reference, side-stepping
-        // reference invalidation problems without losing the realloc optimization.
-        this->set_size(0);
-        this->grow(NumElts);
-        std::uninitialized_fill_n(this->begin(), NumElts, Elt);
-        this->set_size(NumElts);
-    }
-
-    template<typename... ArgTypes>
-    T& growAndEmplaceBack(ArgTypes&&... Args)
-    {
-        // Use push_back with a copy in case Args has an internal reference,
-        // side-stepping reference invalidation problems without losing the realloc
-        // optimization.
-        push_back(T(std::forward<ArgTypes>(Args)...));
-        return this->back();
-    }
-
-public:
-    void push_back(ValueParamT Elt)
-    {
-        T const* EltPtr = reserveForParamAndGetAddress(Elt);
-        memcpy(reinterpret_cast<void*>(this->end()), EltPtr, sizeof(T));
-        this->set_size(this->size() + 1);
-    }
-
-    void pop_back() { this->set_size(this->size() - 1); }
-};
-
-/// This class consists of common code factored out of the SmallArray class to
-/// reduce code duplication based on the SmallArray 'N' template parameter.
-template<typename T>
-class SmallArrayImpl : public SmallArrayTemplateBase<T> {
-    using SuperClass = SmallArrayTemplateBase<T>;
-
-public:
-    using iterator = typename SuperClass::iterator;
-    using const_iterator = typename SuperClass::const_iterator;
-    using reference = typename SuperClass::reference;
-    using size_type = typename SuperClass::size_type;
-
-protected:
-    using SmallArrayTemplateBase<T>::TakesParamByValue;
-    using ValueParamT = typename SuperClass::ValueParamT;
-
-    // Default ctor - Initialize to empty.
-    explicit SmallArrayImpl(unsigned N)
-        : SmallArrayTemplateBase<T>(N)
-    {
-    }
-
-    void assignRemote(SmallArrayImpl&& RHS)
-    {
-        this->destroy_range(this->begin(), this->end());
-        if (!this->isSmall())
-            free(this->begin());
-        this->BeginX = RHS.BeginX;
-        this->Size = RHS.Size;
-        this->Capacity = RHS.Capacity;
-        RHS.resetToSmall();
-    }
-
-    ~SmallArrayImpl()
-    {
-        // Subclass has already destructed this vector's elements.
-        // If this wasn't grown from the inline copy, deallocate the old space.
-        if (!this->isSmall())
-            free(this->begin());
-    }
-
-public:
-    SmallArrayImpl(SmallArrayImpl const&) = delete;
-
-    template<typename U>
-    [[nodiscard]] bool contains(U const& to_find) const
-    {
-        return std::find(this->begin(), this->end(), to_find) != this->end();
-    }
-
-    template<typename U>
-    [[nodiscard]] int index_of(U const& to_find) const
-    {
-        auto it = std::find(this->begin(), this->end(), to_find);
-        return (it == this->end()) ? -1 : static_cast<int>(it - this->begin());
-    }
-
-    bool remove_one(T const& to_find)
-    {
-        auto it = std::find(this->begin(), this->end(), to_find);
-        if (it != this->end()) {
-            this->erase(it);
-            return true;
-        }
-        return false; // Element not found
-    }
-
-    bool remove_all(T const& to_find)
-    {
-        auto initial_size = this->size();
-        this->erase(std::remove(this->begin(), this->end(), to_find), this->end());
-        return this->size() < initial_size; // True if at least one element was removed
-    }
-
-    bool remove_at(size_t index)
-    {
-        if (index < this->size()) {
-            this->erase(this->begin() + index);
-            return true;
-        }
-        return false; // Index out of bounds
-    }
-
-    bool remove_range(size_t start, size_t end)
-    {
-        if (start >= end || start >= this->size() || end > this->size()) {
-            return false; // Invalid range
-        }
-        this->erase(this->begin() + start, this->begin() + end);
-        return true;
-    }
-
-    bool add_unique(T const& to_add)
-    {
-        if (std::find(this->begin(), this->end(), to_add) == this->end()) {
-            this->push_back(to_add);
-            return true;
-        }
-        return false; // Element already exists
-    }
-
-    void add(T const& to_add)
-    {
-        this->push_back(to_add);
-    }
-
-    template<typename U>
-    void add_array(U const& array)
-    {
-        this->reserve(this->capacity() + array.size());
-        for (auto const& elt : array)
-            this->add(elt);
-    }
-
-    void pop()
-    {
-        this->pop_back();
-    }
-
-    int add_sorted(T const& value)
-    {
-        auto it = std::lower_bound(this->begin(), this->end(), value);
-        this->insert(it, value);
-        return std::distance(this->begin(), it);
-    }
-
-    int add_sorted(int (*sort_fn)(T const&, T const&), T const& value)
-    {
-        auto it = std::lower_bound(this->begin(), this->end(), value, sort_fn);
-        this->insert(it, value);
-        return std::distance(this->begin(), it);
-    }
-
-    void sort()
-    {
-        std::sort(this->begin(), this->end());
-    }
-
-    void sort(int (*sort_fn)(T const&, T const&))
-    {
-        std::sort(this->begin(), this->end(), sort_fn);
-    }
-
-    void sort(int (*sort_fn)(T const, T const))
-    {
-        std::sort(this->begin(), this->end(), sort_fn);
-    }
-
-    void sort(std::function<int(T const&, T const&)> sort_fn)
-    {
-        std::sort(this->begin(), this->end(), sort_fn);
-    }
-
-    void move(size_t from_index, size_t to_index)
-    {
-        if (from_index < to_index) {
-            std::rotate(this->begin() + from_index, this->begin() + from_index + 1, this->begin() + to_index + 1);
-        } else {
-            std::rotate(this->begin() + to_index, this->begin() + from_index, this->begin() + from_index + 1);
-        }
-    }
-
-    void clear()
-    {
-        this->destroy_range(this->begin(), this->end());
-        this->Size = 0;
-    }
-
-private:
-    // Make set_size() private to avoid misuse in subclasses.
-    using SuperClass::set_size;
-
-    template<bool ForOverwrite>
-    void resizeImpl(size_type N)
-    {
-        if (N == this->size())
-            return;
-
-        if (N < this->size()) {
-            this->truncate(N);
-            return;
-        }
-
-        this->reserve(N);
-        for (auto I = this->end(), E = this->begin() + N; I != E; ++I)
-            if (ForOverwrite)
-                new (&*I) T;
-            else
-                new (&*I) T();
-        this->set_size(N);
-    }
-
-public:
-    void resize(size_type N) { resizeImpl<false>(N); }
-
-    /// Like resize, but \ref T is POD, the new values won't be initialized.
-    void resize_for_overwrite(size_type N) { resizeImpl<true>(N); }
-
-    /// Like resize, but requires that \p N is less than \a size().
-    void truncate(size_type N)
-    {
-        assert(this->size() >= N && "Cannot increase size with truncate");
-        this->destroy_range(this->begin() + N, this->end());
-        this->set_size(N);
-    }
-
-    void resize(size_type N, ValueParamT NV)
-    {
-        if (N == this->size())
-            return;
-
-        if (N < this->size()) {
-            this->truncate(N);
-            return;
-        }
-
-        // N > this->size(). Defer to append.
-        this->append(N - this->size(), NV);
-    }
-
-    void reserve(size_type N)
-    {
-        if (this->capacity() < N)
-            this->grow(N);
-    }
-
-    void pop_back_n(size_type NumItems)
-    {
-        assert(this->size() >= NumItems);
-        truncate(this->size() - NumItems);
-    }
-
-    [[nodiscard]] T pop_back_val()
-    {
-        T Result = ::std::move(this->back());
-        this->pop_back();
-        return Result;
-    }
-
-    void swap(SmallArrayImpl& RHS);
-
-    /// Add the specified range to the end of the SmallArray.
-    template<typename ItTy, typename = EnableIfConvertibleToInputIterator<ItTy>>
-    void append(ItTy in_start, ItTy in_end)
-    {
-        this->assertSafeToAddRange(in_start, in_end);
-        size_type NumInputs = std::distance(in_start, in_end);
-        this->reserve(this->size() + NumInputs);
-        this->uninitialized_copy(in_start, in_end, this->end());
-        this->set_size(this->size() + NumInputs);
-    }
-
-    /// Append \p NumInputs copies of \p Elt to the end.
-    void append(size_type NumInputs, ValueParamT Elt)
-    {
-        T const* EltPtr = this->reserveForParamAndGetAddress(Elt, NumInputs);
-        std::uninitialized_fill_n(this->end(), NumInputs, *EltPtr);
-        this->set_size(this->size() + NumInputs);
-    }
-
-    void append(std::initializer_list<T> IL)
-    {
-        append(IL.begin(), IL.end());
-    }
-
-    void append(SmallArrayImpl const& RHS) { append(RHS.begin(), RHS.end()); }
-
-    void assign(size_type NumElts, ValueParamT Elt)
-    {
-        // Note that Elt could be an internal reference.
-        if (NumElts > this->capacity()) {
-            this->growAndAssign(NumElts, Elt);
-            return;
-        }
-
-        // Assign over existing elements.
-        std::fill_n(this->begin(), std::min<size_type>(NumElts, this->size()), Elt);
-        if (NumElts > this->size())
-            std::uninitialized_fill_n(this->end(), NumElts - this->size(), Elt);
-        else if (NumElts < this->size())
-            this->destroy_range(this->begin() + NumElts, this->end());
-        this->set_size(NumElts);
-    }
-
-    // FIXME: Consider assigning over existing elements, rather than clearing &
-    // re-initializing them - for all assign(...) variants.
-
-    template<typename ItTy, typename = EnableIfConvertibleToInputIterator<ItTy>>
-    void assign(ItTy in_start, ItTy in_end)
-    {
-        this->assertSafeToReferenceAfterClear(in_start, in_end);
-        clear();
-        append(in_start, in_end);
-    }
-
-    void assign(std::initializer_list<T> IL)
-    {
-        clear();
-        append(IL);
-    }
-
-    void assign(SmallArrayImpl const& RHS) { assign(RHS.begin(), RHS.end()); }
-
-    iterator erase(const_iterator CI)
-    {
-        // Just cast away constness because this is a non-const member function.
-        iterator I = const_cast<iterator>(CI);
-
-        assert(this->isReferenceToStorage(CI) && "Iterator to erase is out of bounds.");
-
-        iterator N = I;
-        // Shift all elts down one.
-        std::move(I + 1, this->end(), I);
-        // Drop the last elt.
-        this->pop_back();
-        return (N);
-    }
-
-    iterator erase(const_iterator CS, const_iterator CE)
-    {
-        // Just cast away constness because this is a non-const member function.
-        iterator S = const_cast<iterator>(CS);
-        iterator E = const_cast<iterator>(CE);
-
-        assert(this->isRangeInStorage(S, E) && "Range to erase is out of bounds.");
-
-        iterator N = S;
-        // Shift all elts down.
-        iterator I = std::move(E, this->end(), S);
-        // Drop the last elts.
-        this->destroy_range(I, this->end());
-        this->set_size(I - this->begin());
-        return (N);
-    }
-
-private:
-    template<class ArgType>
-    iterator insert_one_impl(iterator I, ArgType&& Elt)
-    {
-        // Callers ensure that ArgType is derived from T.
-        static_assert(
-            std::is_same<std::remove_const_t<std::remove_reference_t<ArgType>>,
-                T>::value,
-            "ArgType must be derived from T!");
-
-        if (I == this->end()) { // Important special case for empty vector.
-            this->push_back(::std::forward<ArgType>(Elt));
-            return this->end() - 1;
-        }
-
-        assert(this->isReferenceToStorage(I) && "Insertion iterator is out of bounds.");
-
-        // Grow if necessary.
-        size_t Index = I - this->begin();
-        std::remove_reference_t<ArgType>* EltPtr = this->reserveForParamAndGetAddress(Elt);
-        I = this->begin() + Index;
-
-        ::new ((void*)this->end()) T(::std::move(this->back()));
-        // Push everything else over.
-        std::move_backward(I, this->end() - 1, this->end());
-        this->set_size(this->size() + 1);
-
-        // If we just moved the element we're inserting, be sure to update
-        // the reference (never happens if TakesParamByValue).
-        static_assert(!TakesParamByValue || std::is_same<ArgType, T>::value,
-            "ArgType must be 'T' when taking by value!");
-        if (!TakesParamByValue && this->isReferenceToRange(EltPtr, I, this->end()))
-            ++EltPtr;
-
-        *I = ::std::forward<ArgType>(*EltPtr);
-        return I;
-    }
-
-public:
-    void insert(size_t index, T const& value)
-    {
-        this->insert(this->begin() + index, value);
-    }
-
-    iterator insert(iterator I, T&& Elt)
-    {
-        return insert_one_impl(I, this->forward_value_param(std::move(Elt)));
-    }
-
-    iterator insert(iterator I, T const& Elt)
-    {
-        return insert_one_impl(I, this->forward_value_param(Elt));
-    }
-
-    iterator insert(iterator I, size_type NumToInsert, ValueParamT Elt)
-    {
-        // Convert iterator to elt# to avoid invalidating iterator when we reserve()
-        size_t InsertElt = I - this->begin();
-
-        if (I == this->end()) { // Important special case for empty vector.
-            append(NumToInsert, Elt);
-            return this->begin() + InsertElt;
-        }
-
-        assert(this->isReferenceToStorage(I) && "Insertion iterator is out of bounds.");
-
-        // Ensure there is enough space, and get the (maybe updated) address of
-        // Elt.
-        T const* EltPtr = this->reserveForParamAndGetAddress(Elt, NumToInsert);
-
-        // Uninvalidate the iterator.
-        I = this->begin() + InsertElt;
-
-        // If there are more elements between the insertion point and the end of the
-        // range than there are being inserted, we can use a simple approach to
-        // insertion.  Since we already reserved space, we know that this won't
-        // reallocate the vector.
-        if (size_t(this->end() - I) >= NumToInsert) {
-            T* OldEnd = this->end();
-            append(std::move_iterator<iterator>(this->end() - NumToInsert),
-                std::move_iterator<iterator>(this->end()));
-
-            // Copy the existing elements that get replaced.
-            std::move_backward(I, OldEnd - NumToInsert, OldEnd);
-
-            // If we just moved the element we're inserting, be sure to update
-            // the reference (never happens if TakesParamByValue).
-            if (!TakesParamByValue && I <= EltPtr && EltPtr < this->end())
-                EltPtr += NumToInsert;
-
-            std::fill_n(I, NumToInsert, *EltPtr);
-            return I;
-        }
-
-        // Otherwise, we're inserting more elements than exist already, and we're
-        // not inserting at the end.
-
-        // Move over the elements that we're about to overwrite.
-        T* OldEnd = this->end();
-        this->set_size(this->size() + NumToInsert);
-        size_t NumOverwritten = OldEnd - I;
-        this->uninitialized_move(I, OldEnd, this->end() - NumOverwritten);
-
-        // If we just moved the element we're inserting, be sure to update
-        // the reference (never happens if TakesParamByValue).
-        if (!TakesParamByValue && I <= EltPtr && EltPtr < this->end())
-            EltPtr += NumToInsert;
-
-        // Replace the overwritten part.
-        std::fill_n(I, NumOverwritten, *EltPtr);
-
-        // Insert the non-overwritten middle part.
-        std::uninitialized_fill_n(OldEnd, NumToInsert - NumOverwritten, *EltPtr);
-        return I;
-    }
-
-    template<typename ItTy, typename = EnableIfConvertibleToInputIterator<ItTy>>
-    iterator insert(iterator I, ItTy From, ItTy To)
-    {
-        // Convert iterator to elt# to avoid invalidating iterator when we reserve()
-        size_t InsertElt = I - this->begin();
-
-        if (I == this->end()) { // Important special case for empty vector.
-            append(From, To);
-            return this->begin() + InsertElt;
-        }
-
-        assert(this->isReferenceToStorage(I) && "Insertion iterator is out of bounds.");
-
-        // Check that the reserve that follows doesn't invalidate the iterators.
-        this->assertSafeToAddRange(From, To);
-
-        size_t NumToInsert = std::distance(From, To);
-
-        // Ensure there is enough space.
-        reserve(this->size() + NumToInsert);
-
-        // Uninvalidate the iterator.
-        I = this->begin() + InsertElt;
-
-        // If there are more elements between the insertion point and the end of the
-        // range than there are being inserted, we can use a simple approach to
-        // insertion.  Since we already reserved space, we know that this won't
-        // reallocate the vector.
-        if (size_t(this->end() - I) >= NumToInsert) {
-            T* OldEnd = this->end();
-            append(std::move_iterator<iterator>(this->end() - NumToInsert),
-                std::move_iterator<iterator>(this->end()));
-
-            // Copy the existing elements that get replaced.
-            std::move_backward(I, OldEnd - NumToInsert, OldEnd);
-
-            std::copy(From, To, I);
-            return I;
-        }
-
-        // Otherwise, we're inserting more elements than exist already, and we're
-        // not inserting at the end.
-
-        // Move over the elements that we're about to overwrite.
-        T* OldEnd = this->end();
-        this->set_size(this->size() + NumToInsert);
-        size_t NumOverwritten = OldEnd - I;
-        this->uninitialized_move(I, OldEnd, this->end() - NumOverwritten);
-
-        // Replace the overwritten part.
-        for (T* J = I; NumOverwritten > 0; --NumOverwritten) {
-            *J = *From;
-            ++J;
-            ++From;
-        }
-
-        // Insert the non-overwritten middle part.
-        this->uninitialized_copy(From, To, OldEnd);
-        return I;
-    }
-
-    void insert(iterator I, std::initializer_list<T> IL)
-    {
-        insert(I, IL.begin(), IL.end());
-    }
-
-    template<typename... ArgTypes>
-    reference emplace_back(ArgTypes&&... Args)
-    {
-        if (EXPECT_UNLIKELY(this->size() >= this->capacity()))
-            return this->growAndEmplaceBack(std::forward<ArgTypes>(Args)...);
-
-        ::new ((void*)this->end()) T(std::forward<ArgTypes>(Args)...);
-        this->set_size(this->size() + 1);
-        return this->back();
-    }
-
-    SmallArrayImpl& operator=(SmallArrayImpl const& RHS);
-
-    SmallArrayImpl& operator=(SmallArrayImpl&& RHS);
-
-    bool operator==(SmallArrayImpl const& RHS) const
-    {
-        if (this->size() != RHS.size())
-            return false;
-        return std::equal(this->begin(), this->end(), RHS.begin());
-    }
-    bool operator!=(SmallArrayImpl const& RHS) const
-    {
-        return !(*this == RHS);
-    }
-
-    bool operator<(SmallArrayImpl const& RHS) const
-    {
-        return std::lexicographical_compare(this->begin(), this->end(),
-            RHS.begin(), RHS.end());
-    }
-    bool operator>(SmallArrayImpl const& RHS) const { return RHS < *this; }
-    bool operator<=(SmallArrayImpl const& RHS) const { return !(*this > RHS); }
-    bool operator>=(SmallArrayImpl const& RHS) const { return !(*this < RHS); }
-};
-
-template<typename T>
-void SmallArrayImpl<T>::swap(SmallArrayImpl<T>& RHS)
-{
-    if (this == &RHS)
-        return;
-
-    // We can only avoid copying elements if neither vector is small.
-    if (!this->isSmall() && !RHS.isSmall()) {
-        std::swap(this->BeginX, RHS.BeginX);
-        std::swap(this->Size, RHS.Size);
-        std::swap(this->Capacity, RHS.Capacity);
-        return;
-    }
-    this->reserve(RHS.size());
-    RHS.reserve(this->size());
-
-    // Swap the shared elements.
-    size_t NumShared = this->size();
-    if (NumShared > RHS.size())
-        NumShared = RHS.size();
-    for (size_type i = 0; i != NumShared; ++i)
-        std::swap((*this)[i], RHS[i]);
-
-    // Copy over the extra elts.
-    if (this->size() > RHS.size()) {
-        size_t EltDiff = this->size() - RHS.size();
-        this->uninitialized_copy(this->begin() + NumShared, this->end(), RHS.end());
-        RHS.set_size(RHS.size() + EltDiff);
-        this->destroy_range(this->begin() + NumShared, this->end());
-        this->set_size(NumShared);
-    } else if (RHS.size() > this->size()) {
-        size_t EltDiff = RHS.size() - this->size();
-        this->uninitialized_copy(RHS.begin() + NumShared, RHS.end(), this->end());
-        this->set_size(this->size() + EltDiff);
-        this->destroy_range(RHS.begin() + NumShared, RHS.end());
-        RHS.set_size(NumShared);
-    }
-}
-
-template<typename T>
-SmallArrayImpl<T>& SmallArrayImpl<T>::
-operator=(SmallArrayImpl<T> const& RHS)
-{
-    // Avoid self-assignment.
-    if (this == &RHS)
-        return *this;
-
-    // If we already have sufficient space, assign the common elements, then
-    // destroy any excess.
-    size_t RHSSize = RHS.size();
-    size_t CurSize = this->size();
-    if (CurSize >= RHSSize) {
-        // Assign common elements.
-        iterator NewEnd;
-        if (RHSSize)
-            NewEnd = std::copy(RHS.begin(), RHS.begin() + RHSSize, this->begin());
-        else
-            NewEnd = this->begin();
-
-        // Destroy excess elements.
-        this->destroy_range(NewEnd, this->end());
-
-        // Trim.
-        this->set_size(RHSSize);
-        return *this;
-    }
-
-    // If we have to grow to have enough elements, destroy the current elements.
-    // This allows us to avoid copying them during the grow.
-    // FIXME: don't do this if they're efficiently moveable.
-    if (this->capacity() < RHSSize) {
-        // Destroy current elements.
-        this->clear();
-        CurSize = 0;
-        this->grow(RHSSize);
-    } else if (CurSize) {
-        // Otherwise, use assignment for the already-constructed elements.
-        std::copy(RHS.begin(), RHS.begin() + CurSize, this->begin());
-    }
-
-    // Copy construct the new elements in place.
-    this->uninitialized_copy(RHS.begin() + CurSize, RHS.end(),
-        this->begin() + CurSize);
-
-    // Set end.
-    this->set_size(RHSSize);
-    return *this;
-}
-
-template<typename T>
-SmallArrayImpl<T>& SmallArrayImpl<T>::operator=(SmallArrayImpl<T>&& RHS)
-{
-    // Avoid self-assignment.
-    if (this == &RHS)
-        return *this;
-
-    // If the RHS isn't small, clear this vector and then steal its buffer.
-    if (!RHS.isSmall()) {
-        this->assignRemote(std::move(RHS));
-        return *this;
-    }
-
-    // If we already have sufficient space, assign the common elements, then
-    // destroy any excess.
-    size_t RHSSize = RHS.size();
-    size_t CurSize = this->size();
-    if (CurSize >= RHSSize) {
-        // Assign common elements.
-        iterator NewEnd = this->begin();
-        if (RHSSize)
-            NewEnd = std::move(RHS.begin(), RHS.end(), NewEnd);
-
-        // Destroy excess elements and trim the bounds.
-        this->destroy_range(NewEnd, this->end());
-        this->set_size(RHSSize);
-
-        // Clear the RHS.
-        RHS.clear();
-
-        return *this;
-    }
-
-    // If we have to grow to have enough elements, destroy the current elements.
-    // This allows us to avoid copying them during the grow.
-    // FIXME: this may not actually make any sense if we can efficiently move
-    // elements.
-    if (this->capacity() < RHSSize) {
-        // Destroy current elements.
-        this->clear();
-        CurSize = 0;
-        this->grow(RHSSize);
-    } else if (CurSize) {
-        // Otherwise, use assignment for the already-constructed elements.
-        std::move(RHS.begin(), RHS.begin() + CurSize, this->begin());
-    }
-
-    // Move-construct the new elements in place.
-    this->uninitialized_move(RHS.begin() + CurSize, RHS.end(),
-        this->begin() + CurSize);
-
-    // Set end.
-    this->set_size(RHSSize);
-
-    RHS.clear();
-    return *this;
-}
-
-/// Storage for the SmallArray elements.  This is specialized for the N=0 case
-/// to avoid allocating unnecessary storage.
-template<typename T, unsigned N>
-struct SmallArrayStorage {
-    alignas(T) char InlineElts[N * sizeof(T)];
-};
-
-/// We need the storage to be properly aligned even for small-size of 0 so that
-/// the pointer math in \a SmallArrayTemplateCommon::getFirstEl() is
-/// well-defined.
-template<typename T>
-struct alignas(T) SmallArrayStorage<T, 0> { };
-
-/// Forward declaration of SmallArray so that
-/// calculateSmallArrayDefaultInlinedElements can reference
-/// `sizeof(SmallArray<T, 0>)`.
-template<typename T, unsigned N>
-class GSL_OWNER SmallArray;
-
-/// Helper class for calculating the default number of inline elements for
-/// `SmallArray<T>`.
-///
-/// This should be migrated to a constexpr function when our minimum
-/// compiler support is enough for multi-statement constexpr functions.
-template<typename T>
-struct CalculateSmallArrayDefaultInlinedElements {
-    // Parameter controlling the default number of inlined elements
-    // for `SmallArray<T>`.
-    //
-    // The default number of inlined elements ensures that
-    // 1. There is at least one inlined element.
-    // 2. `sizeof(SmallArray<T>) <= kPreferredSmallArraySizeof` unless
-    // it contradicts 1.
-    static constexpr size_t kPreferredSmallArraySizeof = 64;
-
-    // static_assert that sizeof(T) is not "too big".
-    //
-    // Because our policy guarantees at least one inlined element, it is possible
-    // for an arbitrarily large inlined element to allocate an arbitrarily large
-    // amount of inline storage. We generally consider it an antipattern for a
-    // SmallArray to allocate an excessive amount of inline storage, so we want
-    // to call attention to these cases and make sure that users are making an
-    // intentional decision if they request a lot of inline storage.
-    //
-    // We want this assertion to trigger in pathological cases, but otherwise
-    // not be too easy to hit. To accomplish that, the cutoff is actually somewhat
-    // larger than kPreferredSmallArraySizeof (otherwise,
-    // `SmallArray<SmallArray<T>>` would be one easy way to trip it, and that
-    // pattern seems useful in practice).
-    //
-    // One wrinkle is that this assertion is in theory non-portable, since
-    // sizeof(T) is in general platform-dependent. However, we don't expect this
-    // to be much of an issue, because most LLVM development happens on 64-bit
-    // hosts, and therefore sizeof(T) is expected to *decrease* when compiled for
-    // 32-bit hosts, dodging the issue. The reverse situation, where development
-    // happens on a 32-bit host and then fails due to sizeof(T) *increasing* on a
-    // 64-bit host, is expected to be very rare.
-    static_assert(
-        sizeof(T) <= 512,
-        "You are trying to use a default number of inlined elements for "
-        "`SmallArray<T>` but `sizeof(T)` is really big! Please use an "
-        "explicit number of inlined elements with `SmallArray<T, N>` to make "
-        "sure you really want that much inline storage.");
-
-    // Discount the size of the header itself when calculating the maximum inline
-    // bytes.
-    static constexpr size_t PreferredInlineBytes = kPreferredSmallArraySizeof - sizeof(SmallArray<T, 0>);
-    static constexpr size_t NumElementsThatFit = PreferredInlineBytes / sizeof(T);
-    static constexpr size_t value = NumElementsThatFit == 0 ? 1 : NumElementsThatFit;
-};
-
-/// This is a 'vector' (really, a variable-sized array), optimized
-/// for the case when the array is small.  It contains some number of elements
-/// in-place, which allows it to avoid heap allocation when the actual number of
-/// elements is below that threshold.  This allows normal "small" cases to be
-/// fast without losing generality for large inputs.
-///
-/// \note
-/// In the absence of a well-motivated choice for the number of inlined
-/// elements \p N, it is recommended to use \c SmallArray<T> (that is,
-/// omitting the \p N). This will choose a default number of inlined elements
-/// reasonable for allocation on the stack (for example, trying to keep \c
-/// sizeof(SmallArray<T>) around 64 bytes).
-///
-/// \warning This does not attempt to be exception safe.
-///
-/// \see https://llvm.org/docs/ProgrammersManual.html#llvm-adt-SmallArray-h
-template<typename T,
-    unsigned N = CalculateSmallArrayDefaultInlinedElements<T>::value>
-class GSL_OWNER SmallArray : public SmallArrayImpl<T>
-    , SmallArrayStorage<T, N> {
-public:
-    SmallArray()
-        : SmallArrayImpl<T>(N)
-    {
-    }
-
-    ~SmallArray()
-    {
-        // Destroy the constructed elements in the vector.
-        this->destroy_range(this->begin(), this->end());
-    }
-
-    explicit SmallArray(size_t Size)
-        : SmallArrayImpl<T>(N)
-    {
-        this->resize(Size);
-    }
-
-    SmallArray(size_t Size, T const& Value)
-        : SmallArrayImpl<T>(N)
-    {
-        this->assign(Size, Value);
-    }
-
-    template<typename ItTy, typename = EnableIfConvertibleToInputIterator<ItTy>>
-    SmallArray(ItTy S, ItTy E)
-        : SmallArrayImpl<T>(N)
-    {
-        this->append(S, E);
-    }
-
-    template<typename RangeTy>
-    explicit SmallArray(iterator_range<RangeTy> const& R)
-        : SmallArrayImpl<T>(N)
-    {
-        this->append(R.begin(), R.end());
-    }
-
-    SmallArray(std::initializer_list<T> IL)
-        : SmallArrayImpl<T>(N)
-    {
-        this->append(IL);
-    }
-
-    template<typename U,
-        typename = std::enable_if_t<std::is_convertible<U, T>::value>>
-    explicit SmallArray(ArrayRef<U> A)
-        : SmallArrayImpl<T>(N)
-    {
-        this->append(A.begin(), A.end());
-    }
-
-    SmallArray(SmallArray const& RHS)
-        : SmallArrayImpl<T>(N)
-    {
-        if (!RHS.empty())
-            SmallArrayImpl<T>::operator=(RHS);
-    }
-
-    SmallArray& operator=(SmallArray const& RHS)
-    {
-        SmallArrayImpl<T>::operator=(RHS);
-        return *this;
-    }
-
-    SmallArray(SmallArray&& RHS)
-        : SmallArrayImpl<T>(N)
-    {
-        if (!RHS.empty())
-            SmallArrayImpl<T>::operator=(::std::move(RHS));
-    }
-
-    SmallArray(SmallArrayImpl<T>&& RHS)
-        : SmallArrayImpl<T>(N)
-    {
-        if (!RHS.empty())
-            SmallArrayImpl<T>::operator=(::std::move(RHS));
-    }
-
-    SmallArray& operator=(SmallArray&& RHS)
-    {
-        if (N) {
-            SmallArrayImpl<T>::operator=(::std::move(RHS));
-            return *this;
-        }
-        // SmallArrayImpl<T>::operator= does not leverage N==0. Optimize the
-        // case.
-        if (this == &RHS)
-            return *this;
-        if (RHS.empty()) {
-            this->destroy_range(this->begin(), this->end());
-            this->Size = 0;
-        } else {
-            this->assignRemote(std::move(RHS));
-        }
-        return *this;
-    }
-
-    SmallArray& operator=(SmallArrayImpl<T>&& RHS)
-    {
-        SmallArrayImpl<T>::operator=(::std::move(RHS));
-        return *this;
-    }
-
-    SmallArray& operator=(std::initializer_list<T> IL)
-    {
-        this->assign(IL);
-        return *this;
-    }
-};
-
-template<typename T, unsigned N>
-inline size_t capacity_in_bytes(SmallArray<T, N> const& X)
-{
-    return X.capacity_in_bytes();
-}
-
-template<typename RangeType>
-using ValueTypeFromRangeType = std::remove_const_t<std::remove_reference_t<decltype(*std::begin(
-    std::declval<RangeType&>()))>>;
-
-/// Given a range of type R, iterate the entire range and return a
-/// SmallArray with elements of the vector.  This is useful, for example,
-/// when you want to iterate a range and then sort the results.
-template<unsigned Size, typename R>
-SmallArray<ValueTypeFromRangeType<R>, Size> to_vector(R&& Range)
-{
-    return { std::begin(Range), std::end(Range) };
-}
-template<typename R>
-SmallArray<ValueTypeFromRangeType<R>> to_vector(R&& Range)
-{
-    return { std::begin(Range), std::end(Range) };
-}
-
-template<typename Out, unsigned Size, typename R>
-SmallArray<Out, Size> to_vector_of(R&& Range)
-{
-    return { std::begin(Range), std::end(Range) };
-}
-
-template<typename Out, typename R>
-SmallArray<Out> to_vector_of(R&& Range)
-{
-    return { std::begin(Range), std::end(Range) };
-}
-
-// Explicit instantiations
-extern template class SmallArrayBase<uint32_t>;
-#if SIZE_MAX > UINT32_MAX
-extern template class SmallArrayBase<uint64_t>;
-#endif
-
-namespace std {
-
-/// Implement std::swap in terms of SmallArray swap.
-template<typename T>
-inline void
-swap(SmallArrayImpl<T>& LHS, SmallArrayImpl<T>& RHS)
-{
-    LHS.swap(RHS);
-}
-
-/// Implement std::swap in terms of SmallArray swap.
-template<typename T, unsigned N>
-inline void
-swap(SmallArray<T, N>& LHS, SmallArray<T, N>& RHS)
-{
-    LHS.swap(RHS);
-}
-
-} // end namespace std
-
-/// Report that MinSize doesn't fit into this vector's size type. Throws
-/// std::length_error or calls report_fatal_error.
-[[noreturn]] static void report_size_overflow(size_t MinSize, size_t MaxSize);
-static void report_size_overflow(size_t MinSize, size_t MaxSize)
-{
-    std::string Reason = "SmallArray unable to grow. Requested capacity (" + std::to_string(MinSize) + ") is larger than maximum value for size type (" + std::to_string(MaxSize) + ")";
-    throw std::length_error(Reason);
-}
-
-/// Report that this vector is already at maximum capacity. Throws
-/// std::length_error or calls report_fatal_error.
-[[noreturn]] static void report_at_maximum_capacity(size_t MaxSize);
-static void report_at_maximum_capacity(size_t MaxSize)
-{
-    std::string Reason = "SmallArray capacity unable to grow. Already at maximum size " + std::to_string(MaxSize);
-    throw std::length_error(Reason);
-}
-
-// Note: Moving this function into the header may cause performance regression.
-template<class Size_T>
-static size_t getNewCapacity(size_t MinSize, size_t TSize, size_t OldCapacity)
-{
-    constexpr size_t MaxSize = std::numeric_limits<Size_T>::max();
-
-    // Ensure we can fit the new capacity.
-    // This is only going to be applicable when the capacity is 32 bit.
-    if (MinSize > MaxSize)
-        report_size_overflow(MinSize, MaxSize);
-
-    // Ensure we can meet the guarantee of space for at least one more element.
-    // The above check alone will not catch the case where grow is called with a
-    // default MinSize of 0, but the current capacity cannot be increased.
-    // This is only going to be applicable when the capacity is 32 bit.
-    if (OldCapacity == MaxSize)
-        report_at_maximum_capacity(MaxSize);
-
-    // In theory 2*capacity can overflow if the capacity is 64 bit, but the
-    // original capacity would never be large enough for this to be a problem.
-    size_t NewCapacity = 2 * OldCapacity + 1; // Always grow.
-    return std::clamp(NewCapacity, MinSize, MaxSize);
-}
-
-ATTRIBUTE_RETURNS_NONNULL inline void* safe_malloc(size_t Sz)
-{
-    void* Result = std::malloc(Sz);
-    if (Result == nullptr) {
-        // It is implementation-defined whether allocation occurs if the space
-        // requested is zero (ISO/IEC 9899:2018 7.22.3). Retry, requesting
-        // non-zero, if the space requested was zero.
-        if (Sz == 0)
-            return safe_malloc(1);
-
-        throw std::bad_alloc();
-    }
-    return Result;
-}
-
-ATTRIBUTE_RETURNS_NONNULL inline void* safe_realloc(void* Ptr, size_t Sz)
-{
-    void* Result = std::realloc(Ptr, Sz);
-    if (Result == nullptr) {
-        // It is implementation-defined whether allocation occurs if the space
-        // requested is zero (ISO/IEC 9899:2018 7.22.3). Retry, requesting
-        // non-zero, if the space requested was zero.
-        if (Sz == 0)
-            return safe_malloc(1);
-
-        throw std::bad_alloc();
-    }
-    return Result;
-}
-
-/// If vector was first created with capacity 0, getFirstEl() points to the
-/// memory right after, an area unallocated. If a subsequent allocation,
-/// that grows the vector, happens to return the same pointer as getFirstEl(),
-/// get a new allocation, otherwise isSmall() will falsely return that no
-/// allocation was done (true) and the memory will not be freed in the
-/// destructor. If a VSize is given (vector size), also copy that many
-/// elements to the new allocation - used if realloca fails to increase
-/// space, and happens to allocate precisely at BeginX.
-/// This is unlikely to be called often, but resolves a memory leak when the
-/// situation does occur.
-static void* replaceAllocation(void* NewElts, size_t TSize, size_t NewCapacity,
-    size_t VSize = 0)
-{
-    void* NewEltsReplace = safe_malloc(NewCapacity * TSize);
-    if (VSize)
-        memcpy(NewEltsReplace, NewElts, VSize * TSize);
-    free(NewElts);
-    return NewEltsReplace;
-}
-
-// Note: Moving this function into the header may cause performance regression.
-template<class Size_T>
-void* SmallArrayBase<Size_T>::mallocForGrow(void* FirstEl, size_t MinSize,
-    size_t TSize,
-    size_t& NewCapacity)
-{
-    NewCapacity = getNewCapacity<Size_T>(MinSize, TSize, this->capacity());
-    // Even if capacity is not 0 now, if the vector was originally created with
-    // capacity 0, it's possible for the malloc to return FirstEl.
-    void* NewElts = safe_malloc(NewCapacity * TSize);
-    if (NewElts == FirstEl)
-        NewElts = ::replaceAllocation(NewElts, TSize, NewCapacity);
-    return NewElts;
-}
-
-// Note: Moving this function into the header may cause performance regression.
-template<class Size_T>
-void SmallArrayBase<Size_T>::grow_pod(void* FirstEl, size_t MinSize,
-    size_t TSize)
-{
-    size_t NewCapacity = getNewCapacity<Size_T>(MinSize, TSize, this->capacity());
-    void* NewElts;
-    if (BeginX == FirstEl) {
-        NewElts = safe_malloc(NewCapacity * TSize);
-        if (NewElts == FirstEl)
-            NewElts = ::replaceAllocation(NewElts, TSize, NewCapacity);
-
-        // Copy the elements over.  No need to run dtors on PODs.
-        memcpy(NewElts, this->BeginX, size() * TSize);
-    } else {
-        // If this wasn't grown from the inline copy, grow the allocated space.
-        NewElts = safe_realloc(this->BeginX, NewCapacity * TSize);
-        if (NewElts == FirstEl)
-            NewElts = ::replaceAllocation(NewElts, TSize, NewCapacity, size());
-    }
-
-    this->set_allocation_range(NewElts, NewCapacity);
-}
-
-template class SmallArrayBase<uint32_t>;
-
-// Disable the uint64_t instantiation for 32-bit builds.
-// Both uint32_t and uint64_t instantiations are needed for 64-bit builds.
-// This instantiation will never be used in 32-bit builds, and will cause
-// warnings when sizeof(Size_T) > sizeof(size_t).
-#if SIZE_MAX > UINT32_MAX
-template class SmallArrayBase<uint64_t>;
-
-// Assertions to ensure this #if stays in sync with SmallArraySizeType.
-static_assert(sizeof(SmallArraySizeType<char>) == sizeof(uint64_t),
-    "Expected SmallArrayBase<uint64_t> variant to be in use.");
-#else
-static_assert(sizeof(SmallArraySizeType<char>) == sizeof(uint32_t),
-    "Expected SmallArrayBase<uint32_t> variant to be in use.");
-#endif
-
-template<typename T>
-class HeapArray {
-public:
-    using Iterator = typename std::vector<T>::iterator;
-
-    HeapArray() = default;
-
-    HeapArray(size_t size, T const& default_value)
-        : data_(size, default_value)
-    {
-    }
-
-    HeapArray(size_t size)
-        : data_(size)
-    {
-    }
-
-    HeapArray(std::initializer_list<T> init_list)
-        : data_(init_list)
-    {
-    }
-
-    HeapArray(Iterator start, Iterator end)
-        : data_(start, end)
-    {
-    }
-
-    HeapArray(HeapArray const& other)
-        : data_(other.data_)
-    {
-    }
-
-    // Adds an element if it doesn't already exist
-    bool add_unique(T const& to_find)
-    {
-        if (std::find(data_.begin(), data_.end(), to_find) == data_.end()) {
-            data_.push_back(to_find);
-            return true;
-        }
-        return false; // Element already exists
-    }
-
-    // Remove the first occurrence of an element, if it exists
-    bool remove_one(T const& to_find)
-    {
-        auto it = std::find(data_.begin(), data_.end(), to_find);
-        if (it != data_.end()) {
-            data_.erase(it);
-            return true;
-        }
-        return false; // Element not found
-    }
-
-    // Remove all occurrences of an element
-    bool remove_all(T const& to_find)
-    {
-        auto initial_size = data_.size();
-        data_.erase(std::remove(data_.begin(), data_.end(), to_find), data_.end());
-        return data_.size() < initial_size; // True if at least one element was removed
-    }
-
-    // Remove element at a specific index
-    bool remove_at(size_t index)
-    {
-        if (index < data_.size()) {
-            data_.erase(data_.begin() + index);
-            return true;
-        }
-        return false;
-    }
-
-    bool remove_range(size_t start, size_t end)
-    {
-        if (start >= end || start >= data_.size() || end > data_.size()) {
-            return false; // Invalid range
-        }
-        data_.erase(data_.begin() + start, data_.begin() + end);
-        return true;
-    }
-
-    void add(T const& value) { data_.push_back(value); }
-
-    template<typename U>
-    void add_array(U const& array)
-    {
-        reserve(data_.size() + array.size());
-        for (auto const& elt : array)
-            add(elt);
-    }
-
-    template<typename... Args>
-    void emplace_back(Args&&... args) { data_.emplace_back(std::forward<Args>(args)...); }
-
-    int add_sorted(T const& value)
-    {
-        auto it = std::lower_bound(data_.begin(), data_.end(), value);
-        data_.insert(it, value);
-        return std::distance(data_.begin(), it);
-    }
-
-    size_t size() const { return data_.size(); }
-    T& operator[](size_t index) { return data_[index]; }
-    T const& operator[](size_t index) const { return data_[index]; }
-    void clear() { data_.clear(); }
-    T* data() { return data_.data(); }
-
-    template<typename U>
-    [[nodiscard]] bool contains(U const& to_find) const
-    {
-        return std::find(data_.begin(), data_.end(), to_find) != end();
-    }
-
-    template<typename U>
-    [[nodiscard]] int index_of(U const& to_find) const
-    {
-        auto it = std::find(data_.begin(), data_.end(), to_find);
-        return (it == data_.end()) ? -1 : static_cast<int>(it - data_.begin());
-    }
-
-    auto begin() { return data_.begin(); }
-    auto end() { return data_.end(); }
-    auto begin() const { return data_.begin(); }
-    auto end() const { return data_.end(); }
-
-    auto rbegin() { return data_.rbegin(); }
-    auto rend() { return data_.rend(); }
-    auto rbegin() const { return data_.rbegin(); }
-    auto rend() const { return data_.rend(); }
-
-    T& front() { return data_.front(); };
-    T const& front() const { return data_.front(); };
-    T& back() { return data_.back(); };
-    T const& back() const { return data_.back(); };
-
-    bool empty() const { return data_.empty(); }
-    bool not_empty() const { return !data_.empty(); }
-
-    auto& vector() { return data_; }
-    void reserve(size_t capacity) { data_.reserve(capacity); }
-    void resize(size_t capacity) { data_.resize(capacity); }
-    void resize(size_t capacity, T const value) { data_.resize(capacity, value); }
-
-    void erase(size_t index) { data_.erase(data_.begin() + index); }
-
-    void move(size_t from_index, size_t to_index)
-    {
-        if (from_index < to_index) {
-            std::rotate(data_.begin() + from_index, data_.begin() + from_index + 1, data_.begin() + to_index + 1);
-        } else {
-            std::rotate(data_.begin() + to_index, data_.begin() + from_index, data_.begin() + from_index + 1);
-        }
-    }
-
-    void sort() { std::sort(data_.begin(), data_.end()); }
-
-    void sort(int (*sort_fn)(T const&, T const&))
-    {
-        std::sort(data_.begin(), data_.end(), sort_fn);
-    }
-
-    void sort(int (*sort_fn)(T const, T const))
-    {
-        std::sort(data_.begin(), data_.end(), sort_fn);
-    }
-
-    void sort(std::function<int(T const&, T const&)> sort_fn)
-    {
-        std::sort(data_.begin(), data_.end(), sort_fn);
-    }
-
-    template<typename PredicateType>
-    int remove_if(PredicateType&& predicate)
-    {
-        int num_removed = 0;
-        for (int i = data_.size(); --i >= 0;) {
-            if (predicate(data_[i])) {
-                erase(i);
-                ++num_removed;
-            }
-        }
-
-        return num_removed;
-    }
-
-    Iterator erase(Iterator pos)
-    {
-        return data_.erase(pos);
-    }
-
-    Iterator erase(Iterator first, Iterator last)
-    {
-        return data_.erase(first, last);
-    }
-
-    void insert(size_t index, T const& value)
-    {
-        data_.insert(data_.begin() + index, value);
-    }
-
-    void insert(size_t index, size_t count, T const& value)
-    {
-        data_.insert(data_.begin() + index, count, value);
-    }
-
-    template<typename InputIt>
-    void insert(size_t index, InputIt first, InputIt last)
-    {
-        data_.insert(data_.begin() + index, first, last);
-    }
-
-    Iterator insert(Iterator i, size_t num_to_insert, T const& elt)
-    {
-        return data_.insert(i, num_to_insert, elt);
-    }
-
-    template<typename ItTy, typename = EnableIfConvertibleToInputIterator<ItTy>>
-    Iterator insert(Iterator i, ItTy from, ItTy to)
-    {
-        return data_.insert(i, from, to);
-    }
-
-private:
-    std::vector<T> data_;
-};
-
-template<typename T, int N>
-class StackArray {
-public:
-    using Iterator = typename std::array<T, N>::iterator;
-    using ConstIterator = typename std::array<T, N>::const_iterator;
-
-    std::array<T, N> data_;
-
-    size_t size() const { return N; }
-
-    T& operator[](size_t index)
-    {
-#if JUCE_DEBUG
-        if (index >= N)
-            throw std::out_of_range("Index out of bounds");
-#endif
-        return data_[index];
-    }
-
-    T const& operator[](size_t index) const
-    {
-#if JUCE_DEBUG
-        if (index >= N)
-            throw std::out_of_range("Index out of bounds");
-#endif
-        return data_[index];
-    }
-
-    void clear()
-    {
-        for (int i = 0; i < N; ++i) {
-            data_[i] = T(); // Reset to default
-        }
-    }
-
-    T* data() { return data_.data(); }
-
-    template<typename U>
-    [[nodiscard]] bool contains(U const& to_find) const
-    {
-        return std::find(data_.begin(), data_.end(), to_find) != (data_.end());
-    }
-
-    template<typename U>
-    [[nodiscard]] int index_of(U const& to_find) const
-    {
-        auto it = std::find(data_.begin(), data_.end(), to_find);
-        return (it == data_.end()) ? -1 : static_cast<int>(it - data_.begin());
-    }
-
-    Iterator begin() { return data_.begin(); }
-    Iterator end() { return data_.end(); }
-    ConstIterator begin() const { return data_.cbegin(); }
-    ConstIterator end() const { return data_.cend(); }
-
-    T& front()
-    {
-#if JUCE_DEBUG
-        if (N == 0)
-            throw std::out_of_range("Array is empty");
-#endif
-        return data_[0];
-    }
-
-    T const& front() const
-    {
-#if JUCE_DEBUG
-        if (N == 0)
-            throw std::out_of_range("Array is empty");
-#endif
-        return data_[0];
-    }
-
-    T& back()
-    {
-#if JUCE_DEBUG
-        if (N == 0)
-            throw std::out_of_range("Array is empty");
-#endif
-        return data_[N - 1];
-    }
-
-    T const& back() const
-    {
-#if JUCE_DEBUG
-        if (N == 0)
-            throw std::out_of_range("Array is empty");
-#endif
-        return data_[N - 1];
-    }
-
-    // Move elements in the array
-    void move(size_t from_index, size_t to_index)
-    {
-#if JUCE_DEBUG
-        if (from_index >= N || to_index >= N) {
-            throw std::out_of_range("Index out of bounds");
-        }
-#endif
-
-        if (from_index < to_index) {
-            std::rotate(data_.begin() + from_index, data_.begin() + from_index + 1, data_.begin() + to_index + 1);
-        } else {
-            std::rotate(data_.begin() + to_index, data_.begin() + from_index, data_.begin() + from_index + 1);
-        }
-    }
-
-    // Sort methods
-    void sort()
-    {
-        std::sort(data_.begin(), data_.end());
-    }
-
-    void sort(int (*sort_fn)(T const&, T const&))
-    {
-        std::sort(data_.begin(), data_.end(), sort_fn);
-    }
-
-    void sort(int (*sort_fn)(T const, T const))
-    {
-        std::sort(data_.begin(), data_.end(), sort_fn);
-    }
-
-    void sort(std::function<int(T const&, T const&)> sort_fn)
-    {
-        std::sort(data_.begin(), data_.end(), sort_fn);
-    }
-
-    void sort(std::function<int(T const, T const)> sort_fn)
-    {
-        std::sort(data_.begin(), data_.end(), sort_fn);
-    }
-};
-
-// Array of owned object pointers. The pointers will all be allocated from few contiguous buffers. The size of the buffer can be set with BlocksPerChunk.
-// If StackType and StackSize are defined, objects will first be allocated on stack before we allocate a heap buffer. This can be used to speed up memory access, since you can allocate the actual objects inside of the parent struct.
-// To use a stack, the target object declaration needs to be known at construction time
-template<typename T, int BlocksPerChunk = 32, int StackSize = 0>
-class PooledPtrArray {
-public:
-    using Iterator = typename SmallArray<T*>::iterator;
-
-    explicit PooledPtrArray() = default;
-
-    ~PooledPtrArray() {
-        clear(); // Ensure all owned objects are destroyed
-        
-<<<<<<< HEAD
-        //for(auto* ptr : free_list)
-        //{
-        //    free(ptr);
-        //}
-        // FIXME: Hack to stop constant crashing
-        free_list.clear();
-=======
-        for(auto [ptr, size] : free_list)
-        {
-            allocator_.deallocate(ptr, size);
-        }
->>>>>>> 55122c19
-    }
-
-    // Remove methods
-    bool remove_one(T const* to_find)
-    {
-        auto it = std::find_if(data_.begin(), data_.end(), [to_find](T* ptr) { return ptr == to_find; });
-        if (it != data_.end()) {
-            deallocate_and_destroy(*it);
-            data_.erase(it);
-            return true;
-        }
-        return false;
-    }
-
-    bool remove_at(size_t index)
-    {
-        if (index < data_.size()) {
-            deallocate_and_destroy(data_[index]);
-            data_.erase(data_.begin() + index);
-            return true;
-        }
-        return false;
-    }
-    
-    template<typename U>
-    [[nodiscard]] int index_of(U const& to_find) const
-    {
-        auto it = std::find(this->begin(), this->end(), to_find);
-        return (it == this->end()) ? -1 : static_cast<int>(it - this->begin());
-    }
-
-    template<typename... Args>
-    T* add(Args&&... args) {
-        data_.push_back(allocate_and_construct(std::forward<Args>(args)...));
-        return data_.back();
-    }
-
-    // Other necessary methods, simplified
-    bool empty() const { return data_.empty(); }
-    bool not_empty() const { return !data_.empty(); }
-    size_t size() const { return data_.size(); }
-    
-    auto begin() { return data_.begin(); }
-    auto end() { return data_.end(); }
-    auto begin() const { return data_.begin(); }
-    auto end() const { return data_.end(); }
-
-    auto rbegin() { return data_.rbegin(); }
-    auto rend() { return data_.rend(); }
-    auto rbegin() const { return data_.rbegin(); }
-    auto rend() const { return data_.rend(); }
-    
-    // Access methods
-    T* front() { return data_.front(); }
-    T const* front() const { return data_.front(); }
-    T* back() { return data_.back(); }
-    T const* back() const { return data_.back(); }
-
-    T* operator[](size_t index) { return data_[index]; }
-    T const* operator[](size_t index) const {
-        return data_[index];
-    }
-    T* data() { return data_.data(); }
-    
-    // Clear all elements and deallocate them
-    void clear() {
-        for (auto ptr : data_) {
-            deallocate_and_destroy(ptr);
-        }
-        data_.clear();
-    }
-    
-    void reserve(size_t capacity) {
-        data_.reserve(capacity);
-        preallocate(std::max<int>(static_cast<int>(capacity) - size(), 0));
-    }
-    
-    void erase(size_t index) {
-        deallocate_and_destroy(data_[index]);
-        data_.erase(data_.begin() + index);
-    }
-
-    void move(size_t from_index, size_t to_index)
-    {
-        if (from_index < to_index) {
-            std::rotate(data_.begin() + from_index, data_.begin() + from_index + 1, data_.begin() + to_index + 1);
-        } else {
-            std::rotate(data_.begin() + to_index, data_.begin() + from_index, data_.begin() + from_index + 1);
-        }
-    }
-
-    void sort() { std::sort(data_.begin(), data_.end()); }
-
-    void sort(int (*sort_fn)(T const&, T const&))
-    {
-        std::sort(data_.begin(), data_.end(), sort_fn);
-    }
-
-    void sort(int (*sort_fn)(T const, T const))
-    {
-        std::sort(data_.begin(), data_.end(), sort_fn);
-    }
-
-    void sort(std::function<int(T const&, T const&)> sort_fn)
-    {
-        std::sort(data_.begin(), data_.end(), sort_fn);
-    }
-    
-    template<typename PredicateType>
-    int remove_if(PredicateType&& predicate)
-    {
-        int num_removed = 0;
-        for (int i = data_.size(); --i >= 0;) {
-            if (predicate(data_[i])) {
-                erase(i);
-                ++num_removed;
-            }
-        }
-
-        return num_removed;
-    }
-
-    template<typename... Args>
-    void insert(int index, Args&&... args) {
-        data_.insert(index, allocate_and_construct(std::forward<Args>(args)...));
-    }
-
-private:
-    // Helper method to allocate and construct objects using the memory resource
-    template<typename... Args>
-    T* allocate_and_construct(Args&&... args) {
-        if constexpr(StackSize > 0) {
-            if (stackUsed < StackSize) {
-                T* ptr = reinterpret_cast<T*>(stackBuffer.data()) + stackUsed;
-                stackUsed++;
-                new (ptr) T(std::forward<Args>(args)...); // Placement new
-                return ptr;
-            }
-        }
-        if (reuse_list.not_empty()) {
-            // Reuse an object from the free list
-            T* ptr = reuse_list.back();
-            reuse_list.pop();
-#if ASAN_ENABLED
-        __asan_unpoison_memory_region(ptr, sizeof(T));
-#endif
-            new (ptr) T(std::forward<Args>(args)...); // Placement new
-            return ptr;
-        }
-
-        if(num_preallocated == 0) preallocate(BlocksPerChunk);
-        num_preallocated--;
-        T* ptr =  preallocated++;
-#if ASAN_ENABLED
-        __asan_unpoison_memory_region(ptr, sizeof(T));
-#endif
-        new (ptr) T(std::forward<Args>(args)...);
-        return ptr;
-    }
-
-    // Helper method to destroy and deallocate objects
-    void deallocate_and_destroy(T* ptr) {
-        if (ptr) {
-            ptr->~T();
-            reuse_list.add(ptr);
-#if ASAN_ENABLED
-            __asan_poison_memory_region(ptr, sizeof(T));
-#endif
-        }
-    }
-    
-    void preallocate(int amount)
-    {
-        // Skip preallocation if we have enough preallocated already, or if we have enough freed objects to use
-        if(amount <= num_preallocated || amount <= reuse_list.size()) return;
-        
-        // If we already have preallocated elements, move them into the free list so they can be resused
-        // We do this so that we guarantee all objects are in a large contiguous block when you call reserve
-        reuse_list.reserve(reuse_list.size() + num_preallocated);
-        for(int i = 0; i < num_preallocated; i++)
-        {
-            reuse_list.add(preallocated + i);
-#if ASAN_ENABLED
-            __asan_poison_memory_region(preallocated + i, sizeof(T));
-#endif
-        }
-        
-        num_preallocated = amount;
-        preallocated = allocator_.allocate(amount);
-        free_list.emplace_back(preallocated, amount);
-    }
-    
-    bool check_contiguity() const {
-        if (data_.empty()) {
-            return true;
-        }
-
-        T* previous_ptr = data_.front();
-        for (size_t i = 1; i < data_.size(); ++i) {
-            T* current_ptr = data_[i];
-            auto gap = (reinterpret_cast<uintptr_t>(current_ptr) - (reinterpret_cast<uintptr_t>(previous_ptr) + sizeof(T))) / sizeof(T);
-            std::cout << gap << std::endl;
-            
-            // Check if the current pointer is exactly one T away from the previous pointer
-            if (gap != 0) {
-                std::cout << "Pointers are not contiguous at index " << i << ": "
-                          << "Current pointer: " << current_ptr << ", Previous pointer: " << previous_ptr << std::endl;
-                return false; // Found a gap
-            }
-            previous_ptr = current_ptr;
-        }
-
-        return true; // All pointers are contiguous
-    }
-
-    SmallArray<T*> data_;
-    std::allocator<T> allocator_;
-    size_t num_preallocated = 0;
-    T* preallocated;
-    
-    // Only initialise stack buffer if
-    template <typename U, bool IsComplete = true>
-    struct StorageSelector {
-        using type = typename std::aligned_storage<sizeof(U), alignof(U)>::type;
-    };
-
-    template <typename U>
-    struct StorageSelector<U, false> {
-        using type = std::array<char, 1>;
-    };
-    
-    using StackBuffer = typename StorageSelector<T, (StackSize > 0)>::type;
-
-    std::array<StackBuffer, StackSize> stackBuffer;
-    size_t stackUsed = 0;
-    
-    SmallArray<T*> reuse_list;
-    SmallArray<std::pair<T*, int>> free_list;
-};
-
-
-#include "UnorderedMap.h"
-
-template <typename Key, typename T>
-using UnorderedMap = ankerl::unordered_dense::map<Key, T>;
-
-template <typename Key, typename T>
-using UnorderedSegmentedMap = ankerl::unordered_dense::segmented_map<Key, T>;
-
-template <typename Key>
-using UnorderedSet = ankerl::unordered_dense::set<Key>;
+#pragma once
+
+// Small-size optimised container, borrowed from LLVM source code
+
+#ifndef HAS_CPP_ATTRIBUTE
+#    if defined(__cplusplus) && defined(__has_cpp_attribute)
+#        define HAS_CPP_ATTRIBUTE(x) __has_cpp_attribute(x)
+#    else
+#        define HAS_CPP_ATTRIBUTE(x) 0
+#    endif
+#endif
+
+#if HAS_CPP_ATTRIBUTE(gsl::Owner)
+#    define GSL_OWNER [[gsl::Owner]]
+#else
+#    define GSL_OWNER
+#endif
+
+#if __has_builtin(__builtin_expect) || defined(__GNUC__)
+#    define EXPECT_LIKELY(EXPR) __builtin_expect((bool)(EXPR), true)
+#    define EXPECT_UNLIKELY(EXPR) __builtin_expect((bool)(EXPR), false)
+#else
+#    define EXPECT_LIKELY(EXPR) (EXPR)
+#    define EXPECT_UNLIKELY(EXPR) (EXPR)
+#endif
+
+#if __has_attribute(returns_nonnull)
+#    define ATTRIBUTE_RETURNS_NONNULL __attribute__((returns_nonnull))
+#elif defined(_MSC_VER)
+#    define ATTRIBUTE_RETURNS_NONNULL _Ret_notnull_
+#else
+#    define LLVM_ATTRIBUTE_RETURNS_NONNULL
+#endif
+
+#if defined(__has_feature)
+#  if __has_feature(address_sanitizer)
+#include <sanitizer/asan_interface.h>
+#define ASAN_ENABLED 1
+#endif
+#endif
+
+#include <cassert>
+#include <algorithm>
+#include <limits>
+
+template<typename T>
+class ArrayRef;
+
+template<typename IteratorT>
+class iterator_range;
+
+template<class Iterator>
+using EnableIfConvertibleToInputIterator = std::enable_if_t<std::is_convertible<
+    typename std::iterator_traits<Iterator>::iterator_category,
+    std::input_iterator_tag>::value>;
+
+/// This is all the stuff common to all SmallArrays.
+///
+/// The template parameter specifies the type which should be used to hold the
+/// Size and Capacity of the SmallArray, so it can be adjusted.
+/// Using 32 bit size is desirable to shrink the size of the SmallArray.
+/// Using 64 bit size is desirable for cases like SmallArray<char>, where a
+/// 32 bit size would limit the vector to ~4GB. SmallArrays are used for
+/// buffering bitcode output - which can exceed 4GB.
+template<class Size_T>
+class SmallArrayBase {
+protected:
+    void* BeginX;
+    Size_T Size = 0, Capacity;
+
+    /// The maximum value of the Size_T used.
+    static constexpr size_t SizeTypeMax()
+    {
+        return std::numeric_limits<Size_T>::max();
+    }
+
+    SmallArrayBase() = delete;
+    SmallArrayBase(void* FirstEl, size_t TotalCapacity)
+        : BeginX(FirstEl)
+        , Capacity(static_cast<Size_T>(TotalCapacity))
+    {
+    }
+
+    /// This is a helper for \a grow() that's out of line to reduce code
+    /// duplication.  This function will report a fatal error if it can't grow at
+    /// least to \p MinSize.
+    void* mallocForGrow(void* FirstEl, size_t MinSize, size_t TSize,
+        size_t& NewCapacity);
+
+    /// This is an implementation of the grow() method which only works
+    /// on POD-like data types and is out of line to reduce code duplication.
+    /// This function will report a fatal error if it cannot increase capacity.
+    void grow_pod(void* FirstEl, size_t MinSize, size_t TSize);
+
+public:
+    size_t size() const { return Size; }
+    size_t capacity() const { return Capacity; }
+
+    [[nodiscard]] bool empty() const { return !Size; }
+
+    [[nodiscard]] bool not_empty() const { return Size; }
+
+protected:
+    /// Set the array size to \p N, which the current array must have enough
+    /// capacity for.
+    ///
+    /// This does not construct or destroy any elements in the vector.
+    void set_size(size_t N)
+    {
+        assert(N <= capacity()); // implies no overflow in assignment
+        Size = static_cast<Size_T>(N);
+    }
+
+    /// Set the array data pointer to \p Begin and capacity to \p N.
+    ///
+    /// This does not construct or destroy any elements in the vector.
+    //  This does not clean up any existing allocation.
+    void set_allocation_range(void* Begin, size_t N)
+    {
+        assert(N <= SizeTypeMax());
+        BeginX = Begin;
+        Capacity = static_cast<Size_T>(N);
+    }
+};
+
+template<class T>
+using SmallArraySizeType = std::conditional_t<sizeof(T) < 4 && sizeof(void*) >= 8, uint64_t,
+    uint32_t>;
+
+/// Figure out the offset of the first element.
+template<class T, typename = void>
+struct SmallArrayAlignmentAndSize {
+    alignas(SmallArrayBase<SmallArraySizeType<T>>) char Base[sizeof(
+        SmallArrayBase<SmallArraySizeType<T>>)];
+    alignas(T) char FirstEl[sizeof(T)];
+};
+
+/// This is the part of SmallArrayTemplateBase which does not depend on whether
+/// the type T is a POD. The extra dummy template argument is used by ArrayRef
+/// to avoid unnecessarily requiring T to be complete.
+template<typename T, typename = void>
+class SmallArrayTemplateCommon
+    : public SmallArrayBase<SmallArraySizeType<T>> {
+    using Base = SmallArrayBase<SmallArraySizeType<T>>;
+
+protected:
+    /// Find the address of the first element.  For this pointer math to be valid
+    /// with small-size of 0 for T with lots of alignment, it's important that
+    /// SmallArrayStorage is properly-aligned even for small-size of 0.
+    void* getFirstEl() const
+    {
+        return const_cast<void*>(reinterpret_cast<void const*>(
+            reinterpret_cast<char const*>(this) + offsetof(SmallArrayAlignmentAndSize<T>, FirstEl)));
+    }
+    // Space after 'FirstEl' is clobbered, do not add any instance vars after it.
+
+    SmallArrayTemplateCommon(size_t Size)
+        : Base(getFirstEl(), Size)
+    {
+    }
+
+    void grow_pod(size_t MinSize, size_t TSize)
+    {
+        Base::grow_pod(getFirstEl(), MinSize, TSize);
+    }
+
+    /// Return true if this is a SmallArray which has not had dynamic
+    /// memory allocated for it.
+    bool isSmall() const { return this->BeginX == getFirstEl(); }
+
+    /// Put this vector in a state of being small.
+    void resetToSmall()
+    {
+        this->BeginX = getFirstEl();
+        this->Size = this->Capacity = 0; // FIXME: Setting Capacity to 0 is suspect.
+    }
+
+    /// Return true if V is an internal reference to the given range.
+    bool isReferenceToRange(void const* V, void const* First, void const* Last) const
+    {
+        // Use std::less to avoid UB.
+        std::less<> LessThan;
+        return !LessThan(V, First) && LessThan(V, Last);
+    }
+
+    /// Return true if V is an internal reference to this vector.
+    bool isReferenceToStorage(void const* V) const
+    {
+        return isReferenceToRange(V, this->begin(), this->end());
+    }
+
+    /// Return true if First and Last form a valid (possibly empty) range in this
+    /// vector's storage.
+    bool isRangeInStorage(void const* First, void const* Last) const
+    {
+        // Use std::less to avoid UB.
+        std::less<> LessThan;
+        return !LessThan(First, this->begin()) && !LessThan(Last, First) && !LessThan(this->end(), Last);
+    }
+
+    /// Return true unless Elt will be invalidated by resizing the vector to
+    /// NewSize.
+    bool isSafeToReferenceAfterResize(void const* Elt, size_t NewSize)
+    {
+        // Past the end.
+        if (EXPECT_LIKELY(!isReferenceToStorage(Elt)))
+            return true;
+
+        // Return false if Elt will be destroyed by shrinking.
+        if (NewSize <= this->size())
+            return Elt < this->begin() + NewSize;
+
+        // Return false if we need to grow.
+        return NewSize <= this->capacity();
+    }
+
+    /// Check whether Elt will be invalidated by resizing the vector to NewSize.
+    void assertSafeToReferenceAfterResize(void const* Elt, size_t NewSize)
+    {
+        assert(isSafeToReferenceAfterResize(Elt, NewSize) && "Attempting to reference an element of the vector in an operation "
+                                                             "that invalidates it");
+    }
+
+    /// Check whether Elt will be invalidated by increasing the size of the
+    /// vector by N.
+    void assertSafeToAdd(void const* Elt, size_t N = 1)
+    {
+        this->assertSafeToReferenceAfterResize(Elt, this->size() + N);
+    }
+
+    /// Check whether any part of the range will be invalidated by clearing.
+    void assertSafeToReferenceAfterClear(T const* From, T const* To)
+    {
+        if (From == To)
+            return;
+        this->assertSafeToReferenceAfterResize(From, 0);
+        this->assertSafeToReferenceAfterResize(To - 1, 0);
+    }
+    template<
+        class ItTy,
+        std::enable_if_t<!std::is_same<std::remove_const_t<ItTy>, T*>::value,
+            bool>
+        = false>
+    void assertSafeToReferenceAfterClear(ItTy, ItTy) { }
+
+    /// Check whether any part of the range will be invalidated by growing.
+    void assertSafeToAddRange(T const* From, T const* To)
+    {
+        if (From == To)
+            return;
+        this->assertSafeToAdd(From, To - From);
+        this->assertSafeToAdd(To - 1, To - From);
+    }
+    template<
+        class ItTy,
+        std::enable_if_t<!std::is_same<std::remove_const_t<ItTy>, T*>::value,
+            bool>
+        = false>
+    void assertSafeToAddRange(ItTy, ItTy) { }
+
+    /// Reserve enough space to add one element, and return the updated element
+    /// pointer in case it was a reference to the storage.
+    template<class U>
+    static T const* reserveForParamAndGetAddressImpl(U* This, T const& Elt,
+        size_t N)
+    {
+        size_t NewSize = This->size() + N;
+        if (EXPECT_LIKELY(NewSize <= This->capacity()))
+            return &Elt;
+
+        bool ReferencesStorage = false;
+        int64_t Index = -1;
+        if (!U::TakesParamByValue) {
+            if (EXPECT_UNLIKELY(This->isReferenceToStorage(&Elt))) {
+                ReferencesStorage = true;
+                Index = &Elt - This->begin();
+            }
+        }
+        This->grow(NewSize);
+        return ReferencesStorage ? This->begin() + Index : &Elt;
+    }
+
+public:
+    using size_type = size_t;
+    using difference_type = ptrdiff_t;
+    using value_type = T;
+    using iterator = T*;
+    using const_iterator = T const*;
+
+    using const_reverse_iterator = std::reverse_iterator<const_iterator>;
+    using reverse_iterator = std::reverse_iterator<iterator>;
+
+    using reference = T&;
+    using const_reference = T const&;
+    using pointer = T*;
+    using const_pointer = T const*;
+
+    using Base::capacity;
+    using Base::empty;
+    using Base::size;
+
+    // forward iterator creation methods.
+    iterator begin() { return (iterator)this->BeginX; }
+    const_iterator begin() const { return (const_iterator)this->BeginX; }
+    iterator end() { return begin() + size(); }
+    const_iterator end() const { return begin() + size(); }
+
+    // reverse iterator creation methods.
+    reverse_iterator rbegin() { return reverse_iterator(end()); }
+    const_reverse_iterator rbegin() const { return const_reverse_iterator(end()); }
+    reverse_iterator rend() { return reverse_iterator(begin()); }
+    const_reverse_iterator rend() const { return const_reverse_iterator(begin()); }
+
+    size_type size_in_bytes() const { return size() * sizeof(T); }
+    size_type max_size() const
+    {
+        return std::min<size_type>(this->SizeTypeMax(), size_type(-1) / sizeof(T));
+    }
+
+    size_t capacity_in_bytes() const { return capacity() * sizeof(T); }
+
+    /// Return a pointer to the vector's buffer, even if empty().
+    pointer data() { return pointer(begin()); }
+    /// Return a pointer to the vector's buffer, even if empty().
+    const_pointer data() const { return const_pointer(begin()); }
+
+    reference operator[](size_type idx)
+    {
+        assert(idx < size());
+        return begin()[idx];
+    }
+    const_reference operator[](size_type idx) const
+    {
+        assert(idx < size());
+        return begin()[idx];
+    }
+
+    reference front()
+    {
+        assert(!empty());
+        return begin()[0];
+    }
+    const_reference front() const
+    {
+        assert(!empty());
+        return begin()[0];
+    }
+
+    reference back()
+    {
+        assert(!empty());
+        return end()[-1];
+    }
+    const_reference back() const
+    {
+        assert(!empty());
+        return end()[-1];
+    }
+};
+
+/// SmallArrayTemplateBase<TriviallyCopyable = false> - This is where we put
+/// method implementations that are designed to work with non-trivial T's.
+///
+/// We approximate is_trivially_copyable with trivial move/copy construction and
+/// trivial destruction. While the standard doesn't specify that you're allowed
+/// copy these types with memcpy, there is no way for the type to observe this.
+/// This catches the important case of std::pair<POD, POD>, which is not
+/// trivially assignable.
+template<typename T, bool = (std::is_trivially_copy_constructible<T>::value) && (std::is_trivially_move_constructible<T>::value) && std::is_trivially_destructible<T>::value>
+class SmallArrayTemplateBase : public SmallArrayTemplateCommon<T> {
+    friend class SmallArrayTemplateCommon<T>;
+
+protected:
+    static constexpr bool TakesParamByValue = false;
+    using ValueParamT = T const&;
+
+    SmallArrayTemplateBase(size_t Size)
+        : SmallArrayTemplateCommon<T>(Size)
+    {
+    }
+
+    static void destroy_range(T* S, T* E)
+    {
+        while (S != E) {
+            --E;
+            E->~T();
+        }
+    }
+
+    /// Move the range [I, E) into the uninitialized memory starting with "Dest",
+    /// constructing elements as needed.
+    template<typename It1, typename It2>
+    static void uninitialized_move(It1 I, It1 E, It2 Dest)
+    {
+        std::uninitialized_move(I, E, Dest);
+    }
+
+    /// Copy the range [I, E) onto the uninitialized memory starting with "Dest",
+    /// constructing elements as needed.
+    template<typename It1, typename It2>
+    static void uninitialized_copy(It1 I, It1 E, It2 Dest)
+    {
+        std::uninitialized_copy(I, E, Dest);
+    }
+
+    /// Grow the allocated memory (without initializing new elements), doubling
+    /// the size of the allocated memory. Guarantees space for at least one more
+    /// element, or MinSize more elements if specified.
+    void grow(size_t MinSize = 0);
+
+    /// Create a new allocation big enough for \p MinSize and pass back its size
+    /// in \p NewCapacity. This is the first section of \a grow().
+    T* mallocForGrow(size_t MinSize, size_t& NewCapacity);
+
+    /// Move existing elements over to the new allocation \p NewElts, the middle
+    /// section of \a grow().
+    void moveElementsForGrow(T* NewElts);
+
+    /// Transfer ownership of the allocation, finishing up \a grow().
+    void takeAllocationForGrow(T* NewElts, size_t NewCapacity);
+
+    /// Reserve enough space to add one element, and return the updated element
+    /// pointer in case it was a reference to the storage.
+    T const* reserveForParamAndGetAddress(T const& Elt, size_t N = 1)
+    {
+        return this->reserveForParamAndGetAddressImpl(this, Elt, N);
+    }
+
+    /// Reserve enough space to add one element, and return the updated element
+    /// pointer in case it was a reference to the storage.
+    T* reserveForParamAndGetAddress(T& Elt, size_t N = 1)
+    {
+        return const_cast<T*>(
+            this->reserveForParamAndGetAddressImpl(this, Elt, N));
+    }
+
+    static T&& forward_value_param(T&& V) { return std::move(V); }
+    static T const& forward_value_param(T const& V) { return V; }
+
+    void growAndAssign(size_t NumElts, T const& Elt)
+    {
+        // Grow manually in case Elt is an internal reference.
+        size_t NewCapacity;
+        T* NewElts = mallocForGrow(NumElts, NewCapacity);
+        std::uninitialized_fill_n(NewElts, NumElts, Elt);
+        this->destroy_range(this->begin(), this->end());
+        takeAllocationForGrow(NewElts, NewCapacity);
+        this->set_size(NumElts);
+    }
+
+    template<typename... ArgTypes>
+    T& growAndEmplaceBack(ArgTypes&&... Args)
+    {
+        // Grow manually in case one of Args is an internal reference.
+        size_t NewCapacity;
+        T* NewElts = mallocForGrow(0, NewCapacity);
+        ::new ((void*)(NewElts + this->size())) T(std::forward<ArgTypes>(Args)...);
+        moveElementsForGrow(NewElts);
+        takeAllocationForGrow(NewElts, NewCapacity);
+        this->set_size(this->size() + 1);
+        return this->back();
+    }
+
+protected:
+    void push_back(T const& Elt)
+    {
+        T const* EltPtr = reserveForParamAndGetAddress(Elt);
+        ::new ((void*)this->end()) T(*EltPtr);
+        this->set_size(this->size() + 1);
+    }
+
+    void push_back(T&& Elt)
+    {
+        T* EltPtr = reserveForParamAndGetAddress(Elt);
+        ::new ((void*)this->end()) T(::std::move(*EltPtr));
+        this->set_size(this->size() + 1);
+    }
+
+    void pop_back()
+    {
+        this->set_size(this->size() - 1);
+        this->end()->~T();
+    }
+};
+
+// Define this out-of-line to dissuade the C++ compiler from inlining it.
+template<typename T, bool TriviallyCopyable>
+void SmallArrayTemplateBase<T, TriviallyCopyable>::grow(size_t MinSize)
+{
+    size_t NewCapacity;
+    T* NewElts = mallocForGrow(MinSize, NewCapacity);
+    moveElementsForGrow(NewElts);
+    takeAllocationForGrow(NewElts, NewCapacity);
+}
+
+template<typename T, bool TriviallyCopyable>
+T* SmallArrayTemplateBase<T, TriviallyCopyable>::mallocForGrow(
+    size_t MinSize, size_t& NewCapacity)
+{
+    return static_cast<T*>(
+        SmallArrayBase<SmallArraySizeType<T>>::mallocForGrow(
+            this->getFirstEl(), MinSize, sizeof(T), NewCapacity));
+}
+
+// Define this out-of-line to dissuade the C++ compiler from inlining it.
+template<typename T, bool TriviallyCopyable>
+void SmallArrayTemplateBase<T, TriviallyCopyable>::moveElementsForGrow(
+    T* NewElts)
+{
+    // Move the elements over.
+    this->uninitialized_move(this->begin(), this->end(), NewElts);
+
+    // Destroy the original elements.
+    destroy_range(this->begin(), this->end());
+}
+
+// Define this out-of-line to dissuade the C++ compiler from inlining it.
+template<typename T, bool TriviallyCopyable>
+void SmallArrayTemplateBase<T, TriviallyCopyable>::takeAllocationForGrow(
+    T* NewElts, size_t NewCapacity)
+{
+    // If this wasn't grown from the inline copy, deallocate the old space.
+    if (!this->isSmall())
+        free(this->begin());
+
+    this->set_allocation_range(NewElts, NewCapacity);
+}
+
+/// SmallArrayTemplateBase<TriviallyCopyable = true> - This is where we put
+/// method implementations that are designed to work with trivially copyable
+/// T's. This allows using memcpy in place of copy/move construction and
+/// skipping destruction.
+template<typename T>
+class SmallArrayTemplateBase<T, true> : public SmallArrayTemplateCommon<T> {
+    friend class SmallArrayTemplateCommon<T>;
+
+protected:
+    /// True if it's cheap enough to take parameters by value. Doing so avoids
+    /// overhead related to mitigations for reference invalidation.
+    static constexpr bool TakesParamByValue = sizeof(T) <= 2 * sizeof(void*);
+
+    /// Either const T& or T, depending on whether it's cheap enough to take
+    /// parameters by value.
+    using ValueParamT = std::conditional_t<TakesParamByValue, T, T const&>;
+
+    SmallArrayTemplateBase(size_t Size)
+        : SmallArrayTemplateCommon<T>(Size)
+    {
+    }
+
+    // No need to do a destroy loop for POD's.
+    static void destroy_range(T*, T*) { }
+
+    /// Move the range [I, E) onto the uninitialized memory
+    /// starting with "Dest", constructing elements into it as needed.
+    template<typename It1, typename It2>
+    static void uninitialized_move(It1 I, It1 E, It2 Dest)
+    {
+        // Just do a copy.
+        uninitialized_copy(I, E, Dest);
+    }
+
+    /// Copy the range [I, E) onto the uninitialized memory
+    /// starting with "Dest", constructing elements into it as needed.
+    template<typename It1, typename It2>
+    static void uninitialized_copy(It1 I, It1 E, It2 Dest)
+    {
+        // Arbitrary iterator types; just use the basic implementation.
+        std::uninitialized_copy(I, E, Dest);
+    }
+
+    /// Copy the range [I, E) onto the uninitialized memory
+    /// starting with "Dest", constructing elements into it as needed.
+    template<typename T1, typename T2>
+    static void uninitialized_copy(
+        T1* I, T1* E, T2* Dest,
+        std::enable_if_t<std::is_same<std::remove_const_t<T1>, T2>::value>* = nullptr)
+    {
+        // Use memcpy for PODs iterated by pointers (which includes SmallArray
+        // iterators): std::uninitialized_copy optimizes to memmove, but we can
+        // use memcpy here. Note that I and E are iterators and thus might be
+        // invalid for memcpy if they are equal.
+        if (I != E)
+            memcpy(reinterpret_cast<void*>(Dest), I, (E - I) * sizeof(T));
+    }
+
+    /// Double the size of the allocated memory, guaranteeing space for at
+    /// least one more element or MinSize if specified.
+    void grow(size_t MinSize = 0) { this->grow_pod(MinSize, sizeof(T)); }
+
+    /// Reserve enough space to add one element, and return the updated element
+    /// pointer in case it was a reference to the storage.
+    T const* reserveForParamAndGetAddress(T const& Elt, size_t N = 1)
+    {
+        return this->reserveForParamAndGetAddressImpl(this, Elt, N);
+    }
+
+    /// Reserve enough space to add one element, and return the updated element
+    /// pointer in case it was a reference to the storage.
+    T* reserveForParamAndGetAddress(T& Elt, size_t N = 1)
+    {
+        return const_cast<T*>(
+            this->reserveForParamAndGetAddressImpl(this, Elt, N));
+    }
+
+    /// Copy \p V or return a reference, depending on \a ValueParamT.
+    static ValueParamT forward_value_param(ValueParamT V) { return V; }
+
+    void growAndAssign(size_t NumElts, T Elt)
+    {
+        // Elt has been copied in case it's an internal reference, side-stepping
+        // reference invalidation problems without losing the realloc optimization.
+        this->set_size(0);
+        this->grow(NumElts);
+        std::uninitialized_fill_n(this->begin(), NumElts, Elt);
+        this->set_size(NumElts);
+    }
+
+    template<typename... ArgTypes>
+    T& growAndEmplaceBack(ArgTypes&&... Args)
+    {
+        // Use push_back with a copy in case Args has an internal reference,
+        // side-stepping reference invalidation problems without losing the realloc
+        // optimization.
+        push_back(T(std::forward<ArgTypes>(Args)...));
+        return this->back();
+    }
+
+public:
+    void push_back(ValueParamT Elt)
+    {
+        T const* EltPtr = reserveForParamAndGetAddress(Elt);
+        memcpy(reinterpret_cast<void*>(this->end()), EltPtr, sizeof(T));
+        this->set_size(this->size() + 1);
+    }
+
+    void pop_back() { this->set_size(this->size() - 1); }
+};
+
+/// This class consists of common code factored out of the SmallArray class to
+/// reduce code duplication based on the SmallArray 'N' template parameter.
+template<typename T>
+class SmallArrayImpl : public SmallArrayTemplateBase<T> {
+    using SuperClass = SmallArrayTemplateBase<T>;
+
+public:
+    using iterator = typename SuperClass::iterator;
+    using const_iterator = typename SuperClass::const_iterator;
+    using reference = typename SuperClass::reference;
+    using size_type = typename SuperClass::size_type;
+
+protected:
+    using SmallArrayTemplateBase<T>::TakesParamByValue;
+    using ValueParamT = typename SuperClass::ValueParamT;
+
+    // Default ctor - Initialize to empty.
+    explicit SmallArrayImpl(unsigned N)
+        : SmallArrayTemplateBase<T>(N)
+    {
+    }
+
+    void assignRemote(SmallArrayImpl&& RHS)
+    {
+        this->destroy_range(this->begin(), this->end());
+        if (!this->isSmall())
+            free(this->begin());
+        this->BeginX = RHS.BeginX;
+        this->Size = RHS.Size;
+        this->Capacity = RHS.Capacity;
+        RHS.resetToSmall();
+    }
+
+    ~SmallArrayImpl()
+    {
+        // Subclass has already destructed this vector's elements.
+        // If this wasn't grown from the inline copy, deallocate the old space.
+        if (!this->isSmall())
+            free(this->begin());
+    }
+
+public:
+    SmallArrayImpl(SmallArrayImpl const&) = delete;
+
+    template<typename U>
+    [[nodiscard]] bool contains(U const& to_find) const
+    {
+        return std::find(this->begin(), this->end(), to_find) != this->end();
+    }
+
+    template<typename U>
+    [[nodiscard]] int index_of(U const& to_find) const
+    {
+        auto it = std::find(this->begin(), this->end(), to_find);
+        return (it == this->end()) ? -1 : static_cast<int>(it - this->begin());
+    }
+
+    bool remove_one(T const& to_find)
+    {
+        auto it = std::find(this->begin(), this->end(), to_find);
+        if (it != this->end()) {
+            this->erase(it);
+            return true;
+        }
+        return false; // Element not found
+    }
+
+    bool remove_all(T const& to_find)
+    {
+        auto initial_size = this->size();
+        this->erase(std::remove(this->begin(), this->end(), to_find), this->end());
+        return this->size() < initial_size; // True if at least one element was removed
+    }
+
+    bool remove_at(size_t index)
+    {
+        if (index < this->size()) {
+            this->erase(this->begin() + index);
+            return true;
+        }
+        return false; // Index out of bounds
+    }
+
+    bool remove_range(size_t start, size_t end)
+    {
+        if (start >= end || start >= this->size() || end > this->size()) {
+            return false; // Invalid range
+        }
+        this->erase(this->begin() + start, this->begin() + end);
+        return true;
+    }
+
+    bool add_unique(T const& to_add)
+    {
+        if (std::find(this->begin(), this->end(), to_add) == this->end()) {
+            this->push_back(to_add);
+            return true;
+        }
+        return false; // Element already exists
+    }
+
+    void add(T const& to_add)
+    {
+        this->push_back(to_add);
+    }
+
+    template<typename U>
+    void add_array(U const& array)
+    {
+        this->reserve(this->capacity() + array.size());
+        for (auto const& elt : array)
+            this->add(elt);
+    }
+
+    void pop()
+    {
+        this->pop_back();
+    }
+
+    int add_sorted(T const& value)
+    {
+        auto it = std::lower_bound(this->begin(), this->end(), value);
+        this->insert(it, value);
+        return std::distance(this->begin(), it);
+    }
+
+    int add_sorted(int (*sort_fn)(T const&, T const&), T const& value)
+    {
+        auto it = std::lower_bound(this->begin(), this->end(), value, sort_fn);
+        this->insert(it, value);
+        return std::distance(this->begin(), it);
+    }
+
+    void sort()
+    {
+        std::sort(this->begin(), this->end());
+    }
+
+    void sort(int (*sort_fn)(T const&, T const&))
+    {
+        std::sort(this->begin(), this->end(), sort_fn);
+    }
+
+    void sort(int (*sort_fn)(T const, T const))
+    {
+        std::sort(this->begin(), this->end(), sort_fn);
+    }
+
+    void sort(std::function<int(T const&, T const&)> sort_fn)
+    {
+        std::sort(this->begin(), this->end(), sort_fn);
+    }
+
+    void move(size_t from_index, size_t to_index)
+    {
+        if (from_index < to_index) {
+            std::rotate(this->begin() + from_index, this->begin() + from_index + 1, this->begin() + to_index + 1);
+        } else {
+            std::rotate(this->begin() + to_index, this->begin() + from_index, this->begin() + from_index + 1);
+        }
+    }
+
+    void clear()
+    {
+        this->destroy_range(this->begin(), this->end());
+        this->Size = 0;
+    }
+
+private:
+    // Make set_size() private to avoid misuse in subclasses.
+    using SuperClass::set_size;
+
+    template<bool ForOverwrite>
+    void resizeImpl(size_type N)
+    {
+        if (N == this->size())
+            return;
+
+        if (N < this->size()) {
+            this->truncate(N);
+            return;
+        }
+
+        this->reserve(N);
+        for (auto I = this->end(), E = this->begin() + N; I != E; ++I)
+            if (ForOverwrite)
+                new (&*I) T;
+            else
+                new (&*I) T();
+        this->set_size(N);
+    }
+
+public:
+    void resize(size_type N) { resizeImpl<false>(N); }
+
+    /// Like resize, but \ref T is POD, the new values won't be initialized.
+    void resize_for_overwrite(size_type N) { resizeImpl<true>(N); }
+
+    /// Like resize, but requires that \p N is less than \a size().
+    void truncate(size_type N)
+    {
+        assert(this->size() >= N && "Cannot increase size with truncate");
+        this->destroy_range(this->begin() + N, this->end());
+        this->set_size(N);
+    }
+
+    void resize(size_type N, ValueParamT NV)
+    {
+        if (N == this->size())
+            return;
+
+        if (N < this->size()) {
+            this->truncate(N);
+            return;
+        }
+
+        // N > this->size(). Defer to append.
+        this->append(N - this->size(), NV);
+    }
+
+    void reserve(size_type N)
+    {
+        if (this->capacity() < N)
+            this->grow(N);
+    }
+
+    void pop_back_n(size_type NumItems)
+    {
+        assert(this->size() >= NumItems);
+        truncate(this->size() - NumItems);
+    }
+
+    [[nodiscard]] T pop_back_val()
+    {
+        T Result = ::std::move(this->back());
+        this->pop_back();
+        return Result;
+    }
+
+    void swap(SmallArrayImpl& RHS);
+
+    /// Add the specified range to the end of the SmallArray.
+    template<typename ItTy, typename = EnableIfConvertibleToInputIterator<ItTy>>
+    void append(ItTy in_start, ItTy in_end)
+    {
+        this->assertSafeToAddRange(in_start, in_end);
+        size_type NumInputs = std::distance(in_start, in_end);
+        this->reserve(this->size() + NumInputs);
+        this->uninitialized_copy(in_start, in_end, this->end());
+        this->set_size(this->size() + NumInputs);
+    }
+
+    /// Append \p NumInputs copies of \p Elt to the end.
+    void append(size_type NumInputs, ValueParamT Elt)
+    {
+        T const* EltPtr = this->reserveForParamAndGetAddress(Elt, NumInputs);
+        std::uninitialized_fill_n(this->end(), NumInputs, *EltPtr);
+        this->set_size(this->size() + NumInputs);
+    }
+
+    void append(std::initializer_list<T> IL)
+    {
+        append(IL.begin(), IL.end());
+    }
+
+    void append(SmallArrayImpl const& RHS) { append(RHS.begin(), RHS.end()); }
+
+    void assign(size_type NumElts, ValueParamT Elt)
+    {
+        // Note that Elt could be an internal reference.
+        if (NumElts > this->capacity()) {
+            this->growAndAssign(NumElts, Elt);
+            return;
+        }
+
+        // Assign over existing elements.
+        std::fill_n(this->begin(), std::min<size_type>(NumElts, this->size()), Elt);
+        if (NumElts > this->size())
+            std::uninitialized_fill_n(this->end(), NumElts - this->size(), Elt);
+        else if (NumElts < this->size())
+            this->destroy_range(this->begin() + NumElts, this->end());
+        this->set_size(NumElts);
+    }
+
+    // FIXME: Consider assigning over existing elements, rather than clearing &
+    // re-initializing them - for all assign(...) variants.
+
+    template<typename ItTy, typename = EnableIfConvertibleToInputIterator<ItTy>>
+    void assign(ItTy in_start, ItTy in_end)
+    {
+        this->assertSafeToReferenceAfterClear(in_start, in_end);
+        clear();
+        append(in_start, in_end);
+    }
+
+    void assign(std::initializer_list<T> IL)
+    {
+        clear();
+        append(IL);
+    }
+
+    void assign(SmallArrayImpl const& RHS) { assign(RHS.begin(), RHS.end()); }
+
+    iterator erase(const_iterator CI)
+    {
+        // Just cast away constness because this is a non-const member function.
+        iterator I = const_cast<iterator>(CI);
+
+        assert(this->isReferenceToStorage(CI) && "Iterator to erase is out of bounds.");
+
+        iterator N = I;
+        // Shift all elts down one.
+        std::move(I + 1, this->end(), I);
+        // Drop the last elt.
+        this->pop_back();
+        return (N);
+    }
+
+    iterator erase(const_iterator CS, const_iterator CE)
+    {
+        // Just cast away constness because this is a non-const member function.
+        iterator S = const_cast<iterator>(CS);
+        iterator E = const_cast<iterator>(CE);
+
+        assert(this->isRangeInStorage(S, E) && "Range to erase is out of bounds.");
+
+        iterator N = S;
+        // Shift all elts down.
+        iterator I = std::move(E, this->end(), S);
+        // Drop the last elts.
+        this->destroy_range(I, this->end());
+        this->set_size(I - this->begin());
+        return (N);
+    }
+
+private:
+    template<class ArgType>
+    iterator insert_one_impl(iterator I, ArgType&& Elt)
+    {
+        // Callers ensure that ArgType is derived from T.
+        static_assert(
+            std::is_same<std::remove_const_t<std::remove_reference_t<ArgType>>,
+                T>::value,
+            "ArgType must be derived from T!");
+
+        if (I == this->end()) { // Important special case for empty vector.
+            this->push_back(::std::forward<ArgType>(Elt));
+            return this->end() - 1;
+        }
+
+        assert(this->isReferenceToStorage(I) && "Insertion iterator is out of bounds.");
+
+        // Grow if necessary.
+        size_t Index = I - this->begin();
+        std::remove_reference_t<ArgType>* EltPtr = this->reserveForParamAndGetAddress(Elt);
+        I = this->begin() + Index;
+
+        ::new ((void*)this->end()) T(::std::move(this->back()));
+        // Push everything else over.
+        std::move_backward(I, this->end() - 1, this->end());
+        this->set_size(this->size() + 1);
+
+        // If we just moved the element we're inserting, be sure to update
+        // the reference (never happens if TakesParamByValue).
+        static_assert(!TakesParamByValue || std::is_same<ArgType, T>::value,
+            "ArgType must be 'T' when taking by value!");
+        if (!TakesParamByValue && this->isReferenceToRange(EltPtr, I, this->end()))
+            ++EltPtr;
+
+        *I = ::std::forward<ArgType>(*EltPtr);
+        return I;
+    }
+
+public:
+    void insert(size_t index, T const& value)
+    {
+        this->insert(this->begin() + index, value);
+    }
+
+    iterator insert(iterator I, T&& Elt)
+    {
+        return insert_one_impl(I, this->forward_value_param(std::move(Elt)));
+    }
+
+    iterator insert(iterator I, T const& Elt)
+    {
+        return insert_one_impl(I, this->forward_value_param(Elt));
+    }
+
+    iterator insert(iterator I, size_type NumToInsert, ValueParamT Elt)
+    {
+        // Convert iterator to elt# to avoid invalidating iterator when we reserve()
+        size_t InsertElt = I - this->begin();
+
+        if (I == this->end()) { // Important special case for empty vector.
+            append(NumToInsert, Elt);
+            return this->begin() + InsertElt;
+        }
+
+        assert(this->isReferenceToStorage(I) && "Insertion iterator is out of bounds.");
+
+        // Ensure there is enough space, and get the (maybe updated) address of
+        // Elt.
+        T const* EltPtr = this->reserveForParamAndGetAddress(Elt, NumToInsert);
+
+        // Uninvalidate the iterator.
+        I = this->begin() + InsertElt;
+
+        // If there are more elements between the insertion point and the end of the
+        // range than there are being inserted, we can use a simple approach to
+        // insertion.  Since we already reserved space, we know that this won't
+        // reallocate the vector.
+        if (size_t(this->end() - I) >= NumToInsert) {
+            T* OldEnd = this->end();
+            append(std::move_iterator<iterator>(this->end() - NumToInsert),
+                std::move_iterator<iterator>(this->end()));
+
+            // Copy the existing elements that get replaced.
+            std::move_backward(I, OldEnd - NumToInsert, OldEnd);
+
+            // If we just moved the element we're inserting, be sure to update
+            // the reference (never happens if TakesParamByValue).
+            if (!TakesParamByValue && I <= EltPtr && EltPtr < this->end())
+                EltPtr += NumToInsert;
+
+            std::fill_n(I, NumToInsert, *EltPtr);
+            return I;
+        }
+
+        // Otherwise, we're inserting more elements than exist already, and we're
+        // not inserting at the end.
+
+        // Move over the elements that we're about to overwrite.
+        T* OldEnd = this->end();
+        this->set_size(this->size() + NumToInsert);
+        size_t NumOverwritten = OldEnd - I;
+        this->uninitialized_move(I, OldEnd, this->end() - NumOverwritten);
+
+        // If we just moved the element we're inserting, be sure to update
+        // the reference (never happens if TakesParamByValue).
+        if (!TakesParamByValue && I <= EltPtr && EltPtr < this->end())
+            EltPtr += NumToInsert;
+
+        // Replace the overwritten part.
+        std::fill_n(I, NumOverwritten, *EltPtr);
+
+        // Insert the non-overwritten middle part.
+        std::uninitialized_fill_n(OldEnd, NumToInsert - NumOverwritten, *EltPtr);
+        return I;
+    }
+
+    template<typename ItTy, typename = EnableIfConvertibleToInputIterator<ItTy>>
+    iterator insert(iterator I, ItTy From, ItTy To)
+    {
+        // Convert iterator to elt# to avoid invalidating iterator when we reserve()
+        size_t InsertElt = I - this->begin();
+
+        if (I == this->end()) { // Important special case for empty vector.
+            append(From, To);
+            return this->begin() + InsertElt;
+        }
+
+        assert(this->isReferenceToStorage(I) && "Insertion iterator is out of bounds.");
+
+        // Check that the reserve that follows doesn't invalidate the iterators.
+        this->assertSafeToAddRange(From, To);
+
+        size_t NumToInsert = std::distance(From, To);
+
+        // Ensure there is enough space.
+        reserve(this->size() + NumToInsert);
+
+        // Uninvalidate the iterator.
+        I = this->begin() + InsertElt;
+
+        // If there are more elements between the insertion point and the end of the
+        // range than there are being inserted, we can use a simple approach to
+        // insertion.  Since we already reserved space, we know that this won't
+        // reallocate the vector.
+        if (size_t(this->end() - I) >= NumToInsert) {
+            T* OldEnd = this->end();
+            append(std::move_iterator<iterator>(this->end() - NumToInsert),
+                std::move_iterator<iterator>(this->end()));
+
+            // Copy the existing elements that get replaced.
+            std::move_backward(I, OldEnd - NumToInsert, OldEnd);
+
+            std::copy(From, To, I);
+            return I;
+        }
+
+        // Otherwise, we're inserting more elements than exist already, and we're
+        // not inserting at the end.
+
+        // Move over the elements that we're about to overwrite.
+        T* OldEnd = this->end();
+        this->set_size(this->size() + NumToInsert);
+        size_t NumOverwritten = OldEnd - I;
+        this->uninitialized_move(I, OldEnd, this->end() - NumOverwritten);
+
+        // Replace the overwritten part.
+        for (T* J = I; NumOverwritten > 0; --NumOverwritten) {
+            *J = *From;
+            ++J;
+            ++From;
+        }
+
+        // Insert the non-overwritten middle part.
+        this->uninitialized_copy(From, To, OldEnd);
+        return I;
+    }
+
+    void insert(iterator I, std::initializer_list<T> IL)
+    {
+        insert(I, IL.begin(), IL.end());
+    }
+
+    template<typename... ArgTypes>
+    reference emplace_back(ArgTypes&&... Args)
+    {
+        if (EXPECT_UNLIKELY(this->size() >= this->capacity()))
+            return this->growAndEmplaceBack(std::forward<ArgTypes>(Args)...);
+
+        ::new ((void*)this->end()) T(std::forward<ArgTypes>(Args)...);
+        this->set_size(this->size() + 1);
+        return this->back();
+    }
+
+    SmallArrayImpl& operator=(SmallArrayImpl const& RHS);
+
+    SmallArrayImpl& operator=(SmallArrayImpl&& RHS);
+
+    bool operator==(SmallArrayImpl const& RHS) const
+    {
+        if (this->size() != RHS.size())
+            return false;
+        return std::equal(this->begin(), this->end(), RHS.begin());
+    }
+    bool operator!=(SmallArrayImpl const& RHS) const
+    {
+        return !(*this == RHS);
+    }
+
+    bool operator<(SmallArrayImpl const& RHS) const
+    {
+        return std::lexicographical_compare(this->begin(), this->end(),
+            RHS.begin(), RHS.end());
+    }
+    bool operator>(SmallArrayImpl const& RHS) const { return RHS < *this; }
+    bool operator<=(SmallArrayImpl const& RHS) const { return !(*this > RHS); }
+    bool operator>=(SmallArrayImpl const& RHS) const { return !(*this < RHS); }
+};
+
+template<typename T>
+void SmallArrayImpl<T>::swap(SmallArrayImpl<T>& RHS)
+{
+    if (this == &RHS)
+        return;
+
+    // We can only avoid copying elements if neither vector is small.
+    if (!this->isSmall() && !RHS.isSmall()) {
+        std::swap(this->BeginX, RHS.BeginX);
+        std::swap(this->Size, RHS.Size);
+        std::swap(this->Capacity, RHS.Capacity);
+        return;
+    }
+    this->reserve(RHS.size());
+    RHS.reserve(this->size());
+
+    // Swap the shared elements.
+    size_t NumShared = this->size();
+    if (NumShared > RHS.size())
+        NumShared = RHS.size();
+    for (size_type i = 0; i != NumShared; ++i)
+        std::swap((*this)[i], RHS[i]);
+
+    // Copy over the extra elts.
+    if (this->size() > RHS.size()) {
+        size_t EltDiff = this->size() - RHS.size();
+        this->uninitialized_copy(this->begin() + NumShared, this->end(), RHS.end());
+        RHS.set_size(RHS.size() + EltDiff);
+        this->destroy_range(this->begin() + NumShared, this->end());
+        this->set_size(NumShared);
+    } else if (RHS.size() > this->size()) {
+        size_t EltDiff = RHS.size() - this->size();
+        this->uninitialized_copy(RHS.begin() + NumShared, RHS.end(), this->end());
+        this->set_size(this->size() + EltDiff);
+        this->destroy_range(RHS.begin() + NumShared, RHS.end());
+        RHS.set_size(NumShared);
+    }
+}
+
+template<typename T>
+SmallArrayImpl<T>& SmallArrayImpl<T>::
+operator=(SmallArrayImpl<T> const& RHS)
+{
+    // Avoid self-assignment.
+    if (this == &RHS)
+        return *this;
+
+    // If we already have sufficient space, assign the common elements, then
+    // destroy any excess.
+    size_t RHSSize = RHS.size();
+    size_t CurSize = this->size();
+    if (CurSize >= RHSSize) {
+        // Assign common elements.
+        iterator NewEnd;
+        if (RHSSize)
+            NewEnd = std::copy(RHS.begin(), RHS.begin() + RHSSize, this->begin());
+        else
+            NewEnd = this->begin();
+
+        // Destroy excess elements.
+        this->destroy_range(NewEnd, this->end());
+
+        // Trim.
+        this->set_size(RHSSize);
+        return *this;
+    }
+
+    // If we have to grow to have enough elements, destroy the current elements.
+    // This allows us to avoid copying them during the grow.
+    // FIXME: don't do this if they're efficiently moveable.
+    if (this->capacity() < RHSSize) {
+        // Destroy current elements.
+        this->clear();
+        CurSize = 0;
+        this->grow(RHSSize);
+    } else if (CurSize) {
+        // Otherwise, use assignment for the already-constructed elements.
+        std::copy(RHS.begin(), RHS.begin() + CurSize, this->begin());
+    }
+
+    // Copy construct the new elements in place.
+    this->uninitialized_copy(RHS.begin() + CurSize, RHS.end(),
+        this->begin() + CurSize);
+
+    // Set end.
+    this->set_size(RHSSize);
+    return *this;
+}
+
+template<typename T>
+SmallArrayImpl<T>& SmallArrayImpl<T>::operator=(SmallArrayImpl<T>&& RHS)
+{
+    // Avoid self-assignment.
+    if (this == &RHS)
+        return *this;
+
+    // If the RHS isn't small, clear this vector and then steal its buffer.
+    if (!RHS.isSmall()) {
+        this->assignRemote(std::move(RHS));
+        return *this;
+    }
+
+    // If we already have sufficient space, assign the common elements, then
+    // destroy any excess.
+    size_t RHSSize = RHS.size();
+    size_t CurSize = this->size();
+    if (CurSize >= RHSSize) {
+        // Assign common elements.
+        iterator NewEnd = this->begin();
+        if (RHSSize)
+            NewEnd = std::move(RHS.begin(), RHS.end(), NewEnd);
+
+        // Destroy excess elements and trim the bounds.
+        this->destroy_range(NewEnd, this->end());
+        this->set_size(RHSSize);
+
+        // Clear the RHS.
+        RHS.clear();
+
+        return *this;
+    }
+
+    // If we have to grow to have enough elements, destroy the current elements.
+    // This allows us to avoid copying them during the grow.
+    // FIXME: this may not actually make any sense if we can efficiently move
+    // elements.
+    if (this->capacity() < RHSSize) {
+        // Destroy current elements.
+        this->clear();
+        CurSize = 0;
+        this->grow(RHSSize);
+    } else if (CurSize) {
+        // Otherwise, use assignment for the already-constructed elements.
+        std::move(RHS.begin(), RHS.begin() + CurSize, this->begin());
+    }
+
+    // Move-construct the new elements in place.
+    this->uninitialized_move(RHS.begin() + CurSize, RHS.end(),
+        this->begin() + CurSize);
+
+    // Set end.
+    this->set_size(RHSSize);
+
+    RHS.clear();
+    return *this;
+}
+
+/// Storage for the SmallArray elements.  This is specialized for the N=0 case
+/// to avoid allocating unnecessary storage.
+template<typename T, unsigned N>
+struct SmallArrayStorage {
+    alignas(T) char InlineElts[N * sizeof(T)];
+};
+
+/// We need the storage to be properly aligned even for small-size of 0 so that
+/// the pointer math in \a SmallArrayTemplateCommon::getFirstEl() is
+/// well-defined.
+template<typename T>
+struct alignas(T) SmallArrayStorage<T, 0> { };
+
+/// Forward declaration of SmallArray so that
+/// calculateSmallArrayDefaultInlinedElements can reference
+/// `sizeof(SmallArray<T, 0>)`.
+template<typename T, unsigned N>
+class GSL_OWNER SmallArray;
+
+/// Helper class for calculating the default number of inline elements for
+/// `SmallArray<T>`.
+///
+/// This should be migrated to a constexpr function when our minimum
+/// compiler support is enough for multi-statement constexpr functions.
+template<typename T>
+struct CalculateSmallArrayDefaultInlinedElements {
+    // Parameter controlling the default number of inlined elements
+    // for `SmallArray<T>`.
+    //
+    // The default number of inlined elements ensures that
+    // 1. There is at least one inlined element.
+    // 2. `sizeof(SmallArray<T>) <= kPreferredSmallArraySizeof` unless
+    // it contradicts 1.
+    static constexpr size_t kPreferredSmallArraySizeof = 64;
+
+    // static_assert that sizeof(T) is not "too big".
+    //
+    // Because our policy guarantees at least one inlined element, it is possible
+    // for an arbitrarily large inlined element to allocate an arbitrarily large
+    // amount of inline storage. We generally consider it an antipattern for a
+    // SmallArray to allocate an excessive amount of inline storage, so we want
+    // to call attention to these cases and make sure that users are making an
+    // intentional decision if they request a lot of inline storage.
+    //
+    // We want this assertion to trigger in pathological cases, but otherwise
+    // not be too easy to hit. To accomplish that, the cutoff is actually somewhat
+    // larger than kPreferredSmallArraySizeof (otherwise,
+    // `SmallArray<SmallArray<T>>` would be one easy way to trip it, and that
+    // pattern seems useful in practice).
+    //
+    // One wrinkle is that this assertion is in theory non-portable, since
+    // sizeof(T) is in general platform-dependent. However, we don't expect this
+    // to be much of an issue, because most LLVM development happens on 64-bit
+    // hosts, and therefore sizeof(T) is expected to *decrease* when compiled for
+    // 32-bit hosts, dodging the issue. The reverse situation, where development
+    // happens on a 32-bit host and then fails due to sizeof(T) *increasing* on a
+    // 64-bit host, is expected to be very rare.
+    static_assert(
+        sizeof(T) <= 512,
+        "You are trying to use a default number of inlined elements for "
+        "`SmallArray<T>` but `sizeof(T)` is really big! Please use an "
+        "explicit number of inlined elements with `SmallArray<T, N>` to make "
+        "sure you really want that much inline storage.");
+
+    // Discount the size of the header itself when calculating the maximum inline
+    // bytes.
+    static constexpr size_t PreferredInlineBytes = kPreferredSmallArraySizeof - sizeof(SmallArray<T, 0>);
+    static constexpr size_t NumElementsThatFit = PreferredInlineBytes / sizeof(T);
+    static constexpr size_t value = NumElementsThatFit == 0 ? 1 : NumElementsThatFit;
+};
+
+/// This is a 'vector' (really, a variable-sized array), optimized
+/// for the case when the array is small.  It contains some number of elements
+/// in-place, which allows it to avoid heap allocation when the actual number of
+/// elements is below that threshold.  This allows normal "small" cases to be
+/// fast without losing generality for large inputs.
+///
+/// \note
+/// In the absence of a well-motivated choice for the number of inlined
+/// elements \p N, it is recommended to use \c SmallArray<T> (that is,
+/// omitting the \p N). This will choose a default number of inlined elements
+/// reasonable for allocation on the stack (for example, trying to keep \c
+/// sizeof(SmallArray<T>) around 64 bytes).
+///
+/// \warning This does not attempt to be exception safe.
+///
+/// \see https://llvm.org/docs/ProgrammersManual.html#llvm-adt-SmallArray-h
+template<typename T,
+    unsigned N = CalculateSmallArrayDefaultInlinedElements<T>::value>
+class GSL_OWNER SmallArray : public SmallArrayImpl<T>
+    , SmallArrayStorage<T, N> {
+public:
+    SmallArray()
+        : SmallArrayImpl<T>(N)
+    {
+    }
+
+    ~SmallArray()
+    {
+        // Destroy the constructed elements in the vector.
+        this->destroy_range(this->begin(), this->end());
+    }
+
+    explicit SmallArray(size_t Size)
+        : SmallArrayImpl<T>(N)
+    {
+        this->resize(Size);
+    }
+
+    SmallArray(size_t Size, T const& Value)
+        : SmallArrayImpl<T>(N)
+    {
+        this->assign(Size, Value);
+    }
+
+    template<typename ItTy, typename = EnableIfConvertibleToInputIterator<ItTy>>
+    SmallArray(ItTy S, ItTy E)
+        : SmallArrayImpl<T>(N)
+    {
+        this->append(S, E);
+    }
+
+    template<typename RangeTy>
+    explicit SmallArray(iterator_range<RangeTy> const& R)
+        : SmallArrayImpl<T>(N)
+    {
+        this->append(R.begin(), R.end());
+    }
+
+    SmallArray(std::initializer_list<T> IL)
+        : SmallArrayImpl<T>(N)
+    {
+        this->append(IL);
+    }
+
+    template<typename U,
+        typename = std::enable_if_t<std::is_convertible<U, T>::value>>
+    explicit SmallArray(ArrayRef<U> A)
+        : SmallArrayImpl<T>(N)
+    {
+        this->append(A.begin(), A.end());
+    }
+
+    SmallArray(SmallArray const& RHS)
+        : SmallArrayImpl<T>(N)
+    {
+        if (!RHS.empty())
+            SmallArrayImpl<T>::operator=(RHS);
+    }
+
+    SmallArray& operator=(SmallArray const& RHS)
+    {
+        SmallArrayImpl<T>::operator=(RHS);
+        return *this;
+    }
+
+    SmallArray(SmallArray&& RHS)
+        : SmallArrayImpl<T>(N)
+    {
+        if (!RHS.empty())
+            SmallArrayImpl<T>::operator=(::std::move(RHS));
+    }
+
+    SmallArray(SmallArrayImpl<T>&& RHS)
+        : SmallArrayImpl<T>(N)
+    {
+        if (!RHS.empty())
+            SmallArrayImpl<T>::operator=(::std::move(RHS));
+    }
+
+    SmallArray& operator=(SmallArray&& RHS)
+    {
+        if (N) {
+            SmallArrayImpl<T>::operator=(::std::move(RHS));
+            return *this;
+        }
+        // SmallArrayImpl<T>::operator= does not leverage N==0. Optimize the
+        // case.
+        if (this == &RHS)
+            return *this;
+        if (RHS.empty()) {
+            this->destroy_range(this->begin(), this->end());
+            this->Size = 0;
+        } else {
+            this->assignRemote(std::move(RHS));
+        }
+        return *this;
+    }
+
+    SmallArray& operator=(SmallArrayImpl<T>&& RHS)
+    {
+        SmallArrayImpl<T>::operator=(::std::move(RHS));
+        return *this;
+    }
+
+    SmallArray& operator=(std::initializer_list<T> IL)
+    {
+        this->assign(IL);
+        return *this;
+    }
+};
+
+template<typename T, unsigned N>
+inline size_t capacity_in_bytes(SmallArray<T, N> const& X)
+{
+    return X.capacity_in_bytes();
+}
+
+template<typename RangeType>
+using ValueTypeFromRangeType = std::remove_const_t<std::remove_reference_t<decltype(*std::begin(
+    std::declval<RangeType&>()))>>;
+
+/// Given a range of type R, iterate the entire range and return a
+/// SmallArray with elements of the vector.  This is useful, for example,
+/// when you want to iterate a range and then sort the results.
+template<unsigned Size, typename R>
+SmallArray<ValueTypeFromRangeType<R>, Size> to_vector(R&& Range)
+{
+    return { std::begin(Range), std::end(Range) };
+}
+template<typename R>
+SmallArray<ValueTypeFromRangeType<R>> to_vector(R&& Range)
+{
+    return { std::begin(Range), std::end(Range) };
+}
+
+template<typename Out, unsigned Size, typename R>
+SmallArray<Out, Size> to_vector_of(R&& Range)
+{
+    return { std::begin(Range), std::end(Range) };
+}
+
+template<typename Out, typename R>
+SmallArray<Out> to_vector_of(R&& Range)
+{
+    return { std::begin(Range), std::end(Range) };
+}
+
+// Explicit instantiations
+extern template class SmallArrayBase<uint32_t>;
+#if SIZE_MAX > UINT32_MAX
+extern template class SmallArrayBase<uint64_t>;
+#endif
+
+namespace std {
+
+/// Implement std::swap in terms of SmallArray swap.
+template<typename T>
+inline void
+swap(SmallArrayImpl<T>& LHS, SmallArrayImpl<T>& RHS)
+{
+    LHS.swap(RHS);
+}
+
+/// Implement std::swap in terms of SmallArray swap.
+template<typename T, unsigned N>
+inline void
+swap(SmallArray<T, N>& LHS, SmallArray<T, N>& RHS)
+{
+    LHS.swap(RHS);
+}
+
+} // end namespace std
+
+/// Report that MinSize doesn't fit into this vector's size type. Throws
+/// std::length_error or calls report_fatal_error.
+[[noreturn]] static void report_size_overflow(size_t MinSize, size_t MaxSize);
+static void report_size_overflow(size_t MinSize, size_t MaxSize)
+{
+    std::string Reason = "SmallArray unable to grow. Requested capacity (" + std::to_string(MinSize) + ") is larger than maximum value for size type (" + std::to_string(MaxSize) + ")";
+    throw std::length_error(Reason);
+}
+
+/// Report that this vector is already at maximum capacity. Throws
+/// std::length_error or calls report_fatal_error.
+[[noreturn]] static void report_at_maximum_capacity(size_t MaxSize);
+static void report_at_maximum_capacity(size_t MaxSize)
+{
+    std::string Reason = "SmallArray capacity unable to grow. Already at maximum size " + std::to_string(MaxSize);
+    throw std::length_error(Reason);
+}
+
+// Note: Moving this function into the header may cause performance regression.
+template<class Size_T>
+static size_t getNewCapacity(size_t MinSize, size_t TSize, size_t OldCapacity)
+{
+    constexpr size_t MaxSize = std::numeric_limits<Size_T>::max();
+
+    // Ensure we can fit the new capacity.
+    // This is only going to be applicable when the capacity is 32 bit.
+    if (MinSize > MaxSize)
+        report_size_overflow(MinSize, MaxSize);
+
+    // Ensure we can meet the guarantee of space for at least one more element.
+    // The above check alone will not catch the case where grow is called with a
+    // default MinSize of 0, but the current capacity cannot be increased.
+    // This is only going to be applicable when the capacity is 32 bit.
+    if (OldCapacity == MaxSize)
+        report_at_maximum_capacity(MaxSize);
+
+    // In theory 2*capacity can overflow if the capacity is 64 bit, but the
+    // original capacity would never be large enough for this to be a problem.
+    size_t NewCapacity = 2 * OldCapacity + 1; // Always grow.
+    return std::clamp(NewCapacity, MinSize, MaxSize);
+}
+
+ATTRIBUTE_RETURNS_NONNULL inline void* safe_malloc(size_t Sz)
+{
+    void* Result = std::malloc(Sz);
+    if (Result == nullptr) {
+        // It is implementation-defined whether allocation occurs if the space
+        // requested is zero (ISO/IEC 9899:2018 7.22.3). Retry, requesting
+        // non-zero, if the space requested was zero.
+        if (Sz == 0)
+            return safe_malloc(1);
+
+        throw std::bad_alloc();
+    }
+    return Result;
+}
+
+ATTRIBUTE_RETURNS_NONNULL inline void* safe_realloc(void* Ptr, size_t Sz)
+{
+    void* Result = std::realloc(Ptr, Sz);
+    if (Result == nullptr) {
+        // It is implementation-defined whether allocation occurs if the space
+        // requested is zero (ISO/IEC 9899:2018 7.22.3). Retry, requesting
+        // non-zero, if the space requested was zero.
+        if (Sz == 0)
+            return safe_malloc(1);
+
+        throw std::bad_alloc();
+    }
+    return Result;
+}
+
+/// If vector was first created with capacity 0, getFirstEl() points to the
+/// memory right after, an area unallocated. If a subsequent allocation,
+/// that grows the vector, happens to return the same pointer as getFirstEl(),
+/// get a new allocation, otherwise isSmall() will falsely return that no
+/// allocation was done (true) and the memory will not be freed in the
+/// destructor. If a VSize is given (vector size), also copy that many
+/// elements to the new allocation - used if realloca fails to increase
+/// space, and happens to allocate precisely at BeginX.
+/// This is unlikely to be called often, but resolves a memory leak when the
+/// situation does occur.
+static void* replaceAllocation(void* NewElts, size_t TSize, size_t NewCapacity,
+    size_t VSize = 0)
+{
+    void* NewEltsReplace = safe_malloc(NewCapacity * TSize);
+    if (VSize)
+        memcpy(NewEltsReplace, NewElts, VSize * TSize);
+    free(NewElts);
+    return NewEltsReplace;
+}
+
+// Note: Moving this function into the header may cause performance regression.
+template<class Size_T>
+void* SmallArrayBase<Size_T>::mallocForGrow(void* FirstEl, size_t MinSize,
+    size_t TSize,
+    size_t& NewCapacity)
+{
+    NewCapacity = getNewCapacity<Size_T>(MinSize, TSize, this->capacity());
+    // Even if capacity is not 0 now, if the vector was originally created with
+    // capacity 0, it's possible for the malloc to return FirstEl.
+    void* NewElts = safe_malloc(NewCapacity * TSize);
+    if (NewElts == FirstEl)
+        NewElts = ::replaceAllocation(NewElts, TSize, NewCapacity);
+    return NewElts;
+}
+
+// Note: Moving this function into the header may cause performance regression.
+template<class Size_T>
+void SmallArrayBase<Size_T>::grow_pod(void* FirstEl, size_t MinSize,
+    size_t TSize)
+{
+    size_t NewCapacity = getNewCapacity<Size_T>(MinSize, TSize, this->capacity());
+    void* NewElts;
+    if (BeginX == FirstEl) {
+        NewElts = safe_malloc(NewCapacity * TSize);
+        if (NewElts == FirstEl)
+            NewElts = ::replaceAllocation(NewElts, TSize, NewCapacity);
+
+        // Copy the elements over.  No need to run dtors on PODs.
+        memcpy(NewElts, this->BeginX, size() * TSize);
+    } else {
+        // If this wasn't grown from the inline copy, grow the allocated space.
+        NewElts = safe_realloc(this->BeginX, NewCapacity * TSize);
+        if (NewElts == FirstEl)
+            NewElts = ::replaceAllocation(NewElts, TSize, NewCapacity, size());
+    }
+
+    this->set_allocation_range(NewElts, NewCapacity);
+}
+
+template class SmallArrayBase<uint32_t>;
+
+// Disable the uint64_t instantiation for 32-bit builds.
+// Both uint32_t and uint64_t instantiations are needed for 64-bit builds.
+// This instantiation will never be used in 32-bit builds, and will cause
+// warnings when sizeof(Size_T) > sizeof(size_t).
+#if SIZE_MAX > UINT32_MAX
+template class SmallArrayBase<uint64_t>;
+
+// Assertions to ensure this #if stays in sync with SmallArraySizeType.
+static_assert(sizeof(SmallArraySizeType<char>) == sizeof(uint64_t),
+    "Expected SmallArrayBase<uint64_t> variant to be in use.");
+#else
+static_assert(sizeof(SmallArraySizeType<char>) == sizeof(uint32_t),
+    "Expected SmallArrayBase<uint32_t> variant to be in use.");
+#endif
+
+template<typename T>
+class HeapArray {
+public:
+    using Iterator = typename std::vector<T>::iterator;
+
+    HeapArray() = default;
+
+    HeapArray(size_t size, T const& default_value)
+        : data_(size, default_value)
+    {
+    }
+
+    HeapArray(size_t size)
+        : data_(size)
+    {
+    }
+
+    HeapArray(std::initializer_list<T> init_list)
+        : data_(init_list)
+    {
+    }
+
+    HeapArray(Iterator start, Iterator end)
+        : data_(start, end)
+    {
+    }
+
+    HeapArray(HeapArray const& other)
+        : data_(other.data_)
+    {
+    }
+
+    // Adds an element if it doesn't already exist
+    bool add_unique(T const& to_find)
+    {
+        if (std::find(data_.begin(), data_.end(), to_find) == data_.end()) {
+            data_.push_back(to_find);
+            return true;
+        }
+        return false; // Element already exists
+    }
+
+    // Remove the first occurrence of an element, if it exists
+    bool remove_one(T const& to_find)
+    {
+        auto it = std::find(data_.begin(), data_.end(), to_find);
+        if (it != data_.end()) {
+            data_.erase(it);
+            return true;
+        }
+        return false; // Element not found
+    }
+
+    // Remove all occurrences of an element
+    bool remove_all(T const& to_find)
+    {
+        auto initial_size = data_.size();
+        data_.erase(std::remove(data_.begin(), data_.end(), to_find), data_.end());
+        return data_.size() < initial_size; // True if at least one element was removed
+    }
+
+    // Remove element at a specific index
+    bool remove_at(size_t index)
+    {
+        if (index < data_.size()) {
+            data_.erase(data_.begin() + index);
+            return true;
+        }
+        return false;
+    }
+
+    bool remove_range(size_t start, size_t end)
+    {
+        if (start >= end || start >= data_.size() || end > data_.size()) {
+            return false; // Invalid range
+        }
+        data_.erase(data_.begin() + start, data_.begin() + end);
+        return true;
+    }
+
+    void add(T const& value) { data_.push_back(value); }
+
+    template<typename U>
+    void add_array(U const& array)
+    {
+        reserve(data_.size() + array.size());
+        for (auto const& elt : array)
+            add(elt);
+    }
+
+    template<typename... Args>
+    void emplace_back(Args&&... args) { data_.emplace_back(std::forward<Args>(args)...); }
+
+    int add_sorted(T const& value)
+    {
+        auto it = std::lower_bound(data_.begin(), data_.end(), value);
+        data_.insert(it, value);
+        return std::distance(data_.begin(), it);
+    }
+
+    size_t size() const { return data_.size(); }
+    T& operator[](size_t index) { return data_[index]; }
+    T const& operator[](size_t index) const { return data_[index]; }
+    void clear() { data_.clear(); }
+    T* data() { return data_.data(); }
+
+    template<typename U>
+    [[nodiscard]] bool contains(U const& to_find) const
+    {
+        return std::find(data_.begin(), data_.end(), to_find) != end();
+    }
+
+    template<typename U>
+    [[nodiscard]] int index_of(U const& to_find) const
+    {
+        auto it = std::find(data_.begin(), data_.end(), to_find);
+        return (it == data_.end()) ? -1 : static_cast<int>(it - data_.begin());
+    }
+
+    auto begin() { return data_.begin(); }
+    auto end() { return data_.end(); }
+    auto begin() const { return data_.begin(); }
+    auto end() const { return data_.end(); }
+
+    auto rbegin() { return data_.rbegin(); }
+    auto rend() { return data_.rend(); }
+    auto rbegin() const { return data_.rbegin(); }
+    auto rend() const { return data_.rend(); }
+
+    T& front() { return data_.front(); };
+    T const& front() const { return data_.front(); };
+    T& back() { return data_.back(); };
+    T const& back() const { return data_.back(); };
+
+    bool empty() const { return data_.empty(); }
+    bool not_empty() const { return !data_.empty(); }
+
+    auto& vector() { return data_; }
+    void reserve(size_t capacity) { data_.reserve(capacity); }
+    void resize(size_t capacity) { data_.resize(capacity); }
+    void resize(size_t capacity, T const value) { data_.resize(capacity, value); }
+
+    void erase(size_t index) { data_.erase(data_.begin() + index); }
+
+    void move(size_t from_index, size_t to_index)
+    {
+        if (from_index < to_index) {
+            std::rotate(data_.begin() + from_index, data_.begin() + from_index + 1, data_.begin() + to_index + 1);
+        } else {
+            std::rotate(data_.begin() + to_index, data_.begin() + from_index, data_.begin() + from_index + 1);
+        }
+    }
+
+    void sort() { std::sort(data_.begin(), data_.end()); }
+
+    void sort(int (*sort_fn)(T const&, T const&))
+    {
+        std::sort(data_.begin(), data_.end(), sort_fn);
+    }
+
+    void sort(int (*sort_fn)(T const, T const))
+    {
+        std::sort(data_.begin(), data_.end(), sort_fn);
+    }
+
+    void sort(std::function<int(T const&, T const&)> sort_fn)
+    {
+        std::sort(data_.begin(), data_.end(), sort_fn);
+    }
+
+    template<typename PredicateType>
+    int remove_if(PredicateType&& predicate)
+    {
+        int num_removed = 0;
+        for (int i = data_.size(); --i >= 0;) {
+            if (predicate(data_[i])) {
+                erase(i);
+                ++num_removed;
+            }
+        }
+
+        return num_removed;
+    }
+
+    Iterator erase(Iterator pos)
+    {
+        return data_.erase(pos);
+    }
+
+    Iterator erase(Iterator first, Iterator last)
+    {
+        return data_.erase(first, last);
+    }
+
+    void insert(size_t index, T const& value)
+    {
+        data_.insert(data_.begin() + index, value);
+    }
+
+    void insert(size_t index, size_t count, T const& value)
+    {
+        data_.insert(data_.begin() + index, count, value);
+    }
+
+    template<typename InputIt>
+    void insert(size_t index, InputIt first, InputIt last)
+    {
+        data_.insert(data_.begin() + index, first, last);
+    }
+
+    Iterator insert(Iterator i, size_t num_to_insert, T const& elt)
+    {
+        return data_.insert(i, num_to_insert, elt);
+    }
+
+    template<typename ItTy, typename = EnableIfConvertibleToInputIterator<ItTy>>
+    Iterator insert(Iterator i, ItTy from, ItTy to)
+    {
+        return data_.insert(i, from, to);
+    }
+
+private:
+    std::vector<T> data_;
+};
+
+template<typename T, int N>
+class StackArray {
+public:
+    using Iterator = typename std::array<T, N>::iterator;
+    using ConstIterator = typename std::array<T, N>::const_iterator;
+
+    std::array<T, N> data_;
+
+    size_t size() const { return N; }
+
+    T& operator[](size_t index)
+    {
+#if JUCE_DEBUG
+        if (index >= N)
+            throw std::out_of_range("Index out of bounds");
+#endif
+        return data_[index];
+    }
+
+    T const& operator[](size_t index) const
+    {
+#if JUCE_DEBUG
+        if (index >= N)
+            throw std::out_of_range("Index out of bounds");
+#endif
+        return data_[index];
+    }
+
+    void clear()
+    {
+        for (int i = 0; i < N; ++i) {
+            data_[i] = T(); // Reset to default
+        }
+    }
+
+    T* data() { return data_.data(); }
+
+    template<typename U>
+    [[nodiscard]] bool contains(U const& to_find) const
+    {
+        return std::find(data_.begin(), data_.end(), to_find) != (data_.end());
+    }
+
+    template<typename U>
+    [[nodiscard]] int index_of(U const& to_find) const
+    {
+        auto it = std::find(data_.begin(), data_.end(), to_find);
+        return (it == data_.end()) ? -1 : static_cast<int>(it - data_.begin());
+    }
+
+    Iterator begin() { return data_.begin(); }
+    Iterator end() { return data_.end(); }
+    ConstIterator begin() const { return data_.cbegin(); }
+    ConstIterator end() const { return data_.cend(); }
+
+    T& front()
+    {
+#if JUCE_DEBUG
+        if (N == 0)
+            throw std::out_of_range("Array is empty");
+#endif
+        return data_[0];
+    }
+
+    T const& front() const
+    {
+#if JUCE_DEBUG
+        if (N == 0)
+            throw std::out_of_range("Array is empty");
+#endif
+        return data_[0];
+    }
+
+    T& back()
+    {
+#if JUCE_DEBUG
+        if (N == 0)
+            throw std::out_of_range("Array is empty");
+#endif
+        return data_[N - 1];
+    }
+
+    T const& back() const
+    {
+#if JUCE_DEBUG
+        if (N == 0)
+            throw std::out_of_range("Array is empty");
+#endif
+        return data_[N - 1];
+    }
+
+    // Move elements in the array
+    void move(size_t from_index, size_t to_index)
+    {
+#if JUCE_DEBUG
+        if (from_index >= N || to_index >= N) {
+            throw std::out_of_range("Index out of bounds");
+        }
+#endif
+
+        if (from_index < to_index) {
+            std::rotate(data_.begin() + from_index, data_.begin() + from_index + 1, data_.begin() + to_index + 1);
+        } else {
+            std::rotate(data_.begin() + to_index, data_.begin() + from_index, data_.begin() + from_index + 1);
+        }
+    }
+
+    // Sort methods
+    void sort()
+    {
+        std::sort(data_.begin(), data_.end());
+    }
+
+    void sort(int (*sort_fn)(T const&, T const&))
+    {
+        std::sort(data_.begin(), data_.end(), sort_fn);
+    }
+
+    void sort(int (*sort_fn)(T const, T const))
+    {
+        std::sort(data_.begin(), data_.end(), sort_fn);
+    }
+
+    void sort(std::function<int(T const&, T const&)> sort_fn)
+    {
+        std::sort(data_.begin(), data_.end(), sort_fn);
+    }
+
+    void sort(std::function<int(T const, T const)> sort_fn)
+    {
+        std::sort(data_.begin(), data_.end(), sort_fn);
+    }
+};
+
+// Array of owned object pointers. The pointers will all be allocated from few contiguous buffers. The size of the buffer can be set with BlocksPerChunk.
+// If StackType and StackSize are defined, objects will first be allocated on stack before we allocate a heap buffer. This can be used to speed up memory access, since you can allocate the actual objects inside of the parent struct.
+// To use a stack, the target object declaration needs to be known at construction time
+template<typename T, int BlocksPerChunk = 32, int StackSize = 0>
+class PooledPtrArray {
+public:
+    using Iterator = typename SmallArray<T*>::iterator;
+
+    explicit PooledPtrArray() = default;
+
+    ~PooledPtrArray() {
+        clear(); // Ensure all owned objects are destroyed
+        
+        for(auto [ptr, size] : free_list)
+        {
+            allocator_.deallocate(ptr, size);
+        }
+    }
+
+    // Remove methods
+    bool remove_one(T const* to_find)
+    {
+        auto it = std::find_if(data_.begin(), data_.end(), [to_find](T* ptr) { return ptr == to_find; });
+        if (it != data_.end()) {
+            deallocate_and_destroy(*it);
+            data_.erase(it);
+            return true;
+        }
+        return false;
+    }
+
+    bool remove_at(size_t index)
+    {
+        if (index < data_.size()) {
+            deallocate_and_destroy(data_[index]);
+            data_.erase(data_.begin() + index);
+            return true;
+        }
+        return false;
+    }
+    
+    template<typename U>
+    [[nodiscard]] int index_of(U const& to_find) const
+    {
+        auto it = std::find(this->begin(), this->end(), to_find);
+        return (it == this->end()) ? -1 : static_cast<int>(it - this->begin());
+    }
+
+    template<typename... Args>
+    T* add(Args&&... args) {
+        data_.push_back(allocate_and_construct(std::forward<Args>(args)...));
+        return data_.back();
+    }
+
+    // Other necessary methods, simplified
+    bool empty() const { return data_.empty(); }
+    bool not_empty() const { return !data_.empty(); }
+    size_t size() const { return data_.size(); }
+    
+    auto begin() { return data_.begin(); }
+    auto end() { return data_.end(); }
+    auto begin() const { return data_.begin(); }
+    auto end() const { return data_.end(); }
+
+    auto rbegin() { return data_.rbegin(); }
+    auto rend() { return data_.rend(); }
+    auto rbegin() const { return data_.rbegin(); }
+    auto rend() const { return data_.rend(); }
+    
+    // Access methods
+    T* front() { return data_.front(); }
+    T const* front() const { return data_.front(); }
+    T* back() { return data_.back(); }
+    T const* back() const { return data_.back(); }
+
+    T* operator[](size_t index) { return data_[index]; }
+    T const* operator[](size_t index) const {
+        return data_[index];
+    }
+    T* data() { return data_.data(); }
+    
+    // Clear all elements and deallocate them
+    void clear() {
+        for (auto ptr : data_) {
+            deallocate_and_destroy(ptr);
+        }
+        data_.clear();
+    }
+    
+    void reserve(size_t capacity) {
+        data_.reserve(capacity);
+        preallocate(std::max<int>(static_cast<int>(capacity) - size(), 0));
+    }
+    
+    void erase(size_t index) {
+        deallocate_and_destroy(data_[index]);
+        data_.erase(data_.begin() + index);
+    }
+
+    void move(size_t from_index, size_t to_index)
+    {
+        if (from_index < to_index) {
+            std::rotate(data_.begin() + from_index, data_.begin() + from_index + 1, data_.begin() + to_index + 1);
+        } else {
+            std::rotate(data_.begin() + to_index, data_.begin() + from_index, data_.begin() + from_index + 1);
+        }
+    }
+
+    void sort() { std::sort(data_.begin(), data_.end()); }
+
+    void sort(int (*sort_fn)(T const&, T const&))
+    {
+        std::sort(data_.begin(), data_.end(), sort_fn);
+    }
+
+    void sort(int (*sort_fn)(T const, T const))
+    {
+        std::sort(data_.begin(), data_.end(), sort_fn);
+    }
+
+    void sort(std::function<int(T const&, T const&)> sort_fn)
+    {
+        std::sort(data_.begin(), data_.end(), sort_fn);
+    }
+    
+    template<typename PredicateType>
+    int remove_if(PredicateType&& predicate)
+    {
+        int num_removed = 0;
+        for (int i = data_.size(); --i >= 0;) {
+            if (predicate(data_[i])) {
+                erase(i);
+                ++num_removed;
+            }
+        }
+
+        return num_removed;
+    }
+
+    template<typename... Args>
+    void insert(int index, Args&&... args) {
+        data_.insert(index, allocate_and_construct(std::forward<Args>(args)...));
+    }
+
+private:
+    // Helper method to allocate and construct objects using the memory resource
+    template<typename... Args>
+    T* allocate_and_construct(Args&&... args) {
+        if constexpr(StackSize > 0) {
+            if (stackUsed < StackSize) {
+                T* ptr = reinterpret_cast<T*>(stackBuffer.data()) + stackUsed;
+                stackUsed++;
+                new (ptr) T(std::forward<Args>(args)...); // Placement new
+                return ptr;
+            }
+        }
+        if (reuse_list.not_empty()) {
+            // Reuse an object from the free list
+            T* ptr = reuse_list.back();
+            reuse_list.pop();
+#if ASAN_ENABLED
+        __asan_unpoison_memory_region(ptr, sizeof(T));
+#endif
+            new (ptr) T(std::forward<Args>(args)...); // Placement new
+            return ptr;
+        }
+
+        if(num_preallocated == 0) preallocate(BlocksPerChunk);
+        num_preallocated--;
+        T* ptr =  preallocated++;
+#if ASAN_ENABLED
+        __asan_unpoison_memory_region(ptr, sizeof(T));
+#endif
+        new (ptr) T(std::forward<Args>(args)...);
+        return ptr;
+    }
+
+    // Helper method to destroy and deallocate objects
+    void deallocate_and_destroy(T* ptr) {
+        if (ptr) {
+            ptr->~T();
+            reuse_list.add(ptr);
+#if ASAN_ENABLED
+            __asan_poison_memory_region(ptr, sizeof(T));
+#endif
+        }
+    }
+    
+    void preallocate(int amount)
+    {
+        // Skip preallocation if we have enough preallocated already, or if we have enough freed objects to use
+        if(amount <= num_preallocated || amount <= reuse_list.size()) return;
+        
+        // If we already have preallocated elements, move them into the free list so they can be resused
+        // We do this so that we guarantee all objects are in a large contiguous block when you call reserve
+        reuse_list.reserve(reuse_list.size() + num_preallocated);
+        for(int i = 0; i < num_preallocated; i++)
+        {
+            reuse_list.add(preallocated + i);
+#if ASAN_ENABLED
+            __asan_poison_memory_region(preallocated + i, sizeof(T));
+#endif
+        }
+        
+        num_preallocated = amount;
+        preallocated = allocator_.allocate(amount);
+        free_list.emplace_back(preallocated, amount);
+    }
+    
+    bool check_contiguity() const {
+        if (data_.empty()) {
+            return true;
+        }
+
+        T* previous_ptr = data_.front();
+        for (size_t i = 1; i < data_.size(); ++i) {
+            T* current_ptr = data_[i];
+            auto gap = (reinterpret_cast<uintptr_t>(current_ptr) - (reinterpret_cast<uintptr_t>(previous_ptr) + sizeof(T))) / sizeof(T);
+            std::cout << gap << std::endl;
+            
+            // Check if the current pointer is exactly one T away from the previous pointer
+            if (gap != 0) {
+                std::cout << "Pointers are not contiguous at index " << i << ": "
+                          << "Current pointer: " << current_ptr << ", Previous pointer: " << previous_ptr << std::endl;
+                return false; // Found a gap
+            }
+            previous_ptr = current_ptr;
+        }
+
+        return true; // All pointers are contiguous
+    }
+
+    SmallArray<T*> data_;
+    std::allocator<T> allocator_;
+    size_t num_preallocated = 0;
+    T* preallocated;
+    
+    // Only initialise stack buffer if
+    template <typename U, bool IsComplete = true>
+    struct StorageSelector {
+        using type = typename std::aligned_storage<sizeof(U), alignof(U)>::type;
+    };
+
+    template <typename U>
+    struct StorageSelector<U, false> {
+        using type = std::array<char, 1>;
+    };
+    
+    using StackBuffer = typename StorageSelector<T, (StackSize > 0)>::type;
+
+    std::array<StackBuffer, StackSize> stackBuffer;
+    size_t stackUsed = 0;
+    
+    SmallArray<T*> reuse_list;
+    SmallArray<std::pair<T*, int>> free_list;
+};
+
+
+#include "UnorderedMap.h"
+
+template <typename Key, typename T>
+using UnorderedMap = ankerl::unordered_dense::map<Key, T>;
+
+template <typename Key, typename T>
+using UnorderedSegmentedMap = ankerl::unordered_dense::segmented_map<Key, T>;
+
+template <typename Key>
+using UnorderedSet = ankerl::unordered_dense::set<Key>;