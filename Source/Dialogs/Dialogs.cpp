/*
 // Copyright (c) 2021-2022 Timothy Schoen
 // For information on usage and redistribution, and for a DISCLAIMER OF ALL
 // WARRANTIES, see the file, "LICENSE.txt," in this distribution.
 */

#include <juce_gui_basics/juce_gui_basics.h>
#include <juce_audio_devices/juce_audio_devices.h>
#include "Utility/Config.h"
#include "Utility/Fonts.h"

#include "Dialogs.h"

#include "LookAndFeel.h"
#include "PluginEditor.h"
#include "PluginProcessor.h"

#include "Sidebar/Sidebar.h"
#include "Object.h"
#include "Objects/ObjectBase.h"
#include "SaveDialog.h"
#include "ArrayDialog.h"
#include "SettingsDialog.h"
#include "TextEditorDialog.h"
#include "ObjectBrowserDialog.h"
#include "ObjectReferenceDialog.h"
#include "Heavy/HeavyExportDialog.h"
#include "PluginMode.h"
#include "MainMenu.h"
#include "Canvas.h"

Component* Dialogs::showTextEditorDialog(String text, String filename, std::function<void(String, bool)> callback)
{
    auto* editor = new TextEditorDialog(filename);
    editor->editor.setText(text);
    editor->onClose = std::move(callback);
    return editor;
}

void Dialogs::showSaveDialog(std::unique_ptr<Dialog>* target, Component* centre, String filename, std::function<void(int)> callback, int margin)
{
    if (*target)
        return;

    auto* dialog = new Dialog(target, centre, 400, 130, 160, false, margin);
    auto* saveDialog = new SaveDialog(centre, dialog, filename, callback);

    dialog->setViewedComponent(saveDialog);
    target->reset(dialog);
}
void Dialogs::showArrayDialog(std::unique_ptr<Dialog>* target, Component* centre, std::function<void(int, String, String)> callback)
{
    if (*target)
        return;

    auto* dialog = new Dialog(target, centre, 300, 180, 200, false);
    auto* arrayDialog = new ArrayDialog(centre, dialog, callback);
    dialog->setViewedComponent(arrayDialog);
    target->reset(dialog);
}

void Dialogs::showSettingsDialog(PluginEditor* editor)
{
    auto* dialog = new Dialog(&editor->openedDialog, editor, 675, 500, editor->getBounds().getCentreY() + 250, true);
    auto* settingsDialog = new SettingsDialog(editor, dialog);
    dialog->setViewedComponent(settingsDialog);
    editor->openedDialog.reset(dialog);
}

void Dialogs::showMainMenu(PluginEditor* editor, Component* centre)
{
    auto* popup = new MainMenu(editor);

    popup->showMenuAsync(PopupMenu::Options().withMinimumWidth(220).withMaximumNumColumns(1).withTargetComponent(centre).withParentComponent(editor),
        [editor, popup, centre, settingsTree = SettingsFile::getInstance()->getValueTree()](int result) mutable {
            switch (result) {
            case MainMenu::MenuItem::NewPatch: {
                editor->newProject();
                break;
            }
            case MainMenu::MenuItem::OpenPatch: {
                editor->openProject();
                break;
            }
            case MainMenu::MenuItem::Save: {
                if (editor->getCurrentCanvas())
                    editor->saveProject();
                break;
            }
            case MainMenu::MenuItem::SaveAs: {
                if (editor->getCurrentCanvas())
                    editor->saveProjectAs();
                break;
            }
            case MainMenu::MenuItem::Close: {
                if (editor->getCurrentCanvas())
                    editor->closeTab(editor->getCurrentCanvas(false));
                break;
            }
            case MainMenu::MenuItem::CloseAll: {
                if (editor->getCurrentCanvas())
                    editor->closeAllTabs();
                break;
            }
            case MainMenu::MenuItem::CompiledMode: {
                bool ticked = settingsTree.hasProperty("hvcc_mode") ? static_cast<bool>(settingsTree.getProperty("hvcc_mode")) : false;
                settingsTree.setProperty("hvcc_mode", !ticked, nullptr);
                break;
            }
            case MainMenu::MenuItem::Compile: {
                Dialogs::showHeavyExportDialog(&editor->openedDialog, editor);
                break;
            }
<<<<<<< HEAD
            case MainMenu::MenuItem::EnablePalettes: {
                bool ticked = settingsTree.hasProperty("show_palettes") ? static_cast<bool>(settingsTree.getProperty("show_palettes")) : false;
                settingsTree.setProperty("show_palettes", !ticked, nullptr);
                editor->resized();
=======
            case MainMenu::MenuItem::PluginMode: {
                PluginMode* pluginMode = new PluginMode(editor->getCurrentCanvas());
>>>>>>> a2346964
                break;
            }
            case MainMenu::MenuItem::AutoConnect: {
                bool ticked = settingsTree.hasProperty("autoconnect") ? static_cast<bool>(settingsTree.getProperty("autoconnect")) : false;
                settingsTree.setProperty("autoconnect", !ticked, nullptr);
                break;
            }
            case MainMenu::MenuItem::Settings: {
                Dialogs::showSettingsDialog(editor);
                break;
            }
            case MainMenu::MenuItem::About: {
                auto* dialog = new Dialog(&editor->openedDialog, editor, 675, 500, editor->getBounds().getCentreY() + 250, true);
                auto* aboutPanel = new AboutPanel();
                dialog->setViewedComponent(aboutPanel);
                editor->openedDialog.reset(dialog);
                break;
            }
            default: {
                break;
            }
            }

            MessageManager::callAsync([popup]() {
                delete popup;
            });
        });
}

class OkayCancelDialog : public Component {

public:
    OkayCancelDialog(Dialog* dialog, String const& title, std::function<void(bool)> callback)
        : label("", title)
    {
        setSize(400, 200);
        addAndMakeVisible(label);
        addAndMakeVisible(cancel);
        addAndMakeVisible(okay);

        cancel.setColour(TextButton::buttonColourId, Colours::transparentBlack);
        okay.setColour(TextButton::buttonColourId, Colours::transparentBlack);

        cancel.onClick = [this, dialog, callback] {
            callback(false);
            dialog->closeDialog();
        };

        okay.onClick = [this, dialog, callback] {
            callback(true);
            dialog->closeDialog();
        };

        cancel.changeWidthToFitText();
        okay.changeWidthToFitText();
        setOpaque(false);
    }

    void resized() override
    {
        label.setBounds(20, 25, 360, 30);
        cancel.setBounds(20, 80, 80, 25);
        okay.setBounds(300, 80, 80, 25);
    }

private:
    Label label;

    TextButton cancel = TextButton("Cancel");
    TextButton okay = TextButton("OK");
};

void Dialogs::showOkayCancelDialog(std::unique_ptr<Dialog>* target, Component* parent, String const& title, std::function<void(bool)> callback)
{
    auto* dialog = new Dialog(target, parent, 400, 130, 160, false);
    auto* dialogContent = new OkayCancelDialog(dialog, title, callback);

    dialog->setViewedComponent(dialogContent);
    target->reset(dialog);
}

void Dialogs::showHeavyExportDialog(std::unique_ptr<Dialog>* target, Component* parent)
{
    auto* dialog = new Dialog(target, parent, 625, 400, parent->getBounds().getCentreY() + 200, true);
    auto* dialogContent = new HeavyExportDialog(dialog);

    dialog->setViewedComponent(dialogContent);
    target->reset(dialog);
}

void Dialogs::showObjectBrowserDialog(std::unique_ptr<Dialog>* target, Component* parent)
{

    auto* dialog = new Dialog(target, parent, 750, 450, parent->getBounds().getCentreY() + 200, true);
    auto* dialogContent = new ObjectBrowserDialog(parent, dialog);

    dialog->setViewedComponent(dialogContent);
    target->reset(dialog);
}

void Dialogs::showObjectReferenceDialog(std::unique_ptr<Dialog>* target, Component* parent, String objectName)
{
    auto* dialog = new Dialog(target, parent, 750, 450, parent->getBounds().getCentreY() + 200, true);
    auto* dialogContent = new ObjectReferenceDialog(dynamic_cast<PluginEditor*>(parent), false);

    dialogContent->showObject(objectName);

    dialog->setViewedComponent(dialogContent);
    target->reset(dialog);
}

StringArray DekenInterface::getExternalPaths()
{
    StringArray searchPaths;

    for (auto package : PackageManager::getInstance()->packageState) {
        if (!package.hasProperty("AddToPath") || !static_cast<bool>(package.getProperty("AddToPath"))) {
            continue;
        }

        searchPaths.add(package.getProperty("Path"));
    }

    return searchPaths;
}

bool Dialog::wantsRoundedCorners()
{
    // Check if the editor wants rounded corners
    if (auto* editor = dynamic_cast<PluginEditor*>(parentComponent)) {
        return editor->wantsRoundedCorners();
    }
    // Otherwise assume rounded corners for the rest of the UI
    else {
        return true;
    }
}

void Dialogs::showCanvasRightClickMenu(Canvas* cnv, Component* originalComponent, Point<int> position)
{
    cnv->cancelConnectionCreation();

    // Info about selection status
    auto selectedBoxes = cnv->getSelectionOfType<Object>();

    bool hasSelection = !selectedBoxes.isEmpty();
    bool multiple = selectedBoxes.size() > 1;

    Object* object = hasSelection && !multiple ? selectedBoxes.getFirst() : nullptr;

    // Find top-level object, so we never trigger it on an object inside a graph
    if (object && object->findParentComponentOfClass<Object>()) {
        while (auto* nextObject = object->findParentComponentOfClass<Object>()) {
            object = nextObject;
        }
    }

    auto params = object && object->gui ? object->gui->getParameters() : ObjectParameters();
    bool canBeOpened = object && object->gui && object->gui->canOpenFromMenu();

    enum MenuOptions {
        Open = 1,
        Help,
        Reference,
        ToFront,
        ToBack,
        Properties
    };
    // Create popup menu
    PopupMenu popupMenu;

    popupMenu.addItem(Open, "Open", object && !multiple && canBeOpened); // for opening subpatches

    popupMenu.addSeparator();
    popupMenu.addItem(Help, "Help", object != nullptr);
    popupMenu.addItem(Reference, "Reference", object != nullptr);
    popupMenu.addSeparator();

    auto* editor = cnv->editor;
    std::function<void(int)> createObjectCallback;
    popupMenu.addSubMenu("Add", createObjectMenu(editor));

    popupMenu.addSeparator();
    popupMenu.addCommandItem(editor, CommandIDs::Cut);
    popupMenu.addCommandItem(editor, CommandIDs::Copy);
    popupMenu.addCommandItem(editor, CommandIDs::Paste);
    popupMenu.addCommandItem(editor, CommandIDs::Duplicate);
    popupMenu.addCommandItem(editor, CommandIDs::Encapsulate);
    popupMenu.addCommandItem(editor, CommandIDs::Delete);
    popupMenu.addSeparator();

    popupMenu.addItem(ToFront, "To Front", object != nullptr);
    popupMenu.addItem(ToBack, "To Back", object != nullptr);
    popupMenu.addSeparator();
    popupMenu.addItem(Properties, "Properties", originalComponent == cnv || (object && !params.empty()));
    // showObjectReferenceDialog
    auto callback = [cnv, editor, object, originalComponent, params, createObjectCallback, position, selectedBoxes](int result) mutable {
        // Set position where new objet will be created
        if (result > 100) {
            cnv->lastMousePosition = cnv->getLocalPoint(nullptr, position);
        }

        if (result == Properties) {
            if (originalComponent == cnv) {
                editor->sidebar->showParameters("canvas", cnv->getInspectorParameters());
            } else if (object && object->gui) {
                editor->sidebar->showParameters(object->gui->getText(), params);
            }

            return;
        }

        if ((!object && result < 100) || result <= 0) {
            return;
        }

        if (object)
            object->repaint();

        switch (result) {
        case Open: // Open subpatch
            object->gui->openFromMenu();
            break;
        case ToFront: { // To Front
            // The double for loop makes sure that they keep their original order
            auto objects = cnv->patch.getObjects();

            cnv->patch.startUndoSequence("ToFront");
            for (int i = objects.size() - 1; i >= 0; i--) {
                for (auto* selectedBox : selectedBoxes) {
                    if (objects[i] == selectedBox->getPointer()) {
                        selectedBox->toFront(false);
                        if (selectedBox->gui)
                            selectedBox->gui->moveToFront();
                    }
                }
            }
            cnv->patch.startUndoSequence("ToBack");
            cnv->synchronise();
            break;
        }
        case ToBack: {
            auto objects = cnv->patch.getObjects();

            cnv->patch.startUndoSequence("ToBack");
            // The double for loop makes sure that they keep their original order
            for (int i = objects.size() - 1; i >= 0; i--) {
                for (auto* selectedBox : selectedBoxes) {
                    if (objects[i] == selectedBox->getPointer()) {
                        selectedBox->toBack();
                        if (selectedBox->gui)
                            selectedBox->gui->moveToBack();
                    }
                }
            }
            cnv->patch.endUndoSequence("ToBack");
            cnv->synchronise();
            break;
        }
        case Help:
            object->openHelpPatch();
            break;
        case Reference:
            Dialogs::showObjectReferenceDialog(&editor->openedDialog, editor, object->gui->getType());
            break;
        default:
            break;
        }
    };

    popupMenu.showMenuAsync(PopupMenu::Options().withMinimumWidth(100).withMaximumNumColumns(1).withParentComponent(editor).withTargetScreenArea(Rectangle<int>(position, position.translated(1, 1))), ModalCallbackFunction::create(callback));
}

void Dialogs::showObjectMenu(PluginEditor* parent, Component* target)
{
    std::function<void(int)> attachToMouseCallback = [parent](int result) {
        if (result > 0) {
            if (auto* cnv = parent->getCurrentCanvas()) {
                cnv->attachNextObjectToMouse = true;
            }
        }
    };

    auto menu = createObjectMenu(parent);

    menu.showMenuAsync(PopupMenu::Options().withMinimumWidth(100).withMaximumNumColumns(1).withTargetComponent(target).withParentComponent(parent), attachToMouseCallback);
}

PopupMenu Dialogs::createObjectMenu(PluginEditor* parent)
{
    PopupMenu menu;

    // Custom function because JUCE adds "shortcut:" before some keycommands, which looks terrible!
    auto createCommandItem = [parent](const CommandID commandID, String const& displayName) {
        if (commandID < NumEssentialObjects) {

            ApplicationCommandInfo info(*parent->getCommandForID(commandID));
            auto* target = parent->ApplicationCommandManager::getTargetForCommand(commandID, info);

            PopupMenu::Item i;
            i.text = displayName;
            i.itemID = (int)commandID;
            i.commandManager = parent;
            i.isEnabled = target != nullptr && (info.flags & ApplicationCommandInfo::isDisabled) == 0;

            String shortcutKey;

            for (auto& keypress : parent->getKeyMappings()->getKeyPressesAssignedToCommand(commandID)) {
                auto key = keypress.getTextDescriptionWithIcons();

                auto shiftIcon = String(CharPointer_UTF8("\xe2\x87\xa7"));
                if (key.contains(shiftIcon)) {
                    key = key.replace(shiftIcon, "shift-");
                }
                if (shortcutKey.isNotEmpty())
                    shortcutKey << ", ";

                shortcutKey << key;
            }

            i.shortcutKeyDescription = shortcutKey.trim();

            return i;
        } else {

            auto cnv = Component::SafePointer(parent->getCurrentCanvas());
            bool locked = static_cast<bool>(cnv->locked.getValue()) || static_cast<bool>(cnv->commandLocked.getValue());

            PopupMenu::Item i;
            i.text = displayName;
            i.itemID = (int)commandID;
            i.isEnabled = !locked;
            i.action = [parent, cnv, commandID]() {
                if (!cnv)
                    return;

                auto lastPosition = cnv->viewport->getViewArea().getConstrainedPoint(cnv->lastMousePosition - Point<int>(Object::margin, Object::margin));

                cnv->objects.add(new Object(cnv, objectNames.at(static_cast<ObjectIDs>(commandID)), lastPosition));
                cnv->deselectAll();
                cnv->setSelected(cnv->objects[cnv->objects.size() - 1], true); // Select newly created object
            };

            return i;
        }
    };

    menu.addItem("Open Object Browser...", [parent]() mutable {
        Dialogs::showObjectBrowserDialog(&parent->openedDialog, parent);
    });

    PopupMenu uiMenu;
    {
        uiMenu.addItem(createCommandItem(ObjectIDs::NewNumbox, "Number"));
        uiMenu.addItem(createCommandItem(ObjectIDs::NewBang, "Bang"));
        uiMenu.addItem(createCommandItem(ObjectIDs::NewToggle, "Toggle"));
        uiMenu.addItem(createCommandItem(ObjectIDs::NewButton, "Button"));
        uiMenu.addItem(createCommandItem(ObjectIDs::NewVerticalSlider, "Vertical Slider"));
        uiMenu.addItem(createCommandItem(ObjectIDs::NewHorizontalSlider, "Horizontal Slider"));
        uiMenu.addItem(createCommandItem(ObjectIDs::NewVerticalRadio, "Vertical Radio"));
        uiMenu.addItem(createCommandItem(ObjectIDs::NewHorizontalRadio, "Horizontal Radio"));

        uiMenu.addSeparator();
        uiMenu.addItem(createCommandItem(ObjectIDs::NewCanvas, "Canvas"));

        uiMenu.addItem(createCommandItem(ObjectIDs::NewKeyboard, "Keyboard"));
        uiMenu.addItem(createCommandItem(ObjectIDs::NewVUMeterObject, "VU Meter"));
        uiMenu.addItem(createCommandItem(ObjectIDs::NewNumboxTilde, "Signal Numbox"));
        uiMenu.addItem(createCommandItem(ObjectIDs::NewOscilloscope, "Oscilloscope"));
        uiMenu.addItem(createCommandItem(ObjectIDs::NewFunction, "Function"));
        uiMenu.addItem(createCommandItem(ObjectIDs::NewMessbox, "Messbox"));
        uiMenu.addItem(createCommandItem(ObjectIDs::NewBicoeff, "Bicoeff"));
    }

    PopupMenu generalMenu;
    {
        generalMenu.addItem(createCommandItem(ObjectIDs::NewMetro, "metro"));
        generalMenu.addItem(createCommandItem(ObjectIDs::NewCounter, "counter"));
        generalMenu.addItem(createCommandItem(ObjectIDs::NewSel, "sel"));
        generalMenu.addItem(createCommandItem(ObjectIDs::NewRoute, "route"));
        generalMenu.addItem(createCommandItem(ObjectIDs::NewExpr, "expr"));

        generalMenu.addItem(createCommandItem(ObjectIDs::NewLoadbang, "loadbang"));

        generalMenu.addItem(createCommandItem(ObjectIDs::NewPack, "pack"));
        generalMenu.addItem(createCommandItem(ObjectIDs::NewUnpack, "unpack"));
        generalMenu.addItem(createCommandItem(ObjectIDs::NewPrint, "print"));

        generalMenu.addItem(createCommandItem(ObjectIDs::NewNetsend, "netsend"));
        generalMenu.addItem(createCommandItem(ObjectIDs::NewNetreceive, "netreceive"));

        generalMenu.addItem(createCommandItem(ObjectIDs::NewTimer, "timer"));
        generalMenu.addItem(createCommandItem(ObjectIDs::NewDelay, "delay"));
        generalMenu.addItem(createCommandItem(ObjectIDs::NewTimedGate, "timed.gate"));
    }

    PopupMenu effectsMenu;
    {
        effectsMenu.addItem(createCommandItem(ObjectIDs::NewCrusher, "crusher~"));
        effectsMenu.addItem(createCommandItem(ObjectIDs::NewSignalDelay, "delay~"));
        effectsMenu.addItem(createCommandItem(ObjectIDs::NewDrive, "drive~"));
        effectsMenu.addItem(createCommandItem(ObjectIDs::NewFlanger, "flanger~"));
        effectsMenu.addItem(createCommandItem(ObjectIDs::NewReverb, "free.rev~"));
        effectsMenu.addItem(createCommandItem(ObjectIDs::NewFreeze, "freeze~"));

        effectsMenu.addItem(createCommandItem(ObjectIDs::NewFreqShift, "freq.shift~"));
        effectsMenu.addItem(createCommandItem(ObjectIDs::NewPhaser, "phaser~"));
        effectsMenu.addItem(createCommandItem(ObjectIDs::NewShaper, "shaper~"));
        effectsMenu.addItem(createCommandItem(ObjectIDs::NewRm, "rm~"));
        effectsMenu.addItem(createCommandItem(ObjectIDs::NewTremolo, "tremolo~"));
        effectsMenu.addItem(createCommandItem(ObjectIDs::NewVibrato, "vibrato~"));
        effectsMenu.addItem(createCommandItem(ObjectIDs::NewVocoder, "vocoder~"));
    }

    PopupMenu filtersMenu;
    {
        filtersMenu.addItem(createCommandItem(ObjectIDs::NewLop, "lop~"));
        filtersMenu.addItem(createCommandItem(ObjectIDs::NewVcf, "vcf~"));
        filtersMenu.addItem(createCommandItem(ObjectIDs::NewLores, "lores~"));
        filtersMenu.addItem(createCommandItem(ObjectIDs::NewSvf, "svf~"));
        filtersMenu.addItem(createCommandItem(ObjectIDs::NewBob, "bob~"));
        filtersMenu.addItem(createCommandItem(ObjectIDs::NewOnepole, "onepole~"));
        filtersMenu.addItem(createCommandItem(ObjectIDs::NewReson, "reson~"));
        filtersMenu.addItem(createCommandItem(ObjectIDs::NewAllpass, "allpass~"));
        filtersMenu.addItem(createCommandItem(ObjectIDs::NewComb, "comb~"));
        filtersMenu.addItem(createCommandItem(ObjectIDs::NewHip, "hip~"));
    }

    PopupMenu oscillatorsMenu;
    {
        oscillatorsMenu.addItem(createCommandItem(ObjectIDs::NewOsc, "osc~"));
        oscillatorsMenu.addItem(createCommandItem(ObjectIDs::NewPhasor, "phasor~"));
        oscillatorsMenu.addSeparator();
        oscillatorsMenu.addItem(createCommandItem(ObjectIDs::NewSaw, "saw~"));
        oscillatorsMenu.addItem(createCommandItem(ObjectIDs::NewSaw2, "saw2~"));
        oscillatorsMenu.addItem(createCommandItem(ObjectIDs::NewSquare, "square~"));
        oscillatorsMenu.addItem(createCommandItem(ObjectIDs::NewTriangle, "triangle~"));
        oscillatorsMenu.addItem(createCommandItem(ObjectIDs::NewImp, "imp~"));
        oscillatorsMenu.addItem(createCommandItem(ObjectIDs::NewImp2, "imp2~"));
        oscillatorsMenu.addItem(createCommandItem(ObjectIDs::NewWavetable, "wavetable~"));
        oscillatorsMenu.addItem(createCommandItem(ObjectIDs::NewPlaits, "plaits~"));
        oscillatorsMenu.addSeparator();
        oscillatorsMenu.addItem(createCommandItem(ObjectIDs::NewBlOsc, "bl.osc~"));
        oscillatorsMenu.addItem(createCommandItem(ObjectIDs::NewBlSaw, "bl.saw~"));
        oscillatorsMenu.addItem(createCommandItem(ObjectIDs::NewBlSaw2, "bl.saw2~"));
        oscillatorsMenu.addItem(createCommandItem(ObjectIDs::NewBlSquare, "bl.square~"));
        oscillatorsMenu.addItem(createCommandItem(ObjectIDs::NewBlTriangle, "bl.tri~"));
        oscillatorsMenu.addItem(createCommandItem(ObjectIDs::NewBlImp, "bl.imp~"));
        oscillatorsMenu.addItem(createCommandItem(ObjectIDs::NewBlImp2, "bl.imp2~"));
        oscillatorsMenu.addItem(createCommandItem(ObjectIDs::NewBlWavetable, "bl.wavetable~"));
    }

    PopupMenu midiMenu;
    {
        midiMenu.addItem(createCommandItem(ObjectIDs::NewMidiIn, "midiin"));
        midiMenu.addItem(createCommandItem(ObjectIDs::NewMidiOut, "midiout"));
        midiMenu.addItem(createCommandItem(ObjectIDs::NewNoteIn, "notein"));
        midiMenu.addItem(createCommandItem(ObjectIDs::NewNoteOut, "noteout"));
        midiMenu.addItem(createCommandItem(ObjectIDs::NewCtlIn, "ctlin"));
        midiMenu.addItem(createCommandItem(ObjectIDs::NewCtlOut, "ctlout"));
        midiMenu.addItem(createCommandItem(ObjectIDs::NewPgmIn, "pgmin"));
        midiMenu.addItem(createCommandItem(ObjectIDs::NewPgmOut, "pgmout"));
        midiMenu.addItem(createCommandItem(ObjectIDs::NewSysexIn, "sysexin"));
        midiMenu.addItem(createCommandItem(ObjectIDs::NewSysexOut, "sysexout"));
        midiMenu.addItem(createCommandItem(ObjectIDs::NewMtof, "mtof"));
        midiMenu.addItem(createCommandItem(ObjectIDs::NewFtom, "ftom"));
    }

    PopupMenu arrayMenu;
    {
        arrayMenu.addItem(createCommandItem(ObjectIDs::NewArraySet, "array set"));
        arrayMenu.addItem(createCommandItem(ObjectIDs::NewArrayGet, "array get"));
        arrayMenu.addItem(createCommandItem(ObjectIDs::NewArrayDefine, "array define"));
        arrayMenu.addItem(createCommandItem(ObjectIDs::NewArraySize, "array size"));

        arrayMenu.addItem(createCommandItem(ObjectIDs::NewArrayMin, "array min"));
        arrayMenu.addItem(createCommandItem(ObjectIDs::NewArrayMax, "array max"));
        arrayMenu.addItem(createCommandItem(ObjectIDs::NewArrayRandom, "array random"));
        arrayMenu.addItem(createCommandItem(ObjectIDs::NewArrayQuantile, "array quantile"));
    }

    PopupMenu listMenu;
    {
        listMenu.addItem(createCommandItem(ObjectIDs::NewListAppend, "list append"));
        listMenu.addItem(createCommandItem(ObjectIDs::NewListPrepend, "list prepend"));
        listMenu.addItem(createCommandItem(ObjectIDs::NewListStore, "list store"));
        listMenu.addItem(createCommandItem(ObjectIDs::NewListSplit, "list split"));

        listMenu.addItem(createCommandItem(ObjectIDs::NewListTrim, "list trim"));
        listMenu.addItem(createCommandItem(ObjectIDs::NewListLength, "list length"));
        listMenu.addItem(createCommandItem(ObjectIDs::NewListFromSymbol, "list fromsymbol"));
        listMenu.addItem(createCommandItem(ObjectIDs::NewListToSymbol, "list tosymbol"));
    }

    PopupMenu mathMenu;
    {
        mathMenu.addItem(createCommandItem(ObjectIDs::NewAdd, "+"));
        mathMenu.addItem(createCommandItem(ObjectIDs::NewSubtract, "-"));
        mathMenu.addItem(createCommandItem(ObjectIDs::NewMultiply, "*"));
        mathMenu.addItem(createCommandItem(ObjectIDs::NewDivide, "/"));
        mathMenu.addItem(createCommandItem(ObjectIDs::NewModulo, "%"));

        mathMenu.addItem(createCommandItem(ObjectIDs::NewInverseSubtract, "!-"));
        mathMenu.addItem(createCommandItem(ObjectIDs::NewInverseDivide, "!/"));
    }

    PopupMenu logicMenu;
    {
        logicMenu.addItem(createCommandItem(ObjectIDs::NewBiggerThan, ">"));
        logicMenu.addItem(createCommandItem(ObjectIDs::NewSmallerThan, "<"));
        logicMenu.addItem(createCommandItem(ObjectIDs::NewBiggerThanOrEqual, ">="));
        logicMenu.addItem(createCommandItem(ObjectIDs::NewSmallerThanOrEqual, "<="));
        logicMenu.addItem(createCommandItem(ObjectIDs::NewEquals, "=="));
        logicMenu.addItem(createCommandItem(ObjectIDs::NewNotEquals, "!="));
    }

    PopupMenu ioMenu;
    {
        ioMenu.addItem(createCommandItem(ObjectIDs::NewAdc, "adc~"));
        ioMenu.addItem(createCommandItem(ObjectIDs::NewDac, "dac~"));
        ioMenu.addItem(createCommandItem(ObjectIDs::NewOut, "out~"));
        ioMenu.addItem(createCommandItem(ObjectIDs::NewBlocksize, "blocksize~"));
        ioMenu.addItem(createCommandItem(ObjectIDs::NewSamplerate, "samplerate~"));
        ioMenu.addItem(createCommandItem(ObjectIDs::NewSetdsp, "setdsp~"));
    }

    PopupMenu controlMenu;
    {
        controlMenu.addItem(createCommandItem(ObjectIDs::NewAdsr, "adsr~"));
        controlMenu.addItem(createCommandItem(ObjectIDs::NewAsr, "asr~"));
        controlMenu.addItem(createCommandItem(ObjectIDs::NewCurve, "curve~"));
        controlMenu.addItem(createCommandItem(ObjectIDs::NewDecay, "decay~"));
        controlMenu.addItem(createCommandItem(ObjectIDs::NewEnvelope, "envelope~"));
        controlMenu.addItem(createCommandItem(ObjectIDs::NewEnvgen, "envgen~"));
        controlMenu.addItem(createCommandItem(ObjectIDs::NewLfnoise, "lfnoise~"));
        controlMenu.addItem(createCommandItem(ObjectIDs::NewSignalLine, "line~"));
        controlMenu.addItem(createCommandItem(ObjectIDs::NewPhasor, "phasor~"));
        controlMenu.addItem(createCommandItem(ObjectIDs::NewRamp, "ramp~"));
        controlMenu.addItem(createCommandItem(ObjectIDs::NewSah, "sah~"));
        controlMenu.addItem(createCommandItem(ObjectIDs::NewSignalSlider, "slider~"));
        controlMenu.addItem(createCommandItem(ObjectIDs::NewVline, "vline~"));
    }

    PopupMenu signalMathMenu;
    {
        signalMathMenu.addItem(createCommandItem(ObjectIDs::NewSignalAdd, "+~"));
        signalMathMenu.addItem(createCommandItem(ObjectIDs::NewSignalSubtract, "-~"));
        signalMathMenu.addItem(createCommandItem(ObjectIDs::NewSignalMultiply, "*~"));
        signalMathMenu.addItem(createCommandItem(ObjectIDs::NewSignalDivide, "/~"));
        signalMathMenu.addItem(createCommandItem(ObjectIDs::NewSignalModulo, "%~"));
        signalMathMenu.addItem(createCommandItem(ObjectIDs::NewSignalInverseSubtract, "!-~"));
        signalMathMenu.addItem(createCommandItem(ObjectIDs::NewSignalInverseDivide, "!/~"));
        signalMathMenu.addItem(createCommandItem(ObjectIDs::NewSignalBiggerThan, ">~"));
        signalMathMenu.addItem(createCommandItem(ObjectIDs::NewSignalSmallerThan, "<~"));
        signalMathMenu.addItem(createCommandItem(ObjectIDs::NewSignalBiggerThanOrEqual, ">=~"));
        signalMathMenu.addItem(createCommandItem(ObjectIDs::NewSignalSmallerThanOrEqual, "<=~"));
        signalMathMenu.addItem(createCommandItem(ObjectIDs::NewSignalEquals, "==~"));
        signalMathMenu.addItem(createCommandItem(ObjectIDs::NewSignalNotEquals, "!=~"));
    }

    menu.addSeparator();

    menu.addSubMenu("UI", uiMenu);
    menu.addSubMenu("General", generalMenu);
    menu.addSubMenu("MIDI", midiMenu);
    menu.addSubMenu("Array", arrayMenu);
    menu.addSubMenu("List", listMenu);
    menu.addSubMenu("Math", mathMenu);
    menu.addSubMenu("Logic", logicMenu);

    menu.addSeparator();

    menu.addSubMenu("IO~", ioMenu);
    menu.addSubMenu("Effects~", effectsMenu);
    menu.addSubMenu("Oscillators~", oscillatorsMenu);
    menu.addSubMenu("Filters~", filtersMenu);
    menu.addSubMenu("Control~", controlMenu);
    menu.addSubMenu("Math~", signalMathMenu);

    menu.addSeparator();

    menu.addItem(createCommandItem(ObjectIDs::NewObject, "Empty Object"));
    menu.addItem(createCommandItem(ObjectIDs::NewMessage, "Message"));
    menu.addItem(createCommandItem(ObjectIDs::NewFloatAtom, "Float box"));
    menu.addItem(createCommandItem(ObjectIDs::NewSymbolAtom, "Symbol box"));
    menu.addItem(createCommandItem(ObjectIDs::NewListAtom, "List box"));
    menu.addItem(createCommandItem(ObjectIDs::NewComment, "Comment"));
    menu.addSeparator();

    menu.addItem(createCommandItem(ObjectIDs::NewArray, "Array..."));
    menu.addItem(createCommandItem(ObjectIDs::NewGraphOnParent, "GraphOnParent"));
    return menu;
}
<|MERGE_RESOLUTION|>--- conflicted
+++ resolved
@@ -1,715 +1,714 @@
-/*
- // Copyright (c) 2021-2022 Timothy Schoen
- // For information on usage and redistribution, and for a DISCLAIMER OF ALL
- // WARRANTIES, see the file, "LICENSE.txt," in this distribution.
- */
-
-#include <juce_gui_basics/juce_gui_basics.h>
-#include <juce_audio_devices/juce_audio_devices.h>
-#include "Utility/Config.h"
-#include "Utility/Fonts.h"
-
-#include "Dialogs.h"
-
-#include "LookAndFeel.h"
-#include "PluginEditor.h"
-#include "PluginProcessor.h"
-
-#include "Sidebar/Sidebar.h"
-#include "Object.h"
-#include "Objects/ObjectBase.h"
-#include "SaveDialog.h"
-#include "ArrayDialog.h"
-#include "SettingsDialog.h"
-#include "TextEditorDialog.h"
-#include "ObjectBrowserDialog.h"
-#include "ObjectReferenceDialog.h"
-#include "Heavy/HeavyExportDialog.h"
-#include "PluginMode.h"
-#include "MainMenu.h"
-#include "Canvas.h"
-
-Component* Dialogs::showTextEditorDialog(String text, String filename, std::function<void(String, bool)> callback)
-{
-    auto* editor = new TextEditorDialog(filename);
-    editor->editor.setText(text);
-    editor->onClose = std::move(callback);
-    return editor;
-}
-
-void Dialogs::showSaveDialog(std::unique_ptr<Dialog>* target, Component* centre, String filename, std::function<void(int)> callback, int margin)
-{
-    if (*target)
-        return;
-
-    auto* dialog = new Dialog(target, centre, 400, 130, 160, false, margin);
-    auto* saveDialog = new SaveDialog(centre, dialog, filename, callback);
-
-    dialog->setViewedComponent(saveDialog);
-    target->reset(dialog);
-}
-void Dialogs::showArrayDialog(std::unique_ptr<Dialog>* target, Component* centre, std::function<void(int, String, String)> callback)
-{
-    if (*target)
-        return;
-
-    auto* dialog = new Dialog(target, centre, 300, 180, 200, false);
-    auto* arrayDialog = new ArrayDialog(centre, dialog, callback);
-    dialog->setViewedComponent(arrayDialog);
-    target->reset(dialog);
-}
-
-void Dialogs::showSettingsDialog(PluginEditor* editor)
-{
-    auto* dialog = new Dialog(&editor->openedDialog, editor, 675, 500, editor->getBounds().getCentreY() + 250, true);
-    auto* settingsDialog = new SettingsDialog(editor, dialog);
-    dialog->setViewedComponent(settingsDialog);
-    editor->openedDialog.reset(dialog);
-}
-
-void Dialogs::showMainMenu(PluginEditor* editor, Component* centre)
-{
-    auto* popup = new MainMenu(editor);
-
-    popup->showMenuAsync(PopupMenu::Options().withMinimumWidth(220).withMaximumNumColumns(1).withTargetComponent(centre).withParentComponent(editor),
-        [editor, popup, centre, settingsTree = SettingsFile::getInstance()->getValueTree()](int result) mutable {
-            switch (result) {
-            case MainMenu::MenuItem::NewPatch: {
-                editor->newProject();
-                break;
-            }
-            case MainMenu::MenuItem::OpenPatch: {
-                editor->openProject();
-                break;
-            }
-            case MainMenu::MenuItem::Save: {
-                if (editor->getCurrentCanvas())
-                    editor->saveProject();
-                break;
-            }
-            case MainMenu::MenuItem::SaveAs: {
-                if (editor->getCurrentCanvas())
-                    editor->saveProjectAs();
-                break;
-            }
-            case MainMenu::MenuItem::Close: {
-                if (editor->getCurrentCanvas())
-                    editor->closeTab(editor->getCurrentCanvas(false));
-                break;
-            }
-            case MainMenu::MenuItem::CloseAll: {
-                if (editor->getCurrentCanvas())
-                    editor->closeAllTabs();
-                break;
-            }
-            case MainMenu::MenuItem::CompiledMode: {
-                bool ticked = settingsTree.hasProperty("hvcc_mode") ? static_cast<bool>(settingsTree.getProperty("hvcc_mode")) : false;
-                settingsTree.setProperty("hvcc_mode", !ticked, nullptr);
-                break;
-            }
-            case MainMenu::MenuItem::Compile: {
-                Dialogs::showHeavyExportDialog(&editor->openedDialog, editor);
-                break;
-            }
-<<<<<<< HEAD
-            case MainMenu::MenuItem::EnablePalettes: {
-                bool ticked = settingsTree.hasProperty("show_palettes") ? static_cast<bool>(settingsTree.getProperty("show_palettes")) : false;
-                settingsTree.setProperty("show_palettes", !ticked, nullptr);
-                editor->resized();
-=======
-            case MainMenu::MenuItem::PluginMode: {
-                PluginMode* pluginMode = new PluginMode(editor->getCurrentCanvas());
->>>>>>> a2346964
-                break;
-            }
-            case MainMenu::MenuItem::AutoConnect: {
-                bool ticked = settingsTree.hasProperty("autoconnect") ? static_cast<bool>(settingsTree.getProperty("autoconnect")) : false;
-                settingsTree.setProperty("autoconnect", !ticked, nullptr);
-                break;
-            }
-            case MainMenu::MenuItem::Settings: {
-                Dialogs::showSettingsDialog(editor);
-                break;
-            }
-            case MainMenu::MenuItem::About: {
-                auto* dialog = new Dialog(&editor->openedDialog, editor, 675, 500, editor->getBounds().getCentreY() + 250, true);
-                auto* aboutPanel = new AboutPanel();
-                dialog->setViewedComponent(aboutPanel);
-                editor->openedDialog.reset(dialog);
-                break;
-            }
-            default: {
-                break;
-            }
-            }
-
-            MessageManager::callAsync([popup]() {
-                delete popup;
-            });
-        });
-}
-
-class OkayCancelDialog : public Component {
-
-public:
-    OkayCancelDialog(Dialog* dialog, String const& title, std::function<void(bool)> callback)
-        : label("", title)
-    {
-        setSize(400, 200);
-        addAndMakeVisible(label);
-        addAndMakeVisible(cancel);
-        addAndMakeVisible(okay);
-
-        cancel.setColour(TextButton::buttonColourId, Colours::transparentBlack);
-        okay.setColour(TextButton::buttonColourId, Colours::transparentBlack);
-
-        cancel.onClick = [this, dialog, callback] {
-            callback(false);
-            dialog->closeDialog();
-        };
-
-        okay.onClick = [this, dialog, callback] {
-            callback(true);
-            dialog->closeDialog();
-        };
-
-        cancel.changeWidthToFitText();
-        okay.changeWidthToFitText();
-        setOpaque(false);
-    }
-
-    void resized() override
-    {
-        label.setBounds(20, 25, 360, 30);
-        cancel.setBounds(20, 80, 80, 25);
-        okay.setBounds(300, 80, 80, 25);
-    }
-
-private:
-    Label label;
-
-    TextButton cancel = TextButton("Cancel");
-    TextButton okay = TextButton("OK");
-};
-
-void Dialogs::showOkayCancelDialog(std::unique_ptr<Dialog>* target, Component* parent, String const& title, std::function<void(bool)> callback)
-{
-    auto* dialog = new Dialog(target, parent, 400, 130, 160, false);
-    auto* dialogContent = new OkayCancelDialog(dialog, title, callback);
-
-    dialog->setViewedComponent(dialogContent);
-    target->reset(dialog);
-}
-
-void Dialogs::showHeavyExportDialog(std::unique_ptr<Dialog>* target, Component* parent)
-{
-    auto* dialog = new Dialog(target, parent, 625, 400, parent->getBounds().getCentreY() + 200, true);
-    auto* dialogContent = new HeavyExportDialog(dialog);
-
-    dialog->setViewedComponent(dialogContent);
-    target->reset(dialog);
-}
-
-void Dialogs::showObjectBrowserDialog(std::unique_ptr<Dialog>* target, Component* parent)
-{
-
-    auto* dialog = new Dialog(target, parent, 750, 450, parent->getBounds().getCentreY() + 200, true);
-    auto* dialogContent = new ObjectBrowserDialog(parent, dialog);
-
-    dialog->setViewedComponent(dialogContent);
-    target->reset(dialog);
-}
-
-void Dialogs::showObjectReferenceDialog(std::unique_ptr<Dialog>* target, Component* parent, String objectName)
-{
-    auto* dialog = new Dialog(target, parent, 750, 450, parent->getBounds().getCentreY() + 200, true);
-    auto* dialogContent = new ObjectReferenceDialog(dynamic_cast<PluginEditor*>(parent), false);
-
-    dialogContent->showObject(objectName);
-
-    dialog->setViewedComponent(dialogContent);
-    target->reset(dialog);
-}
-
-StringArray DekenInterface::getExternalPaths()
-{
-    StringArray searchPaths;
-
-    for (auto package : PackageManager::getInstance()->packageState) {
-        if (!package.hasProperty("AddToPath") || !static_cast<bool>(package.getProperty("AddToPath"))) {
-            continue;
-        }
-
-        searchPaths.add(package.getProperty("Path"));
-    }
-
-    return searchPaths;
-}
-
-bool Dialog::wantsRoundedCorners()
-{
-    // Check if the editor wants rounded corners
-    if (auto* editor = dynamic_cast<PluginEditor*>(parentComponent)) {
-        return editor->wantsRoundedCorners();
-    }
-    // Otherwise assume rounded corners for the rest of the UI
-    else {
-        return true;
-    }
-}
-
-void Dialogs::showCanvasRightClickMenu(Canvas* cnv, Component* originalComponent, Point<int> position)
-{
-    cnv->cancelConnectionCreation();
-
-    // Info about selection status
-    auto selectedBoxes = cnv->getSelectionOfType<Object>();
-
-    bool hasSelection = !selectedBoxes.isEmpty();
-    bool multiple = selectedBoxes.size() > 1;
-
-    Object* object = hasSelection && !multiple ? selectedBoxes.getFirst() : nullptr;
-
-    // Find top-level object, so we never trigger it on an object inside a graph
-    if (object && object->findParentComponentOfClass<Object>()) {
-        while (auto* nextObject = object->findParentComponentOfClass<Object>()) {
-            object = nextObject;
-        }
-    }
-
-    auto params = object && object->gui ? object->gui->getParameters() : ObjectParameters();
-    bool canBeOpened = object && object->gui && object->gui->canOpenFromMenu();
-
-    enum MenuOptions {
-        Open = 1,
-        Help,
-        Reference,
-        ToFront,
-        ToBack,
-        Properties
-    };
-    // Create popup menu
-    PopupMenu popupMenu;
-
-    popupMenu.addItem(Open, "Open", object && !multiple && canBeOpened); // for opening subpatches
-
-    popupMenu.addSeparator();
-    popupMenu.addItem(Help, "Help", object != nullptr);
-    popupMenu.addItem(Reference, "Reference", object != nullptr);
-    popupMenu.addSeparator();
-
-    auto* editor = cnv->editor;
-    std::function<void(int)> createObjectCallback;
-    popupMenu.addSubMenu("Add", createObjectMenu(editor));
-
-    popupMenu.addSeparator();
-    popupMenu.addCommandItem(editor, CommandIDs::Cut);
-    popupMenu.addCommandItem(editor, CommandIDs::Copy);
-    popupMenu.addCommandItem(editor, CommandIDs::Paste);
-    popupMenu.addCommandItem(editor, CommandIDs::Duplicate);
-    popupMenu.addCommandItem(editor, CommandIDs::Encapsulate);
-    popupMenu.addCommandItem(editor, CommandIDs::Delete);
-    popupMenu.addSeparator();
-
-    popupMenu.addItem(ToFront, "To Front", object != nullptr);
-    popupMenu.addItem(ToBack, "To Back", object != nullptr);
-    popupMenu.addSeparator();
-    popupMenu.addItem(Properties, "Properties", originalComponent == cnv || (object && !params.empty()));
-    // showObjectReferenceDialog
-    auto callback = [cnv, editor, object, originalComponent, params, createObjectCallback, position, selectedBoxes](int result) mutable {
-        // Set position where new objet will be created
-        if (result > 100) {
-            cnv->lastMousePosition = cnv->getLocalPoint(nullptr, position);
-        }
-
-        if (result == Properties) {
-            if (originalComponent == cnv) {
-                editor->sidebar->showParameters("canvas", cnv->getInspectorParameters());
-            } else if (object && object->gui) {
-                editor->sidebar->showParameters(object->gui->getText(), params);
-            }
-
-            return;
-        }
-
-        if ((!object && result < 100) || result <= 0) {
-            return;
-        }
-
-        if (object)
-            object->repaint();
-
-        switch (result) {
-        case Open: // Open subpatch
-            object->gui->openFromMenu();
-            break;
-        case ToFront: { // To Front
-            // The double for loop makes sure that they keep their original order
-            auto objects = cnv->patch.getObjects();
-
-            cnv->patch.startUndoSequence("ToFront");
-            for (int i = objects.size() - 1; i >= 0; i--) {
-                for (auto* selectedBox : selectedBoxes) {
-                    if (objects[i] == selectedBox->getPointer()) {
-                        selectedBox->toFront(false);
-                        if (selectedBox->gui)
-                            selectedBox->gui->moveToFront();
-                    }
-                }
-            }
-            cnv->patch.startUndoSequence("ToBack");
-            cnv->synchronise();
-            break;
-        }
-        case ToBack: {
-            auto objects = cnv->patch.getObjects();
-
-            cnv->patch.startUndoSequence("ToBack");
-            // The double for loop makes sure that they keep their original order
-            for (int i = objects.size() - 1; i >= 0; i--) {
-                for (auto* selectedBox : selectedBoxes) {
-                    if (objects[i] == selectedBox->getPointer()) {
-                        selectedBox->toBack();
-                        if (selectedBox->gui)
-                            selectedBox->gui->moveToBack();
-                    }
-                }
-            }
-            cnv->patch.endUndoSequence("ToBack");
-            cnv->synchronise();
-            break;
-        }
-        case Help:
-            object->openHelpPatch();
-            break;
-        case Reference:
-            Dialogs::showObjectReferenceDialog(&editor->openedDialog, editor, object->gui->getType());
-            break;
-        default:
-            break;
-        }
-    };
-
-    popupMenu.showMenuAsync(PopupMenu::Options().withMinimumWidth(100).withMaximumNumColumns(1).withParentComponent(editor).withTargetScreenArea(Rectangle<int>(position, position.translated(1, 1))), ModalCallbackFunction::create(callback));
-}
-
-void Dialogs::showObjectMenu(PluginEditor* parent, Component* target)
-{
-    std::function<void(int)> attachToMouseCallback = [parent](int result) {
-        if (result > 0) {
-            if (auto* cnv = parent->getCurrentCanvas()) {
-                cnv->attachNextObjectToMouse = true;
-            }
-        }
-    };
-
-    auto menu = createObjectMenu(parent);
-
-    menu.showMenuAsync(PopupMenu::Options().withMinimumWidth(100).withMaximumNumColumns(1).withTargetComponent(target).withParentComponent(parent), attachToMouseCallback);
-}
-
-PopupMenu Dialogs::createObjectMenu(PluginEditor* parent)
-{
-    PopupMenu menu;
-
-    // Custom function because JUCE adds "shortcut:" before some keycommands, which looks terrible!
-    auto createCommandItem = [parent](const CommandID commandID, String const& displayName) {
-        if (commandID < NumEssentialObjects) {
-
-            ApplicationCommandInfo info(*parent->getCommandForID(commandID));
-            auto* target = parent->ApplicationCommandManager::getTargetForCommand(commandID, info);
-
-            PopupMenu::Item i;
-            i.text = displayName;
-            i.itemID = (int)commandID;
-            i.commandManager = parent;
-            i.isEnabled = target != nullptr && (info.flags & ApplicationCommandInfo::isDisabled) == 0;
-
-            String shortcutKey;
-
-            for (auto& keypress : parent->getKeyMappings()->getKeyPressesAssignedToCommand(commandID)) {
-                auto key = keypress.getTextDescriptionWithIcons();
-
-                auto shiftIcon = String(CharPointer_UTF8("\xe2\x87\xa7"));
-                if (key.contains(shiftIcon)) {
-                    key = key.replace(shiftIcon, "shift-");
-                }
-                if (shortcutKey.isNotEmpty())
-                    shortcutKey << ", ";
-
-                shortcutKey << key;
-            }
-
-            i.shortcutKeyDescription = shortcutKey.trim();
-
-            return i;
-        } else {
-
-            auto cnv = Component::SafePointer(parent->getCurrentCanvas());
-            bool locked = static_cast<bool>(cnv->locked.getValue()) || static_cast<bool>(cnv->commandLocked.getValue());
-
-            PopupMenu::Item i;
-            i.text = displayName;
-            i.itemID = (int)commandID;
-            i.isEnabled = !locked;
-            i.action = [parent, cnv, commandID]() {
-                if (!cnv)
-                    return;
-
-                auto lastPosition = cnv->viewport->getViewArea().getConstrainedPoint(cnv->lastMousePosition - Point<int>(Object::margin, Object::margin));
-
-                cnv->objects.add(new Object(cnv, objectNames.at(static_cast<ObjectIDs>(commandID)), lastPosition));
-                cnv->deselectAll();
-                cnv->setSelected(cnv->objects[cnv->objects.size() - 1], true); // Select newly created object
-            };
-
-            return i;
-        }
-    };
-
-    menu.addItem("Open Object Browser...", [parent]() mutable {
-        Dialogs::showObjectBrowserDialog(&parent->openedDialog, parent);
-    });
-
-    PopupMenu uiMenu;
-    {
-        uiMenu.addItem(createCommandItem(ObjectIDs::NewNumbox, "Number"));
-        uiMenu.addItem(createCommandItem(ObjectIDs::NewBang, "Bang"));
-        uiMenu.addItem(createCommandItem(ObjectIDs::NewToggle, "Toggle"));
-        uiMenu.addItem(createCommandItem(ObjectIDs::NewButton, "Button"));
-        uiMenu.addItem(createCommandItem(ObjectIDs::NewVerticalSlider, "Vertical Slider"));
-        uiMenu.addItem(createCommandItem(ObjectIDs::NewHorizontalSlider, "Horizontal Slider"));
-        uiMenu.addItem(createCommandItem(ObjectIDs::NewVerticalRadio, "Vertical Radio"));
-        uiMenu.addItem(createCommandItem(ObjectIDs::NewHorizontalRadio, "Horizontal Radio"));
-
-        uiMenu.addSeparator();
-        uiMenu.addItem(createCommandItem(ObjectIDs::NewCanvas, "Canvas"));
-
-        uiMenu.addItem(createCommandItem(ObjectIDs::NewKeyboard, "Keyboard"));
-        uiMenu.addItem(createCommandItem(ObjectIDs::NewVUMeterObject, "VU Meter"));
-        uiMenu.addItem(createCommandItem(ObjectIDs::NewNumboxTilde, "Signal Numbox"));
-        uiMenu.addItem(createCommandItem(ObjectIDs::NewOscilloscope, "Oscilloscope"));
-        uiMenu.addItem(createCommandItem(ObjectIDs::NewFunction, "Function"));
-        uiMenu.addItem(createCommandItem(ObjectIDs::NewMessbox, "Messbox"));
-        uiMenu.addItem(createCommandItem(ObjectIDs::NewBicoeff, "Bicoeff"));
-    }
-
-    PopupMenu generalMenu;
-    {
-        generalMenu.addItem(createCommandItem(ObjectIDs::NewMetro, "metro"));
-        generalMenu.addItem(createCommandItem(ObjectIDs::NewCounter, "counter"));
-        generalMenu.addItem(createCommandItem(ObjectIDs::NewSel, "sel"));
-        generalMenu.addItem(createCommandItem(ObjectIDs::NewRoute, "route"));
-        generalMenu.addItem(createCommandItem(ObjectIDs::NewExpr, "expr"));
-
-        generalMenu.addItem(createCommandItem(ObjectIDs::NewLoadbang, "loadbang"));
-
-        generalMenu.addItem(createCommandItem(ObjectIDs::NewPack, "pack"));
-        generalMenu.addItem(createCommandItem(ObjectIDs::NewUnpack, "unpack"));
-        generalMenu.addItem(createCommandItem(ObjectIDs::NewPrint, "print"));
-
-        generalMenu.addItem(createCommandItem(ObjectIDs::NewNetsend, "netsend"));
-        generalMenu.addItem(createCommandItem(ObjectIDs::NewNetreceive, "netreceive"));
-
-        generalMenu.addItem(createCommandItem(ObjectIDs::NewTimer, "timer"));
-        generalMenu.addItem(createCommandItem(ObjectIDs::NewDelay, "delay"));
-        generalMenu.addItem(createCommandItem(ObjectIDs::NewTimedGate, "timed.gate"));
-    }
-
-    PopupMenu effectsMenu;
-    {
-        effectsMenu.addItem(createCommandItem(ObjectIDs::NewCrusher, "crusher~"));
-        effectsMenu.addItem(createCommandItem(ObjectIDs::NewSignalDelay, "delay~"));
-        effectsMenu.addItem(createCommandItem(ObjectIDs::NewDrive, "drive~"));
-        effectsMenu.addItem(createCommandItem(ObjectIDs::NewFlanger, "flanger~"));
-        effectsMenu.addItem(createCommandItem(ObjectIDs::NewReverb, "free.rev~"));
-        effectsMenu.addItem(createCommandItem(ObjectIDs::NewFreeze, "freeze~"));
-
-        effectsMenu.addItem(createCommandItem(ObjectIDs::NewFreqShift, "freq.shift~"));
-        effectsMenu.addItem(createCommandItem(ObjectIDs::NewPhaser, "phaser~"));
-        effectsMenu.addItem(createCommandItem(ObjectIDs::NewShaper, "shaper~"));
-        effectsMenu.addItem(createCommandItem(ObjectIDs::NewRm, "rm~"));
-        effectsMenu.addItem(createCommandItem(ObjectIDs::NewTremolo, "tremolo~"));
-        effectsMenu.addItem(createCommandItem(ObjectIDs::NewVibrato, "vibrato~"));
-        effectsMenu.addItem(createCommandItem(ObjectIDs::NewVocoder, "vocoder~"));
-    }
-
-    PopupMenu filtersMenu;
-    {
-        filtersMenu.addItem(createCommandItem(ObjectIDs::NewLop, "lop~"));
-        filtersMenu.addItem(createCommandItem(ObjectIDs::NewVcf, "vcf~"));
-        filtersMenu.addItem(createCommandItem(ObjectIDs::NewLores, "lores~"));
-        filtersMenu.addItem(createCommandItem(ObjectIDs::NewSvf, "svf~"));
-        filtersMenu.addItem(createCommandItem(ObjectIDs::NewBob, "bob~"));
-        filtersMenu.addItem(createCommandItem(ObjectIDs::NewOnepole, "onepole~"));
-        filtersMenu.addItem(createCommandItem(ObjectIDs::NewReson, "reson~"));
-        filtersMenu.addItem(createCommandItem(ObjectIDs::NewAllpass, "allpass~"));
-        filtersMenu.addItem(createCommandItem(ObjectIDs::NewComb, "comb~"));
-        filtersMenu.addItem(createCommandItem(ObjectIDs::NewHip, "hip~"));
-    }
-
-    PopupMenu oscillatorsMenu;
-    {
-        oscillatorsMenu.addItem(createCommandItem(ObjectIDs::NewOsc, "osc~"));
-        oscillatorsMenu.addItem(createCommandItem(ObjectIDs::NewPhasor, "phasor~"));
-        oscillatorsMenu.addSeparator();
-        oscillatorsMenu.addItem(createCommandItem(ObjectIDs::NewSaw, "saw~"));
-        oscillatorsMenu.addItem(createCommandItem(ObjectIDs::NewSaw2, "saw2~"));
-        oscillatorsMenu.addItem(createCommandItem(ObjectIDs::NewSquare, "square~"));
-        oscillatorsMenu.addItem(createCommandItem(ObjectIDs::NewTriangle, "triangle~"));
-        oscillatorsMenu.addItem(createCommandItem(ObjectIDs::NewImp, "imp~"));
-        oscillatorsMenu.addItem(createCommandItem(ObjectIDs::NewImp2, "imp2~"));
-        oscillatorsMenu.addItem(createCommandItem(ObjectIDs::NewWavetable, "wavetable~"));
-        oscillatorsMenu.addItem(createCommandItem(ObjectIDs::NewPlaits, "plaits~"));
-        oscillatorsMenu.addSeparator();
-        oscillatorsMenu.addItem(createCommandItem(ObjectIDs::NewBlOsc, "bl.osc~"));
-        oscillatorsMenu.addItem(createCommandItem(ObjectIDs::NewBlSaw, "bl.saw~"));
-        oscillatorsMenu.addItem(createCommandItem(ObjectIDs::NewBlSaw2, "bl.saw2~"));
-        oscillatorsMenu.addItem(createCommandItem(ObjectIDs::NewBlSquare, "bl.square~"));
-        oscillatorsMenu.addItem(createCommandItem(ObjectIDs::NewBlTriangle, "bl.tri~"));
-        oscillatorsMenu.addItem(createCommandItem(ObjectIDs::NewBlImp, "bl.imp~"));
-        oscillatorsMenu.addItem(createCommandItem(ObjectIDs::NewBlImp2, "bl.imp2~"));
-        oscillatorsMenu.addItem(createCommandItem(ObjectIDs::NewBlWavetable, "bl.wavetable~"));
-    }
-
-    PopupMenu midiMenu;
-    {
-        midiMenu.addItem(createCommandItem(ObjectIDs::NewMidiIn, "midiin"));
-        midiMenu.addItem(createCommandItem(ObjectIDs::NewMidiOut, "midiout"));
-        midiMenu.addItem(createCommandItem(ObjectIDs::NewNoteIn, "notein"));
-        midiMenu.addItem(createCommandItem(ObjectIDs::NewNoteOut, "noteout"));
-        midiMenu.addItem(createCommandItem(ObjectIDs::NewCtlIn, "ctlin"));
-        midiMenu.addItem(createCommandItem(ObjectIDs::NewCtlOut, "ctlout"));
-        midiMenu.addItem(createCommandItem(ObjectIDs::NewPgmIn, "pgmin"));
-        midiMenu.addItem(createCommandItem(ObjectIDs::NewPgmOut, "pgmout"));
-        midiMenu.addItem(createCommandItem(ObjectIDs::NewSysexIn, "sysexin"));
-        midiMenu.addItem(createCommandItem(ObjectIDs::NewSysexOut, "sysexout"));
-        midiMenu.addItem(createCommandItem(ObjectIDs::NewMtof, "mtof"));
-        midiMenu.addItem(createCommandItem(ObjectIDs::NewFtom, "ftom"));
-    }
-
-    PopupMenu arrayMenu;
-    {
-        arrayMenu.addItem(createCommandItem(ObjectIDs::NewArraySet, "array set"));
-        arrayMenu.addItem(createCommandItem(ObjectIDs::NewArrayGet, "array get"));
-        arrayMenu.addItem(createCommandItem(ObjectIDs::NewArrayDefine, "array define"));
-        arrayMenu.addItem(createCommandItem(ObjectIDs::NewArraySize, "array size"));
-
-        arrayMenu.addItem(createCommandItem(ObjectIDs::NewArrayMin, "array min"));
-        arrayMenu.addItem(createCommandItem(ObjectIDs::NewArrayMax, "array max"));
-        arrayMenu.addItem(createCommandItem(ObjectIDs::NewArrayRandom, "array random"));
-        arrayMenu.addItem(createCommandItem(ObjectIDs::NewArrayQuantile, "array quantile"));
-    }
-
-    PopupMenu listMenu;
-    {
-        listMenu.addItem(createCommandItem(ObjectIDs::NewListAppend, "list append"));
-        listMenu.addItem(createCommandItem(ObjectIDs::NewListPrepend, "list prepend"));
-        listMenu.addItem(createCommandItem(ObjectIDs::NewListStore, "list store"));
-        listMenu.addItem(createCommandItem(ObjectIDs::NewListSplit, "list split"));
-
-        listMenu.addItem(createCommandItem(ObjectIDs::NewListTrim, "list trim"));
-        listMenu.addItem(createCommandItem(ObjectIDs::NewListLength, "list length"));
-        listMenu.addItem(createCommandItem(ObjectIDs::NewListFromSymbol, "list fromsymbol"));
-        listMenu.addItem(createCommandItem(ObjectIDs::NewListToSymbol, "list tosymbol"));
-    }
-
-    PopupMenu mathMenu;
-    {
-        mathMenu.addItem(createCommandItem(ObjectIDs::NewAdd, "+"));
-        mathMenu.addItem(createCommandItem(ObjectIDs::NewSubtract, "-"));
-        mathMenu.addItem(createCommandItem(ObjectIDs::NewMultiply, "*"));
-        mathMenu.addItem(createCommandItem(ObjectIDs::NewDivide, "/"));
-        mathMenu.addItem(createCommandItem(ObjectIDs::NewModulo, "%"));
-
-        mathMenu.addItem(createCommandItem(ObjectIDs::NewInverseSubtract, "!-"));
-        mathMenu.addItem(createCommandItem(ObjectIDs::NewInverseDivide, "!/"));
-    }
-
-    PopupMenu logicMenu;
-    {
-        logicMenu.addItem(createCommandItem(ObjectIDs::NewBiggerThan, ">"));
-        logicMenu.addItem(createCommandItem(ObjectIDs::NewSmallerThan, "<"));
-        logicMenu.addItem(createCommandItem(ObjectIDs::NewBiggerThanOrEqual, ">="));
-        logicMenu.addItem(createCommandItem(ObjectIDs::NewSmallerThanOrEqual, "<="));
-        logicMenu.addItem(createCommandItem(ObjectIDs::NewEquals, "=="));
-        logicMenu.addItem(createCommandItem(ObjectIDs::NewNotEquals, "!="));
-    }
-
-    PopupMenu ioMenu;
-    {
-        ioMenu.addItem(createCommandItem(ObjectIDs::NewAdc, "adc~"));
-        ioMenu.addItem(createCommandItem(ObjectIDs::NewDac, "dac~"));
-        ioMenu.addItem(createCommandItem(ObjectIDs::NewOut, "out~"));
-        ioMenu.addItem(createCommandItem(ObjectIDs::NewBlocksize, "blocksize~"));
-        ioMenu.addItem(createCommandItem(ObjectIDs::NewSamplerate, "samplerate~"));
-        ioMenu.addItem(createCommandItem(ObjectIDs::NewSetdsp, "setdsp~"));
-    }
-
-    PopupMenu controlMenu;
-    {
-        controlMenu.addItem(createCommandItem(ObjectIDs::NewAdsr, "adsr~"));
-        controlMenu.addItem(createCommandItem(ObjectIDs::NewAsr, "asr~"));
-        controlMenu.addItem(createCommandItem(ObjectIDs::NewCurve, "curve~"));
-        controlMenu.addItem(createCommandItem(ObjectIDs::NewDecay, "decay~"));
-        controlMenu.addItem(createCommandItem(ObjectIDs::NewEnvelope, "envelope~"));
-        controlMenu.addItem(createCommandItem(ObjectIDs::NewEnvgen, "envgen~"));
-        controlMenu.addItem(createCommandItem(ObjectIDs::NewLfnoise, "lfnoise~"));
-        controlMenu.addItem(createCommandItem(ObjectIDs::NewSignalLine, "line~"));
-        controlMenu.addItem(createCommandItem(ObjectIDs::NewPhasor, "phasor~"));
-        controlMenu.addItem(createCommandItem(ObjectIDs::NewRamp, "ramp~"));
-        controlMenu.addItem(createCommandItem(ObjectIDs::NewSah, "sah~"));
-        controlMenu.addItem(createCommandItem(ObjectIDs::NewSignalSlider, "slider~"));
-        controlMenu.addItem(createCommandItem(ObjectIDs::NewVline, "vline~"));
-    }
-
-    PopupMenu signalMathMenu;
-    {
-        signalMathMenu.addItem(createCommandItem(ObjectIDs::NewSignalAdd, "+~"));
-        signalMathMenu.addItem(createCommandItem(ObjectIDs::NewSignalSubtract, "-~"));
-        signalMathMenu.addItem(createCommandItem(ObjectIDs::NewSignalMultiply, "*~"));
-        signalMathMenu.addItem(createCommandItem(ObjectIDs::NewSignalDivide, "/~"));
-        signalMathMenu.addItem(createCommandItem(ObjectIDs::NewSignalModulo, "%~"));
-        signalMathMenu.addItem(createCommandItem(ObjectIDs::NewSignalInverseSubtract, "!-~"));
-        signalMathMenu.addItem(createCommandItem(ObjectIDs::NewSignalInverseDivide, "!/~"));
-        signalMathMenu.addItem(createCommandItem(ObjectIDs::NewSignalBiggerThan, ">~"));
-        signalMathMenu.addItem(createCommandItem(ObjectIDs::NewSignalSmallerThan, "<~"));
-        signalMathMenu.addItem(createCommandItem(ObjectIDs::NewSignalBiggerThanOrEqual, ">=~"));
-        signalMathMenu.addItem(createCommandItem(ObjectIDs::NewSignalSmallerThanOrEqual, "<=~"));
-        signalMathMenu.addItem(createCommandItem(ObjectIDs::NewSignalEquals, "==~"));
-        signalMathMenu.addItem(createCommandItem(ObjectIDs::NewSignalNotEquals, "!=~"));
-    }
-
-    menu.addSeparator();
-
-    menu.addSubMenu("UI", uiMenu);
-    menu.addSubMenu("General", generalMenu);
-    menu.addSubMenu("MIDI", midiMenu);
-    menu.addSubMenu("Array", arrayMenu);
-    menu.addSubMenu("List", listMenu);
-    menu.addSubMenu("Math", mathMenu);
-    menu.addSubMenu("Logic", logicMenu);
-
-    menu.addSeparator();
-
-    menu.addSubMenu("IO~", ioMenu);
-    menu.addSubMenu("Effects~", effectsMenu);
-    menu.addSubMenu("Oscillators~", oscillatorsMenu);
-    menu.addSubMenu("Filters~", filtersMenu);
-    menu.addSubMenu("Control~", controlMenu);
-    menu.addSubMenu("Math~", signalMathMenu);
-
-    menu.addSeparator();
-
-    menu.addItem(createCommandItem(ObjectIDs::NewObject, "Empty Object"));
-    menu.addItem(createCommandItem(ObjectIDs::NewMessage, "Message"));
-    menu.addItem(createCommandItem(ObjectIDs::NewFloatAtom, "Float box"));
-    menu.addItem(createCommandItem(ObjectIDs::NewSymbolAtom, "Symbol box"));
-    menu.addItem(createCommandItem(ObjectIDs::NewListAtom, "List box"));
-    menu.addItem(createCommandItem(ObjectIDs::NewComment, "Comment"));
-    menu.addSeparator();
-
-    menu.addItem(createCommandItem(ObjectIDs::NewArray, "Array..."));
-    menu.addItem(createCommandItem(ObjectIDs::NewGraphOnParent, "GraphOnParent"));
-    return menu;
-}
+/*
+ // Copyright (c) 2021-2022 Timothy Schoen
+ // For information on usage and redistribution, and for a DISCLAIMER OF ALL
+ // WARRANTIES, see the file, "LICENSE.txt," in this distribution.
+ */
+
+#include <juce_gui_basics/juce_gui_basics.h>
+#include <juce_audio_devices/juce_audio_devices.h>
+#include "Utility/Config.h"
+#include "Utility/Fonts.h"
+
+#include "Dialogs.h"
+
+#include "LookAndFeel.h"
+#include "PluginEditor.h"
+#include "PluginProcessor.h"
+
+#include "Sidebar/Sidebar.h"
+#include "Object.h"
+#include "Objects/ObjectBase.h"
+#include "SaveDialog.h"
+#include "ArrayDialog.h"
+#include "SettingsDialog.h"
+#include "TextEditorDialog.h"
+#include "ObjectBrowserDialog.h"
+#include "ObjectReferenceDialog.h"
+#include "Heavy/HeavyExportDialog.h"
+#include "PluginMode.h"
+#include "MainMenu.h"
+#include "Canvas.h"
+
+Component* Dialogs::showTextEditorDialog(String text, String filename, std::function<void(String, bool)> callback)
+{
+    auto* editor = new TextEditorDialog(filename);
+    editor->editor.setText(text);
+    editor->onClose = std::move(callback);
+    return editor;
+}
+
+void Dialogs::showSaveDialog(std::unique_ptr<Dialog>* target, Component* centre, String filename, std::function<void(int)> callback, int margin)
+{
+    if (*target)
+        return;
+
+    auto* dialog = new Dialog(target, centre, 400, 130, 160, false, margin);
+    auto* saveDialog = new SaveDialog(centre, dialog, filename, callback);
+
+    dialog->setViewedComponent(saveDialog);
+    target->reset(dialog);
+}
+void Dialogs::showArrayDialog(std::unique_ptr<Dialog>* target, Component* centre, std::function<void(int, String, String)> callback)
+{
+    if (*target)
+        return;
+
+    auto* dialog = new Dialog(target, centre, 300, 180, 200, false);
+    auto* arrayDialog = new ArrayDialog(centre, dialog, callback);
+    dialog->setViewedComponent(arrayDialog);
+    target->reset(dialog);
+}
+
+void Dialogs::showSettingsDialog(PluginEditor* editor)
+{
+    auto* dialog = new Dialog(&editor->openedDialog, editor, 675, 500, editor->getBounds().getCentreY() + 250, true);
+    auto* settingsDialog = new SettingsDialog(editor, dialog);
+    dialog->setViewedComponent(settingsDialog);
+    editor->openedDialog.reset(dialog);
+}
+
+void Dialogs::showMainMenu(PluginEditor* editor, Component* centre)
+{
+    auto* popup = new MainMenu(editor);
+
+    popup->showMenuAsync(PopupMenu::Options().withMinimumWidth(220).withMaximumNumColumns(1).withTargetComponent(centre).withParentComponent(editor),
+        [editor, popup, centre, settingsTree = SettingsFile::getInstance()->getValueTree()](int result) mutable {
+            switch (result) {
+            case MainMenu::MenuItem::NewPatch: {
+                editor->newProject();
+                break;
+            }
+            case MainMenu::MenuItem::OpenPatch: {
+                editor->openProject();
+                break;
+            }
+            case MainMenu::MenuItem::Save: {
+                if (editor->getCurrentCanvas())
+                    editor->saveProject();
+                break;
+            }
+            case MainMenu::MenuItem::SaveAs: {
+                if (editor->getCurrentCanvas())
+                    editor->saveProjectAs();
+                break;
+            }
+            case MainMenu::MenuItem::Close: {
+                if (editor->getCurrentCanvas())
+                    editor->closeTab(editor->getCurrentCanvas(false));
+                break;
+            }
+            case MainMenu::MenuItem::CloseAll: {
+                if (editor->getCurrentCanvas())
+                    editor->closeAllTabs();
+                break;
+            }
+            case MainMenu::MenuItem::CompiledMode: {
+                bool ticked = settingsTree.hasProperty("hvcc_mode") ? static_cast<bool>(settingsTree.getProperty("hvcc_mode")) : false;
+                settingsTree.setProperty("hvcc_mode", !ticked, nullptr);
+                break;
+            }
+            case MainMenu::MenuItem::Compile: {
+                Dialogs::showHeavyExportDialog(&editor->openedDialog, editor);
+                break;
+            }
+            case MainMenu::MenuItem::EnablePalettes: {
+                bool ticked = settingsTree.hasProperty("show_palettes") ? static_cast<bool>(settingsTree.getProperty("show_palettes")) : false;
+                settingsTree.setProperty("show_palettes", !ticked, nullptr);
+                editor->resized();
+                break;
+            }
+            case MainMenu::MenuItem::PluginMode: {
+                PluginMode* pluginMode = new PluginMode(editor->getCurrentCanvas());
+                break;
+            }
+            case MainMenu::MenuItem::AutoConnect: {
+                bool ticked = settingsTree.hasProperty("autoconnect") ? static_cast<bool>(settingsTree.getProperty("autoconnect")) : false;
+                settingsTree.setProperty("autoconnect", !ticked, nullptr);
+                break;
+            }
+            case MainMenu::MenuItem::Settings: {
+                Dialogs::showSettingsDialog(editor);
+                break;
+            }
+            case MainMenu::MenuItem::About: {
+                auto* dialog = new Dialog(&editor->openedDialog, editor, 675, 500, editor->getBounds().getCentreY() + 250, true);
+                auto* aboutPanel = new AboutPanel();
+                dialog->setViewedComponent(aboutPanel);
+                editor->openedDialog.reset(dialog);
+                break;
+            }
+            default: {
+                break;
+            }
+            }
+
+            MessageManager::callAsync([popup]() {
+                delete popup;
+            });
+        });
+}
+
+class OkayCancelDialog : public Component {
+
+public:
+    OkayCancelDialog(Dialog* dialog, String const& title, std::function<void(bool)> callback)
+        : label("", title)
+    {
+        setSize(400, 200);
+        addAndMakeVisible(label);
+        addAndMakeVisible(cancel);
+        addAndMakeVisible(okay);
+
+        cancel.setColour(TextButton::buttonColourId, Colours::transparentBlack);
+        okay.setColour(TextButton::buttonColourId, Colours::transparentBlack);
+
+        cancel.onClick = [this, dialog, callback] {
+            callback(false);
+            dialog->closeDialog();
+        };
+
+        okay.onClick = [this, dialog, callback] {
+            callback(true);
+            dialog->closeDialog();
+        };
+
+        cancel.changeWidthToFitText();
+        okay.changeWidthToFitText();
+        setOpaque(false);
+    }
+
+    void resized() override
+    {
+        label.setBounds(20, 25, 360, 30);
+        cancel.setBounds(20, 80, 80, 25);
+        okay.setBounds(300, 80, 80, 25);
+    }
+
+private:
+    Label label;
+
+    TextButton cancel = TextButton("Cancel");
+    TextButton okay = TextButton("OK");
+};
+
+void Dialogs::showOkayCancelDialog(std::unique_ptr<Dialog>* target, Component* parent, String const& title, std::function<void(bool)> callback)
+{
+    auto* dialog = new Dialog(target, parent, 400, 130, 160, false);
+    auto* dialogContent = new OkayCancelDialog(dialog, title, callback);
+
+    dialog->setViewedComponent(dialogContent);
+    target->reset(dialog);
+}
+
+void Dialogs::showHeavyExportDialog(std::unique_ptr<Dialog>* target, Component* parent)
+{
+    auto* dialog = new Dialog(target, parent, 625, 400, parent->getBounds().getCentreY() + 200, true);
+    auto* dialogContent = new HeavyExportDialog(dialog);
+
+    dialog->setViewedComponent(dialogContent);
+    target->reset(dialog);
+}
+
+void Dialogs::showObjectBrowserDialog(std::unique_ptr<Dialog>* target, Component* parent)
+{
+
+    auto* dialog = new Dialog(target, parent, 750, 450, parent->getBounds().getCentreY() + 200, true);
+    auto* dialogContent = new ObjectBrowserDialog(parent, dialog);
+
+    dialog->setViewedComponent(dialogContent);
+    target->reset(dialog);
+}
+
+void Dialogs::showObjectReferenceDialog(std::unique_ptr<Dialog>* target, Component* parent, String objectName)
+{
+    auto* dialog = new Dialog(target, parent, 750, 450, parent->getBounds().getCentreY() + 200, true);
+    auto* dialogContent = new ObjectReferenceDialog(dynamic_cast<PluginEditor*>(parent), false);
+
+    dialogContent->showObject(objectName);
+
+    dialog->setViewedComponent(dialogContent);
+    target->reset(dialog);
+}
+
+StringArray DekenInterface::getExternalPaths()
+{
+    StringArray searchPaths;
+
+    for (auto package : PackageManager::getInstance()->packageState) {
+        if (!package.hasProperty("AddToPath") || !static_cast<bool>(package.getProperty("AddToPath"))) {
+            continue;
+        }
+
+        searchPaths.add(package.getProperty("Path"));
+    }
+
+    return searchPaths;
+}
+
+bool Dialog::wantsRoundedCorners()
+{
+    // Check if the editor wants rounded corners
+    if (auto* editor = dynamic_cast<PluginEditor*>(parentComponent)) {
+        return editor->wantsRoundedCorners();
+    }
+    // Otherwise assume rounded corners for the rest of the UI
+    else {
+        return true;
+    }
+}
+
+void Dialogs::showCanvasRightClickMenu(Canvas* cnv, Component* originalComponent, Point<int> position)
+{
+    cnv->cancelConnectionCreation();
+
+    // Info about selection status
+    auto selectedBoxes = cnv->getSelectionOfType<Object>();
+
+    bool hasSelection = !selectedBoxes.isEmpty();
+    bool multiple = selectedBoxes.size() > 1;
+
+    Object* object = hasSelection && !multiple ? selectedBoxes.getFirst() : nullptr;
+
+    // Find top-level object, so we never trigger it on an object inside a graph
+    if (object && object->findParentComponentOfClass<Object>()) {
+        while (auto* nextObject = object->findParentComponentOfClass<Object>()) {
+            object = nextObject;
+        }
+    }
+
+    auto params = object && object->gui ? object->gui->getParameters() : ObjectParameters();
+    bool canBeOpened = object && object->gui && object->gui->canOpenFromMenu();
+
+    enum MenuOptions {
+        Open = 1,
+        Help,
+        Reference,
+        ToFront,
+        ToBack,
+        Properties
+    };
+    // Create popup menu
+    PopupMenu popupMenu;
+
+    popupMenu.addItem(Open, "Open", object && !multiple && canBeOpened); // for opening subpatches
+
+    popupMenu.addSeparator();
+    popupMenu.addItem(Help, "Help", object != nullptr);
+    popupMenu.addItem(Reference, "Reference", object != nullptr);
+    popupMenu.addSeparator();
+
+    auto* editor = cnv->editor;
+    std::function<void(int)> createObjectCallback;
+    popupMenu.addSubMenu("Add", createObjectMenu(editor));
+
+    popupMenu.addSeparator();
+    popupMenu.addCommandItem(editor, CommandIDs::Cut);
+    popupMenu.addCommandItem(editor, CommandIDs::Copy);
+    popupMenu.addCommandItem(editor, CommandIDs::Paste);
+    popupMenu.addCommandItem(editor, CommandIDs::Duplicate);
+    popupMenu.addCommandItem(editor, CommandIDs::Encapsulate);
+    popupMenu.addCommandItem(editor, CommandIDs::Delete);
+    popupMenu.addSeparator();
+
+    popupMenu.addItem(ToFront, "To Front", object != nullptr);
+    popupMenu.addItem(ToBack, "To Back", object != nullptr);
+    popupMenu.addSeparator();
+    popupMenu.addItem(Properties, "Properties", originalComponent == cnv || (object && !params.empty()));
+    // showObjectReferenceDialog
+    auto callback = [cnv, editor, object, originalComponent, params, createObjectCallback, position, selectedBoxes](int result) mutable {
+        // Set position where new objet will be created
+        if (result > 100) {
+            cnv->lastMousePosition = cnv->getLocalPoint(nullptr, position);
+        }
+
+        if (result == Properties) {
+            if (originalComponent == cnv) {
+                editor->sidebar->showParameters("canvas", cnv->getInspectorParameters());
+            } else if (object && object->gui) {
+                editor->sidebar->showParameters(object->gui->getText(), params);
+            }
+
+            return;
+        }
+
+        if ((!object && result < 100) || result <= 0) {
+            return;
+        }
+
+        if (object)
+            object->repaint();
+
+        switch (result) {
+        case Open: // Open subpatch
+            object->gui->openFromMenu();
+            break;
+        case ToFront: { // To Front
+            // The double for loop makes sure that they keep their original order
+            auto objects = cnv->patch.getObjects();
+
+            cnv->patch.startUndoSequence("ToFront");
+            for (int i = objects.size() - 1; i >= 0; i--) {
+                for (auto* selectedBox : selectedBoxes) {
+                    if (objects[i] == selectedBox->getPointer()) {
+                        selectedBox->toFront(false);
+                        if (selectedBox->gui)
+                            selectedBox->gui->moveToFront();
+                    }
+                }
+            }
+            cnv->patch.startUndoSequence("ToBack");
+            cnv->synchronise();
+            break;
+        }
+        case ToBack: {
+            auto objects = cnv->patch.getObjects();
+
+            cnv->patch.startUndoSequence("ToBack");
+            // The double for loop makes sure that they keep their original order
+            for (int i = objects.size() - 1; i >= 0; i--) {
+                for (auto* selectedBox : selectedBoxes) {
+                    if (objects[i] == selectedBox->getPointer()) {
+                        selectedBox->toBack();
+                        if (selectedBox->gui)
+                            selectedBox->gui->moveToBack();
+                    }
+                }
+            }
+            cnv->patch.endUndoSequence("ToBack");
+            cnv->synchronise();
+            break;
+        }
+        case Help:
+            object->openHelpPatch();
+            break;
+        case Reference:
+            Dialogs::showObjectReferenceDialog(&editor->openedDialog, editor, object->gui->getType());
+            break;
+        default:
+            break;
+        }
+    };
+
+    popupMenu.showMenuAsync(PopupMenu::Options().withMinimumWidth(100).withMaximumNumColumns(1).withParentComponent(editor).withTargetScreenArea(Rectangle<int>(position, position.translated(1, 1))), ModalCallbackFunction::create(callback));
+}
+
+void Dialogs::showObjectMenu(PluginEditor* parent, Component* target)
+{
+    std::function<void(int)> attachToMouseCallback = [parent](int result) {
+        if (result > 0) {
+            if (auto* cnv = parent->getCurrentCanvas()) {
+                cnv->attachNextObjectToMouse = true;
+            }
+        }
+    };
+
+    auto menu = createObjectMenu(parent);
+
+    menu.showMenuAsync(PopupMenu::Options().withMinimumWidth(100).withMaximumNumColumns(1).withTargetComponent(target).withParentComponent(parent), attachToMouseCallback);
+}
+
+PopupMenu Dialogs::createObjectMenu(PluginEditor* parent)
+{
+    PopupMenu menu;
+
+    // Custom function because JUCE adds "shortcut:" before some keycommands, which looks terrible!
+    auto createCommandItem = [parent](const CommandID commandID, String const& displayName) {
+        if (commandID < NumEssentialObjects) {
+
+            ApplicationCommandInfo info(*parent->getCommandForID(commandID));
+            auto* target = parent->ApplicationCommandManager::getTargetForCommand(commandID, info);
+
+            PopupMenu::Item i;
+            i.text = displayName;
+            i.itemID = (int)commandID;
+            i.commandManager = parent;
+            i.isEnabled = target != nullptr && (info.flags & ApplicationCommandInfo::isDisabled) == 0;
+
+            String shortcutKey;
+
+            for (auto& keypress : parent->getKeyMappings()->getKeyPressesAssignedToCommand(commandID)) {
+                auto key = keypress.getTextDescriptionWithIcons();
+
+                auto shiftIcon = String(CharPointer_UTF8("\xe2\x87\xa7"));
+                if (key.contains(shiftIcon)) {
+                    key = key.replace(shiftIcon, "shift-");
+                }
+                if (shortcutKey.isNotEmpty())
+                    shortcutKey << ", ";
+
+                shortcutKey << key;
+            }
+
+            i.shortcutKeyDescription = shortcutKey.trim();
+
+            return i;
+        } else {
+
+            auto cnv = Component::SafePointer(parent->getCurrentCanvas());
+            bool locked = static_cast<bool>(cnv->locked.getValue()) || static_cast<bool>(cnv->commandLocked.getValue());
+
+            PopupMenu::Item i;
+            i.text = displayName;
+            i.itemID = (int)commandID;
+            i.isEnabled = !locked;
+            i.action = [parent, cnv, commandID]() {
+                if (!cnv)
+                    return;
+
+                auto lastPosition = cnv->viewport->getViewArea().getConstrainedPoint(cnv->lastMousePosition - Point<int>(Object::margin, Object::margin));
+
+                cnv->objects.add(new Object(cnv, objectNames.at(static_cast<ObjectIDs>(commandID)), lastPosition));
+                cnv->deselectAll();
+                cnv->setSelected(cnv->objects[cnv->objects.size() - 1], true); // Select newly created object
+            };
+
+            return i;
+        }
+    };
+
+    menu.addItem("Open Object Browser...", [parent]() mutable {
+        Dialogs::showObjectBrowserDialog(&parent->openedDialog, parent);
+    });
+
+    PopupMenu uiMenu;
+    {
+        uiMenu.addItem(createCommandItem(ObjectIDs::NewNumbox, "Number"));
+        uiMenu.addItem(createCommandItem(ObjectIDs::NewBang, "Bang"));
+        uiMenu.addItem(createCommandItem(ObjectIDs::NewToggle, "Toggle"));
+        uiMenu.addItem(createCommandItem(ObjectIDs::NewButton, "Button"));
+        uiMenu.addItem(createCommandItem(ObjectIDs::NewVerticalSlider, "Vertical Slider"));
+        uiMenu.addItem(createCommandItem(ObjectIDs::NewHorizontalSlider, "Horizontal Slider"));
+        uiMenu.addItem(createCommandItem(ObjectIDs::NewVerticalRadio, "Vertical Radio"));
+        uiMenu.addItem(createCommandItem(ObjectIDs::NewHorizontalRadio, "Horizontal Radio"));
+
+        uiMenu.addSeparator();
+        uiMenu.addItem(createCommandItem(ObjectIDs::NewCanvas, "Canvas"));
+
+        uiMenu.addItem(createCommandItem(ObjectIDs::NewKeyboard, "Keyboard"));
+        uiMenu.addItem(createCommandItem(ObjectIDs::NewVUMeterObject, "VU Meter"));
+        uiMenu.addItem(createCommandItem(ObjectIDs::NewNumboxTilde, "Signal Numbox"));
+        uiMenu.addItem(createCommandItem(ObjectIDs::NewOscilloscope, "Oscilloscope"));
+        uiMenu.addItem(createCommandItem(ObjectIDs::NewFunction, "Function"));
+        uiMenu.addItem(createCommandItem(ObjectIDs::NewMessbox, "Messbox"));
+        uiMenu.addItem(createCommandItem(ObjectIDs::NewBicoeff, "Bicoeff"));
+    }
+
+    PopupMenu generalMenu;
+    {
+        generalMenu.addItem(createCommandItem(ObjectIDs::NewMetro, "metro"));
+        generalMenu.addItem(createCommandItem(ObjectIDs::NewCounter, "counter"));
+        generalMenu.addItem(createCommandItem(ObjectIDs::NewSel, "sel"));
+        generalMenu.addItem(createCommandItem(ObjectIDs::NewRoute, "route"));
+        generalMenu.addItem(createCommandItem(ObjectIDs::NewExpr, "expr"));
+
+        generalMenu.addItem(createCommandItem(ObjectIDs::NewLoadbang, "loadbang"));
+
+        generalMenu.addItem(createCommandItem(ObjectIDs::NewPack, "pack"));
+        generalMenu.addItem(createCommandItem(ObjectIDs::NewUnpack, "unpack"));
+        generalMenu.addItem(createCommandItem(ObjectIDs::NewPrint, "print"));
+
+        generalMenu.addItem(createCommandItem(ObjectIDs::NewNetsend, "netsend"));
+        generalMenu.addItem(createCommandItem(ObjectIDs::NewNetreceive, "netreceive"));
+
+        generalMenu.addItem(createCommandItem(ObjectIDs::NewTimer, "timer"));
+        generalMenu.addItem(createCommandItem(ObjectIDs::NewDelay, "delay"));
+        generalMenu.addItem(createCommandItem(ObjectIDs::NewTimedGate, "timed.gate"));
+    }
+
+    PopupMenu effectsMenu;
+    {
+        effectsMenu.addItem(createCommandItem(ObjectIDs::NewCrusher, "crusher~"));
+        effectsMenu.addItem(createCommandItem(ObjectIDs::NewSignalDelay, "delay~"));
+        effectsMenu.addItem(createCommandItem(ObjectIDs::NewDrive, "drive~"));
+        effectsMenu.addItem(createCommandItem(ObjectIDs::NewFlanger, "flanger~"));
+        effectsMenu.addItem(createCommandItem(ObjectIDs::NewReverb, "free.rev~"));
+        effectsMenu.addItem(createCommandItem(ObjectIDs::NewFreeze, "freeze~"));
+
+        effectsMenu.addItem(createCommandItem(ObjectIDs::NewFreqShift, "freq.shift~"));
+        effectsMenu.addItem(createCommandItem(ObjectIDs::NewPhaser, "phaser~"));
+        effectsMenu.addItem(createCommandItem(ObjectIDs::NewShaper, "shaper~"));
+        effectsMenu.addItem(createCommandItem(ObjectIDs::NewRm, "rm~"));
+        effectsMenu.addItem(createCommandItem(ObjectIDs::NewTremolo, "tremolo~"));
+        effectsMenu.addItem(createCommandItem(ObjectIDs::NewVibrato, "vibrato~"));
+        effectsMenu.addItem(createCommandItem(ObjectIDs::NewVocoder, "vocoder~"));
+    }
+
+    PopupMenu filtersMenu;
+    {
+        filtersMenu.addItem(createCommandItem(ObjectIDs::NewLop, "lop~"));
+        filtersMenu.addItem(createCommandItem(ObjectIDs::NewVcf, "vcf~"));
+        filtersMenu.addItem(createCommandItem(ObjectIDs::NewLores, "lores~"));
+        filtersMenu.addItem(createCommandItem(ObjectIDs::NewSvf, "svf~"));
+        filtersMenu.addItem(createCommandItem(ObjectIDs::NewBob, "bob~"));
+        filtersMenu.addItem(createCommandItem(ObjectIDs::NewOnepole, "onepole~"));
+        filtersMenu.addItem(createCommandItem(ObjectIDs::NewReson, "reson~"));
+        filtersMenu.addItem(createCommandItem(ObjectIDs::NewAllpass, "allpass~"));
+        filtersMenu.addItem(createCommandItem(ObjectIDs::NewComb, "comb~"));
+        filtersMenu.addItem(createCommandItem(ObjectIDs::NewHip, "hip~"));
+    }
+
+    PopupMenu oscillatorsMenu;
+    {
+        oscillatorsMenu.addItem(createCommandItem(ObjectIDs::NewOsc, "osc~"));
+        oscillatorsMenu.addItem(createCommandItem(ObjectIDs::NewPhasor, "phasor~"));
+        oscillatorsMenu.addSeparator();
+        oscillatorsMenu.addItem(createCommandItem(ObjectIDs::NewSaw, "saw~"));
+        oscillatorsMenu.addItem(createCommandItem(ObjectIDs::NewSaw2, "saw2~"));
+        oscillatorsMenu.addItem(createCommandItem(ObjectIDs::NewSquare, "square~"));
+        oscillatorsMenu.addItem(createCommandItem(ObjectIDs::NewTriangle, "triangle~"));
+        oscillatorsMenu.addItem(createCommandItem(ObjectIDs::NewImp, "imp~"));
+        oscillatorsMenu.addItem(createCommandItem(ObjectIDs::NewImp2, "imp2~"));
+        oscillatorsMenu.addItem(createCommandItem(ObjectIDs::NewWavetable, "wavetable~"));
+        oscillatorsMenu.addItem(createCommandItem(ObjectIDs::NewPlaits, "plaits~"));
+        oscillatorsMenu.addSeparator();
+        oscillatorsMenu.addItem(createCommandItem(ObjectIDs::NewBlOsc, "bl.osc~"));
+        oscillatorsMenu.addItem(createCommandItem(ObjectIDs::NewBlSaw, "bl.saw~"));
+        oscillatorsMenu.addItem(createCommandItem(ObjectIDs::NewBlSaw2, "bl.saw2~"));
+        oscillatorsMenu.addItem(createCommandItem(ObjectIDs::NewBlSquare, "bl.square~"));
+        oscillatorsMenu.addItem(createCommandItem(ObjectIDs::NewBlTriangle, "bl.tri~"));
+        oscillatorsMenu.addItem(createCommandItem(ObjectIDs::NewBlImp, "bl.imp~"));
+        oscillatorsMenu.addItem(createCommandItem(ObjectIDs::NewBlImp2, "bl.imp2~"));
+        oscillatorsMenu.addItem(createCommandItem(ObjectIDs::NewBlWavetable, "bl.wavetable~"));
+    }
+
+    PopupMenu midiMenu;
+    {
+        midiMenu.addItem(createCommandItem(ObjectIDs::NewMidiIn, "midiin"));
+        midiMenu.addItem(createCommandItem(ObjectIDs::NewMidiOut, "midiout"));
+        midiMenu.addItem(createCommandItem(ObjectIDs::NewNoteIn, "notein"));
+        midiMenu.addItem(createCommandItem(ObjectIDs::NewNoteOut, "noteout"));
+        midiMenu.addItem(createCommandItem(ObjectIDs::NewCtlIn, "ctlin"));
+        midiMenu.addItem(createCommandItem(ObjectIDs::NewCtlOut, "ctlout"));
+        midiMenu.addItem(createCommandItem(ObjectIDs::NewPgmIn, "pgmin"));
+        midiMenu.addItem(createCommandItem(ObjectIDs::NewPgmOut, "pgmout"));
+        midiMenu.addItem(createCommandItem(ObjectIDs::NewSysexIn, "sysexin"));
+        midiMenu.addItem(createCommandItem(ObjectIDs::NewSysexOut, "sysexout"));
+        midiMenu.addItem(createCommandItem(ObjectIDs::NewMtof, "mtof"));
+        midiMenu.addItem(createCommandItem(ObjectIDs::NewFtom, "ftom"));
+    }
+
+    PopupMenu arrayMenu;
+    {
+        arrayMenu.addItem(createCommandItem(ObjectIDs::NewArraySet, "array set"));
+        arrayMenu.addItem(createCommandItem(ObjectIDs::NewArrayGet, "array get"));
+        arrayMenu.addItem(createCommandItem(ObjectIDs::NewArrayDefine, "array define"));
+        arrayMenu.addItem(createCommandItem(ObjectIDs::NewArraySize, "array size"));
+
+        arrayMenu.addItem(createCommandItem(ObjectIDs::NewArrayMin, "array min"));
+        arrayMenu.addItem(createCommandItem(ObjectIDs::NewArrayMax, "array max"));
+        arrayMenu.addItem(createCommandItem(ObjectIDs::NewArrayRandom, "array random"));
+        arrayMenu.addItem(createCommandItem(ObjectIDs::NewArrayQuantile, "array quantile"));
+    }
+
+    PopupMenu listMenu;
+    {
+        listMenu.addItem(createCommandItem(ObjectIDs::NewListAppend, "list append"));
+        listMenu.addItem(createCommandItem(ObjectIDs::NewListPrepend, "list prepend"));
+        listMenu.addItem(createCommandItem(ObjectIDs::NewListStore, "list store"));
+        listMenu.addItem(createCommandItem(ObjectIDs::NewListSplit, "list split"));
+
+        listMenu.addItem(createCommandItem(ObjectIDs::NewListTrim, "list trim"));
+        listMenu.addItem(createCommandItem(ObjectIDs::NewListLength, "list length"));
+        listMenu.addItem(createCommandItem(ObjectIDs::NewListFromSymbol, "list fromsymbol"));
+        listMenu.addItem(createCommandItem(ObjectIDs::NewListToSymbol, "list tosymbol"));
+    }
+
+    PopupMenu mathMenu;
+    {
+        mathMenu.addItem(createCommandItem(ObjectIDs::NewAdd, "+"));
+        mathMenu.addItem(createCommandItem(ObjectIDs::NewSubtract, "-"));
+        mathMenu.addItem(createCommandItem(ObjectIDs::NewMultiply, "*"));
+        mathMenu.addItem(createCommandItem(ObjectIDs::NewDivide, "/"));
+        mathMenu.addItem(createCommandItem(ObjectIDs::NewModulo, "%"));
+
+        mathMenu.addItem(createCommandItem(ObjectIDs::NewInverseSubtract, "!-"));
+        mathMenu.addItem(createCommandItem(ObjectIDs::NewInverseDivide, "!/"));
+    }
+
+    PopupMenu logicMenu;
+    {
+        logicMenu.addItem(createCommandItem(ObjectIDs::NewBiggerThan, ">"));
+        logicMenu.addItem(createCommandItem(ObjectIDs::NewSmallerThan, "<"));
+        logicMenu.addItem(createCommandItem(ObjectIDs::NewBiggerThanOrEqual, ">="));
+        logicMenu.addItem(createCommandItem(ObjectIDs::NewSmallerThanOrEqual, "<="));
+        logicMenu.addItem(createCommandItem(ObjectIDs::NewEquals, "=="));
+        logicMenu.addItem(createCommandItem(ObjectIDs::NewNotEquals, "!="));
+    }
+
+    PopupMenu ioMenu;
+    {
+        ioMenu.addItem(createCommandItem(ObjectIDs::NewAdc, "adc~"));
+        ioMenu.addItem(createCommandItem(ObjectIDs::NewDac, "dac~"));
+        ioMenu.addItem(createCommandItem(ObjectIDs::NewOut, "out~"));
+        ioMenu.addItem(createCommandItem(ObjectIDs::NewBlocksize, "blocksize~"));
+        ioMenu.addItem(createCommandItem(ObjectIDs::NewSamplerate, "samplerate~"));
+        ioMenu.addItem(createCommandItem(ObjectIDs::NewSetdsp, "setdsp~"));
+    }
+
+    PopupMenu controlMenu;
+    {
+        controlMenu.addItem(createCommandItem(ObjectIDs::NewAdsr, "adsr~"));
+        controlMenu.addItem(createCommandItem(ObjectIDs::NewAsr, "asr~"));
+        controlMenu.addItem(createCommandItem(ObjectIDs::NewCurve, "curve~"));
+        controlMenu.addItem(createCommandItem(ObjectIDs::NewDecay, "decay~"));
+        controlMenu.addItem(createCommandItem(ObjectIDs::NewEnvelope, "envelope~"));
+        controlMenu.addItem(createCommandItem(ObjectIDs::NewEnvgen, "envgen~"));
+        controlMenu.addItem(createCommandItem(ObjectIDs::NewLfnoise, "lfnoise~"));
+        controlMenu.addItem(createCommandItem(ObjectIDs::NewSignalLine, "line~"));
+        controlMenu.addItem(createCommandItem(ObjectIDs::NewPhasor, "phasor~"));
+        controlMenu.addItem(createCommandItem(ObjectIDs::NewRamp, "ramp~"));
+        controlMenu.addItem(createCommandItem(ObjectIDs::NewSah, "sah~"));
+        controlMenu.addItem(createCommandItem(ObjectIDs::NewSignalSlider, "slider~"));
+        controlMenu.addItem(createCommandItem(ObjectIDs::NewVline, "vline~"));
+    }
+
+    PopupMenu signalMathMenu;
+    {
+        signalMathMenu.addItem(createCommandItem(ObjectIDs::NewSignalAdd, "+~"));
+        signalMathMenu.addItem(createCommandItem(ObjectIDs::NewSignalSubtract, "-~"));
+        signalMathMenu.addItem(createCommandItem(ObjectIDs::NewSignalMultiply, "*~"));
+        signalMathMenu.addItem(createCommandItem(ObjectIDs::NewSignalDivide, "/~"));
+        signalMathMenu.addItem(createCommandItem(ObjectIDs::NewSignalModulo, "%~"));
+        signalMathMenu.addItem(createCommandItem(ObjectIDs::NewSignalInverseSubtract, "!-~"));
+        signalMathMenu.addItem(createCommandItem(ObjectIDs::NewSignalInverseDivide, "!/~"));
+        signalMathMenu.addItem(createCommandItem(ObjectIDs::NewSignalBiggerThan, ">~"));
+        signalMathMenu.addItem(createCommandItem(ObjectIDs::NewSignalSmallerThan, "<~"));
+        signalMathMenu.addItem(createCommandItem(ObjectIDs::NewSignalBiggerThanOrEqual, ">=~"));
+        signalMathMenu.addItem(createCommandItem(ObjectIDs::NewSignalSmallerThanOrEqual, "<=~"));
+        signalMathMenu.addItem(createCommandItem(ObjectIDs::NewSignalEquals, "==~"));
+        signalMathMenu.addItem(createCommandItem(ObjectIDs::NewSignalNotEquals, "!=~"));
+    }
+
+    menu.addSeparator();
+
+    menu.addSubMenu("UI", uiMenu);
+    menu.addSubMenu("General", generalMenu);
+    menu.addSubMenu("MIDI", midiMenu);
+    menu.addSubMenu("Array", arrayMenu);
+    menu.addSubMenu("List", listMenu);
+    menu.addSubMenu("Math", mathMenu);
+    menu.addSubMenu("Logic", logicMenu);
+
+    menu.addSeparator();
+
+    menu.addSubMenu("IO~", ioMenu);
+    menu.addSubMenu("Effects~", effectsMenu);
+    menu.addSubMenu("Oscillators~", oscillatorsMenu);
+    menu.addSubMenu("Filters~", filtersMenu);
+    menu.addSubMenu("Control~", controlMenu);
+    menu.addSubMenu("Math~", signalMathMenu);
+
+    menu.addSeparator();
+
+    menu.addItem(createCommandItem(ObjectIDs::NewObject, "Empty Object"));
+    menu.addItem(createCommandItem(ObjectIDs::NewMessage, "Message"));
+    menu.addItem(createCommandItem(ObjectIDs::NewFloatAtom, "Float box"));
+    menu.addItem(createCommandItem(ObjectIDs::NewSymbolAtom, "Symbol box"));
+    menu.addItem(createCommandItem(ObjectIDs::NewListAtom, "List box"));
+    menu.addItem(createCommandItem(ObjectIDs::NewComment, "Comment"));
+    menu.addSeparator();
+
+    menu.addItem(createCommandItem(ObjectIDs::NewArray, "Array..."));
+    menu.addItem(createCommandItem(ObjectIDs::NewGraphOnParent, "GraphOnParent"));
+    return menu;
+}