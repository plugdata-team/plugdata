--- conflicted
+++ resolved
@@ -1,570 +1,547 @@
-/*
- // Copyright (c) 2021-2022 Timothy Schoen
- // For information on usage and redistribution, and for a DISCLAIMER OF ALL
- // WARRANTIES, see the file, "LICENSE.txt," in this distribution.
- */
-#include <juce_gui_basics/juce_gui_basics.h>
-#include "Utility/Config.h"
-#include "Utility/Fonts.h"
-
-#include "ObjectGrid.h"
-#include "Object.h"
-#include "Canvas.h"
-#include "Connection.h"
-#include "Utility/ObjectBoundsConstrainer.h"
-
-ObjectGrid::ObjectGrid(Component* parent)
-{
-    for (auto& line : gridLines) {
-        parent->addAndMakeVisible(line);
-
-        line.setStrokeThickness(1);
-        line.setAlwaysOnTop(true);
-    }
-
-    gridEnabled = SettingsFile::getInstance()->getProperty<int>("grid_enabled");
-    gridSize = SettingsFile::getInstance()->getProperty<int>("grid_size");
-}
-
-int ObjectGrid::applySnap(SnapOrientation direction, int pos, Component* s, Component* e, bool horizontal)
-{
-    orientation[horizontal] = direction;
-    snapped[horizontal] = true;
-
-    if (horizontal) {
-        snappedPosition.x = pos;
-    } else {
-        snappedPosition.y = pos;
-    }
-
-    start[horizontal] = s;
-    end[horizontal] = e;
-    updateMarker();
-
-    return pos;
-}
-
-void ObjectGrid::updateMarker()
-{
-    auto& lnf = LookAndFeel::getDefaultLookAndFeel();
-    gridLines[0].setStrokeFill(FillType(lnf.findColour(PlugDataColour::gridLineColourId)));
-    gridLines[1].setStrokeFill(FillType(lnf.findColour(PlugDataColour::gridLineColourId)));
-
-    if (!snapped[0]) {
-        gridLines[0].setPath(std::move(Path()));
-    }
-    if (!snapped[1]) {
-        gridLines[1].setPath(std::move(Path()));
-    }
-    if (!snapped[0] && !snapped[1]) {
-        return;
-    }
-
-    Path toDraw;
-
-    if (snapped[1] && orientation[1] == SnappedConnection && start[1] && end[1]) {
-
-        auto b1 = start[1]->getParentComponent()->getBounds();
-        auto b2 = end[1]->getParentComponent()->getBounds();
-
-        b1.translate(start[1]->getX() - 2, 0);
-        b2.translate(end[1]->getX() - 2, 0);
-
-        toDraw.addLineSegment(Line<float>(b1.getX() - 2, b1.getBottom() + 2, b1.getX() - 2, b2.getY() - 2), 1.0f);
-        gridLines[1].setPath(toDraw);
-        return;
-    }
-
-    for (int i = 0; i < 2; i++) {
-        if (!start[i] || !end[i] || !snapped[i])
-            continue;
-
-        auto b1 = start[i]->getBounds().reduced(Object::margin);
-        auto b2 = end[i]->getBounds().reduced(Object::margin);
-
-        auto t = b1.getY() < b2.getY() ? b1 : b2;
-        auto b = b1.getY() >= b2.getY() ? b1 : b2;
-        auto l = b1.getX() < b2.getX() ? b1 : b2;
-        auto r = b1.getX() >= b2.getX() ? b1 : b2;
-
-        auto gridLine = Line<float>();
-
-        if (i == 0) {
-            if (orientation[0] == SnappedLeft) {
-                gridLine = Line<float>(l.getX(), t.getY(), r.getRight(), t.getY());
-            } else if (orientation[0] == SnappedRight) {
-                gridLine = Line<float>(l.getX(), t.getBottom(), r.getRight(), t.getBottom());
-            } else { // snapped centre
-                gridLine = Line<float>(l.getX(), t.getCentreY(), r.getRight(), t.getCentreY());
-            }
-        } else if (i == 1) {
-            if (orientation[1] == SnappedLeft) {
-                gridLine = Line<float>(l.getX(), t.getY(), l.getX(), b.getBottom());
-            } else if (orientation[1] == SnappedRight) {
-                gridLine = Line<float>(l.getRight(), t.getY(), l.getRight(), b.getBottom());
-            } else { // snapped centre
-                gridLine = Line<float>(l.getCentreX(), t.getY(), l.getCentreX(), b.getBottom());
-            }
-        }
-
-        toDraw.addLineSegment(gridLine, 1.0f);
-        gridLines[i].setPath(toDraw);
-    }
-}
-
-void ObjectGrid::clear(bool horizontal)
-{
-    snapped[horizontal] = false;
-    if (horizontal) {
-        snappedPosition.x = 0;
-    } else {
-        snappedPosition.y = 0;
-    }
-    start[horizontal] = nullptr;
-    end[horizontal] = nullptr;
-    
-    updateMarker();
-}
-
-Point<int> ObjectGrid::performFixedResize(Object* toDrag, Point<int> dragOffset, Rectangle<int> newResizeBounds, Rectangle<int> nonClippedBounds)
-{
-    auto snappable = getSnappableObjects(toDrag);
-    auto resizeZone = toDrag->resizeZone;
-    auto ratio = toDrag->constrainer->getFixedAspectRatio();
-    
-    auto oldBounds = toDrag->originalBounds;
-    
-    auto wDiff = nonClippedBounds.getWidth() - oldBounds.getWidth();
-    auto hDiff = nonClippedBounds.getHeight() - oldBounds.getHeight();
-    bool draggingWidth =  wDiff > (hDiff * ratio);
-    
-    auto b2 = newResizeBounds.reduced(Object::margin);
-    bool isSnapped = snapped[0] || snapped[1];
-    
-    if (isSnapped) {
-                
-        auto snappedPos = horizontalResizeSnapped ? snappedPosition.x : snappedPosition.y;
-        auto dragPos = widthResizeSnapped ? dragOffset.x : dragOffset.y;
- 
-        if(std::abs(snappedPos - dragPos) > tolerance) {
-            clear(0);
-            clear(1);
-            return dragOffset;
-        }
-
-        return { widthResizeSnapped ? snappedPos : dragOffset.x, widthResizeSnapped ? dragOffset.y : snappedPos};
-    }
-    
-    auto snap = [this, b2, toDrag, draggingWidth, dragOffset, isSnapped, ratio](SnapOrientation direction, Object* object, Rectangle<int> b1, bool horizontal) mutable {
-        
-        if(isSnapped) return dragOffset;
-            
-        int delta;
-        if(direction == SnappedLeft) {
-            delta = horizontal ? b1.getX() - b2.getX() : b1.getY() - b2.getY();
-        }
-        else {
-            delta = horizontal ? b1.getRight() - b2.getRight() : b1.getBottom() - b2.getBottom();
-        }
-        
-        auto& snapTarget = draggingWidth ? dragOffset.x : dragOffset.y;
-        
-        if(draggingWidth && !horizontal)
-        {
-            delta *= ratio;
-        }
-        if(!draggingWidth && horizontal)
-        
-        if(horizontal ^ draggingWidth) {
-            delta /= ratio;
-        }
-        
-        snapTarget += delta;
-        
-        applySnap(direction, snapTarget, object, toDrag, horizontal);
-        widthResizeSnapped = draggingWidth;
-        horizontalResizeSnapped = horizontal;
-        
-        MessageManager::callAsync([this](){
-            updateMarker();
-        });
-
-        return dragOffset;
-    };
-    
-    for (auto* object : snappable) {
-        auto b1 = object->getBounds().reduced(Object::margin);
-
-        auto topDiff = b1.getY() - b2.getY();
-        auto bottomDiff = b1.getBottom() - b2.getBottom();
-        auto leftDiff = b1.getX() - b2.getX();
-        auto rightDiff = b1.getRight() - b2.getRight();
-        
-        
-        if (resizeZone.isDraggingTopEdge() && std::abs(topDiff) < tolerance) {
-            return snap(SnappedLeft, object, b1, false);
-        }
-        if (resizeZone.isDraggingBottomEdge() && std::abs(bottomDiff) < tolerance) {
-            return snap(SnappedRight, object, b1, false);
-        }
-        
-        if (resizeZone.isDraggingLeftEdge() && std::abs(leftDiff) < tolerance) {
-            return snap(SnappedLeft, object, b1, true);
-        }
-        if (resizeZone.isDraggingRightEdge() && std::abs(rightDiff) < tolerance) {
-            return snap(SnappedRight, object, b1, true);
-        }
-    }
-    
-    return dragOffset;
-
-}
-Point<int> ObjectGrid::performResize(Object* toDrag, Point<int> dragOffset, Rectangle<int> newResizeBounds)
-{
-    int enableGrid = static_cast<int>(gridEnabled.getValue());
-
-    if (ModifierKeys::getCurrentModifiers().isShiftDown() || enableGrid == 0) {
-        clear(0);
-        clear(1);
-        return dragOffset;
-    }
-    
-    auto limits = [&]() -> Rectangle<int> {
-        if (auto* parent = toDrag->getParentComponent())
-            return { parent->getWidth(), parent->getHeight() };
-
-        const auto globalBounds = toDrag->localAreaToGlobal(newResizeBounds - toDrag->getPosition());
-
-        if (auto* display = Desktop::getInstance().getDisplays().getDisplayForPoint(globalBounds.getCentre()))
-            return toDrag->getLocalArea(nullptr, display->userArea) + toDrag->getPosition();
-
-        const auto max = std::numeric_limits<int>::max();
-        return { max, max };
-    }();
-
-    auto resizeZone = toDrag->resizeZone;
-    auto nonClippedBounds = newResizeBounds;
-    // Not great that we need to do this, but otherwise we don't really know the object bounds for sure
-    toDrag->constrainer->checkBounds(newResizeBounds, toDrag->originalBounds, limits,
-        resizeZone.isDraggingTopEdge(), resizeZone.isDraggingLeftEdge(),
-        resizeZone.isDraggingBottomEdge(), resizeZone.isDraggingRightEdge());
-
-
-    auto b2 = newResizeBounds.reduced(Object::margin);
-    auto snappable = getSnappableObjects(toDrag);
-   
-    // Snap to Objects
-    if(enableGrid != 2 && toDrag->constrainer->getFixedAspectRatio() != 0.0)
-    {
-        dragOffset = performFixedResize(toDrag, dragOffset, newResizeBounds, nonClippedBounds);
-    }
-    else if (enableGrid != 2) {
-        bool alreadySnappedVertically = isAlreadySnapped(false, dragOffset);
-        
-        if (!alreadySnappedVertically) {
-            for (auto* object : snappable) {
-                auto b1 = object->getBounds().reduced(Object::margin);
-
-                if (resizeZone.isDraggingTopEdge() && std::abs(b1.getY() - b2.getY()) < tolerance) {
-                    auto dy = b1.getY() - b2.getY();
-                    dragOffset.y = applySnap(SnappedLeft, dy + dragOffset.y, object, toDrag, false);
-                }
-                if (resizeZone.isDraggingBottomEdge() && std::abs(b1.getBottom() - b2.getBottom()) < tolerance) {
-                    auto dy = b1.getBottom() - b2.getBottom();
-                    dragOffset.y = applySnap(SnappedRight, dy + dragOffset.y, object, toDrag, false);
-                }
-            }
-        }
-
-        // Update in case we just snapped
-        bool alreadySnappedHorizontally = isAlreadySnapped(false, dragOffset);
-
-        if (!alreadySnappedHorizontally) {
-            for (auto* object : snappable) {
-
-                auto b1 = object->getBounds().reduced(Object::margin);
-
-                if (resizeZone.isDraggingLeftEdge() && std::abs(b1.getX() - b2.getX()) < tolerance) {
-                    auto dx = b1.getX() - b2.getX();
-                    dragOffset.x = applySnap(SnappedLeft, dx + dragOffset.x, object, toDrag, true);
-                }
-                if (resizeZone.isDraggingRightEdge() && std::abs(b1.getRight() - b2.getRight()) < tolerance) {
-                    auto dx = b1.getRight() - b2.getRight();
-                    dragOffset.x = applySnap(SnappedRight, dx + dragOffset.x, object, toDrag, true);
-                }
-            }
-        }
-
-        MessageManager::callAsync([this]() {
-            updateMarker();
-        });
-    }
-
-    if (enableGrid == 1) {
-        return dragOffset;
-    }
-
-    // Snap to Grid
-    Point<int> newPosTopLeft = toDrag->originalBounds.reduced(Object::margin).getTopLeft() + dragOffset;
-    Point<int> newPosBotRight = toDrag->originalBounds.reduced(Object::margin).getBottomRight() + dragOffset;
-
-    if (resizeZone.isDraggingLeftEdge() && !isAlreadySnapped(true, dragOffset)) {
-        newPosTopLeft.setX(roundToInt(newPosTopLeft.getX() / gridSize + 1) * gridSize);
-        snappedPosition.x = newPosTopLeft.x - toDrag->originalBounds.reduced(Object::margin).getX() - gridSize;
-        snappedPosition.x += toDrag->cnv->canvasOrigin.x % gridSize;
-        dragOffset.x = snappedPosition.x;
-    }
-    if (resizeZone.isDraggingTopEdge() && !isAlreadySnapped(false, dragOffset)) {
-        newPosTopLeft.setY(roundToInt(newPosTopLeft.getY() / gridSize + 1) * gridSize);
-        snappedPosition.y = newPosTopLeft.y - toDrag->originalBounds.reduced(Object::margin).getY() - gridSize;
-        snappedPosition.y += (toDrag->cnv->canvasOrigin.y % gridSize) + 2;
-        dragOffset.y = snappedPosition.y;
-    }
-    if (resizeZone.isDraggingRightEdge() && !isAlreadySnapped(true, dragOffset)) {
-        newPosBotRight.setX(roundToInt(newPosBotRight.getX() / gridSize + 1) * gridSize);
-<<<<<<< HEAD
-        snappedPosition.x = newPosBotRight.x - toDrag->originalBounds.reduced(Object::margin).getRight() - gridSize;
-=======
-        snappedPosition.x = newPosBotRight.x - toDrag->originalBounds.reduced(Object::margin).getRight() - gridSize + 1;
-        snappedPosition.x += toDrag->cnv->canvasOrigin.x % gridSize;
->>>>>>> 7e21337a
-        dragOffset.x = snappedPosition.x;
-    }
-    if (resizeZone.isDraggingBottomEdge() && !isAlreadySnapped(false, dragOffset)) {
-        newPosBotRight.setY(roundToInt(newPosBotRight.getY() / gridSize + 1) * gridSize);
-<<<<<<< HEAD
-        snappedPosition.y = newPosBotRight.y - toDrag->originalBounds.reduced(Object::margin).getBottom() - gridSize;
-=======
-        snappedPosition.y = newPosBotRight.y - toDrag->originalBounds.reduced(Object::margin).getBottom() - gridSize + 1;
-        snappedPosition.y += (toDrag->cnv->canvasOrigin.y % gridSize) + 2;
->>>>>>> 7e21337a
-        dragOffset.y = snappedPosition.y;
-    }
-
-    MessageManager::callAsync([this]() {
-        updateMarker();
-    });
-
-    return dragOffset;
-}
-
-Point<int> ObjectGrid::performMove(Object* toDrag, Point<int> dragOffset)
-{
-    int enableGrid = static_cast<int>(gridEnabled.getValue());
-
-    if (ModifierKeys::getCurrentModifiers().isShiftDown() || enableGrid == 0) {
-        clear(0);
-        clear(1);
-        return dragOffset;
-    }
-
-    // Snap to Objects
-    if (enableGrid != 2) {
-        auto snappable = getSnappableObjects(toDrag);
-        auto b2 = (toDrag->originalBounds + dragOffset).reduced(Object::margin);
-
-        if (!isAlreadySnapped(false, dragOffset)) {
-            for (auto* object : snappable) {
-                auto b1 = object->getBounds().reduced(Object::margin);
-
-                start[0] = object;
-                end[0] = toDrag;
-
-                if (std::abs(b1.getY() - b2.getY()) < tolerance) {
-                    dragOffset.y = applySnap(SnappedLeft, b1.getY() - b2.getY() + dragOffset.y, object, toDrag, false);
-                    break;
-                }
-                if (std::abs(b1.getCentreY() - b2.getCentreY()) < tolerance) {
-                    dragOffset.y = applySnap(SnappedCentre, b1.getCentreY() - b2.getCentreY() + dragOffset.y, object, toDrag, false);
-                    break;
-                }
-                if (std::abs(b1.getBottom() - b2.getBottom()) < tolerance) {
-                    dragOffset.y = applySnap(SnappedRight, b1.getBottom() - b2.getBottom() + dragOffset.y, object, toDrag, false);
-                    break;
-                }
-            }
-        }
-        if (!isAlreadySnapped(true, dragOffset)) {
-
-            // Find snap points based on connection alignment
-            for (auto* connection : toDrag->getConnections()) {
-                auto inletBounds = connection->inlet->getCanvasBounds();
-                auto outletBounds = connection->outlet->getCanvasBounds();
-
-                // Don't snap if the cord is upside-down
-                if (inletBounds.getY() < outletBounds.getY())
-                    continue;
-
-                auto recentDragOffset = (toDrag->originalBounds.getPosition() + dragOffset) - toDrag->getPosition();
-                if (connection->inobj == toDrag) {
-                    // Skip if both objects are selected
-                    if (!snappable.contains(connection->outobj))
-                        continue;
-                    inletBounds += recentDragOffset;
-                } else {
-                    if (!snappable.contains(connection->inobj))
-                        continue;
-                    outletBounds += recentDragOffset;
-                }
-
-                int snapDistance = inletBounds.getX() - outletBounds.getX();
-
-                // Check if the inlet or outlet is being moved, and invert if needed
-                if (connection->inobj == toDrag)
-                    snapDistance = -snapDistance;
-
-                if (std::abs(snapDistance) < tolerance) {
-                    dragOffset.x = applySnap(SnappedConnection, snapDistance + dragOffset.x, connection->outlet, connection->inlet, true);
-                    break;
-                }
-
-                // If we're close, don't snap for other reasons
-                if (std::abs(snapDistance) < tolerance * 2.0f) {
-                    dragOffset = dragOffset;
-                }
-            }
-        }
-
-        if (!isAlreadySnapped(true, dragOffset)) {
-            for (auto* object : snappable) {
-
-                auto b1 = object->getBounds().reduced(Object::margin);
-
-                start[1] = object;
-                end[1] = toDrag;
-
-                if (std::abs(b1.getX() - b2.getX()) < tolerance) {
-                    dragOffset.x = applySnap(SnappedLeft, b1.getX() - b2.getX() + dragOffset.x, object, toDrag, true);
-                    break;
-                }
-                if (std::abs(b1.getCentreX() - b2.getCentreX()) < tolerance) {
-                    dragOffset.x = applySnap(SnappedCentre, b1.getCentreX() - b2.getCentreX() + dragOffset.x, object, toDrag, true);
-                    break;
-                }
-                if (std::abs(b1.getRight() - b2.getRight()) < tolerance) {
-                    dragOffset.x = applySnap(SnappedRight, b1.getRight() - b2.getRight() + dragOffset.x, object, toDrag, true);
-                    break;
-                }
-            }
-        }
-
-        MessageManager::callAsync([this]() {
-            updateMarker();
-        });
-
-        if (gridEnabled == 1) {
-            return dragOffset;
-        }
-    }
-
-    // Snap to Grid
-    if (gridEnabled != 1) {
-        Point<int> newPos = toDrag->originalBounds.reduced(Object::margin).getPosition() + dragOffset;
-        if (!isAlreadySnapped(true, dragOffset)) {
-
-<<<<<<< HEAD
-            newPos.setX(floor(newPos.getX() / static_cast<float>(gridSize) + 1) * gridSize);
-            snappedPosition.x = newPos.x - toDrag->originalBounds.reduced(Object::margin).getX() - gridSize;
-        }
-        if (!isAlreadySnapped(false, dragOffset)) {
-            newPos.setY(floor(newPos.getY() / static_cast<float>(gridSize) + 1) * gridSize);
-=======
-            newPos.setX(floor(newPos.getX() / static_cast<float>(gridSize)) * gridSize);
-            newPos.x += (toDrag->cnv->canvasOrigin.x % gridSize) - 2;
-            snappedPosition.x = newPos.x - toDrag->originalBounds.reduced(Object::margin).getX() - gridSize;
-        }
-        if (!isAlreadySnapped(false, dragOffset)) {
-            newPos.setY(floor(newPos.getY() / static_cast<float>(gridSize)) * gridSize);
-            newPos.y += (toDrag->cnv->canvasOrigin.y % gridSize) - 2;
->>>>>>> 7e21337a
-            snappedPosition.y = newPos.y - toDrag->originalBounds.reduced(Object::margin).getY() - gridSize;
-        }
-
-        MessageManager::callAsync([this]() {
-            updateMarker();
-        });
-
-        return snappedPosition;
-    }
-
-    return dragOffset;
-}
-
-Array<Object*> ObjectGrid::getSnappableObjects(Object* draggedObject)
-{
-    auto& cnv = draggedObject->cnv;
-
-    Array<Object*> snappable;
-
-    auto viewBounds = reinterpret_cast<Viewport*>(cnv->viewport)->getViewArea();
-
-    for (auto* object : cnv->objects) {
-        if (draggedObject == object || cnv->isSelected(object) || !viewBounds.intersects(object->getBounds()))
-            continue; // don't look at dragged object, selected objects, or objects that are outside of view bounds
-
-        snappable.add(object);
-    }
-
-    return snappable;
-}
-
-bool ObjectGrid::isAlreadySnapped(bool horizontal, Point<int>& dragOffset)
-{
-    if (horizontal && snapped[1]) {
-        if (std::abs(snappedPosition.x - dragOffset.x) > range) {
-            clear(true);
-            return true;
-        }
-        dragOffset = { snappedPosition.x, dragOffset.y };
-        return true;
-    } else if (!horizontal && snapped[0]) {
-        if (std::abs(snappedPosition.y - dragOffset.y) > range) {
-            clear(false);
-            return true;
-        }
-        dragOffset = { dragOffset.x, snappedPosition.y };
-        return true;
-    }
-
-    return false;
-}
-
-Point<int> ObjectGrid::handleMouseUp(Point<int> dragOffset)
-{
-    if (!ModifierKeys::getCurrentModifiers().isShiftDown()) {
-        if (gridEnabled == 1) {
-            if (snapped[1]) {
-                dragOffset.x = snappedPosition.x;
-                clear(1);
-            }
-            if (snapped[0]) {
-                dragOffset.y = snappedPosition.y;
-                clear(0);
-            }
-        } else if (gridEnabled == 2 || gridEnabled == 3) {
-            dragOffset = snappedPosition;
-            if (snapped[1]) {
-                clear(1);
-            }
-            if (snapped[0]) {
-                clear(0);
-            }
-        }
-    }
-
-    return dragOffset;
-}
-
-void ObjectGrid::propertyChanged(String name, var value)
-{
-    if (name == "grid_enabled") {
-        gridEnabled = static_cast<int>(value);
-    }
-    if (name == "grid_size") {
-        gridSize = static_cast<int>(value);
-    }
-}
-
-
-
-
+/*
+ // Copyright (c) 2021-2022 Timothy Schoen
+ // For information on usage and redistribution, and for a DISCLAIMER OF ALL
+ // WARRANTIES, see the file, "LICENSE.txt," in this distribution.
+ */
+#include <juce_gui_basics/juce_gui_basics.h>
+#include "Utility/Config.h"
+#include "Utility/Fonts.h"
+
+#include "ObjectGrid.h"
+#include "Object.h"
+#include "Canvas.h"
+#include "Connection.h"
+#include "Utility/ObjectBoundsConstrainer.h"
+
+ObjectGrid::ObjectGrid(Component* parent)
+{
+    for (auto& line : gridLines) {
+        parent->addAndMakeVisible(line);
+
+        line.setStrokeThickness(1);
+        line.setAlwaysOnTop(true);
+    }
+
+    gridEnabled = SettingsFile::getInstance()->getProperty<int>("grid_enabled");
+    gridSize = SettingsFile::getInstance()->getProperty<int>("grid_size");
+}
+
+int ObjectGrid::applySnap(SnapOrientation direction, int pos, Component* s, Component* e, bool horizontal)
+{
+    orientation[horizontal] = direction;
+    snapped[horizontal] = true;
+
+    if (horizontal) {
+        snappedPosition.x = pos;
+    } else {
+        snappedPosition.y = pos;
+    }
+
+    start[horizontal] = s;
+    end[horizontal] = e;
+    updateMarker();
+
+    return pos;
+}
+
+void ObjectGrid::updateMarker()
+{
+    auto& lnf = LookAndFeel::getDefaultLookAndFeel();
+    gridLines[0].setStrokeFill(FillType(lnf.findColour(PlugDataColour::gridLineColourId)));
+    gridLines[1].setStrokeFill(FillType(lnf.findColour(PlugDataColour::gridLineColourId)));
+
+    if (!snapped[0]) {
+        gridLines[0].setPath(std::move(Path()));
+    }
+    if (!snapped[1]) {
+        gridLines[1].setPath(std::move(Path()));
+    }
+    if (!snapped[0] && !snapped[1]) {
+        return;
+    }
+
+    Path toDraw;
+
+    if (snapped[1] && orientation[1] == SnappedConnection && start[1] && end[1]) {
+
+        auto b1 = start[1]->getParentComponent()->getBounds();
+        auto b2 = end[1]->getParentComponent()->getBounds();
+
+        b1.translate(start[1]->getX() - 2, 0);
+        b2.translate(end[1]->getX() - 2, 0);
+
+        toDraw.addLineSegment(Line<float>(b1.getX() - 2, b1.getBottom() + 2, b1.getX() - 2, b2.getY() - 2), 1.0f);
+        gridLines[1].setPath(toDraw);
+        return;
+    }
+
+    for (int i = 0; i < 2; i++) {
+        if (!start[i] || !end[i] || !snapped[i])
+            continue;
+
+        auto b1 = start[i]->getBounds().reduced(Object::margin);
+        auto b2 = end[i]->getBounds().reduced(Object::margin);
+
+        auto t = b1.getY() < b2.getY() ? b1 : b2;
+        auto b = b1.getY() >= b2.getY() ? b1 : b2;
+        auto l = b1.getX() < b2.getX() ? b1 : b2;
+        auto r = b1.getX() >= b2.getX() ? b1 : b2;
+
+        auto gridLine = Line<float>();
+
+        if (i == 0) {
+            if (orientation[0] == SnappedLeft) {
+                gridLine = Line<float>(l.getX(), t.getY(), r.getRight(), t.getY());
+            } else if (orientation[0] == SnappedRight) {
+                gridLine = Line<float>(l.getX(), t.getBottom(), r.getRight(), t.getBottom());
+            } else { // snapped centre
+                gridLine = Line<float>(l.getX(), t.getCentreY(), r.getRight(), t.getCentreY());
+            }
+        } else if (i == 1) {
+            if (orientation[1] == SnappedLeft) {
+                gridLine = Line<float>(l.getX(), t.getY(), l.getX(), b.getBottom());
+            } else if (orientation[1] == SnappedRight) {
+                gridLine = Line<float>(l.getRight(), t.getY(), l.getRight(), b.getBottom());
+            } else { // snapped centre
+                gridLine = Line<float>(l.getCentreX(), t.getY(), l.getCentreX(), b.getBottom());
+            }
+        }
+
+        toDraw.addLineSegment(gridLine, 1.0f);
+        gridLines[i].setPath(toDraw);
+    }
+}
+
+void ObjectGrid::clear(bool horizontal)
+{
+    snapped[horizontal] = false;
+    if (horizontal) {
+        snappedPosition.x = 0;
+    } else {
+        snappedPosition.y = 0;
+    }
+    start[horizontal] = nullptr;
+    end[horizontal] = nullptr;
+    
+    updateMarker();
+}
+
+Point<int> ObjectGrid::performFixedResize(Object* toDrag, Point<int> dragOffset, Rectangle<int> newResizeBounds, Rectangle<int> nonClippedBounds)
+{
+    auto snappable = getSnappableObjects(toDrag);
+    auto resizeZone = toDrag->resizeZone;
+    auto ratio = toDrag->constrainer->getFixedAspectRatio();
+    
+    auto oldBounds = toDrag->originalBounds;
+    
+    auto wDiff = nonClippedBounds.getWidth() - oldBounds.getWidth();
+    auto hDiff = nonClippedBounds.getHeight() - oldBounds.getHeight();
+    bool draggingWidth =  wDiff > (hDiff * ratio);
+    
+    auto b2 = newResizeBounds.reduced(Object::margin);
+    bool isSnapped = snapped[0] || snapped[1];
+    
+    if (isSnapped) {
+                
+        auto snappedPos = horizontalResizeSnapped ? snappedPosition.x : snappedPosition.y;
+        auto dragPos = widthResizeSnapped ? dragOffset.x : dragOffset.y;
+ 
+        if(std::abs(snappedPos - dragPos) > tolerance) {
+            clear(0);
+            clear(1);
+            return dragOffset;
+        }
+
+        return { widthResizeSnapped ? snappedPos : dragOffset.x, widthResizeSnapped ? dragOffset.y : snappedPos};
+    }
+    
+    auto snap = [this, b2, toDrag, draggingWidth, dragOffset, isSnapped, ratio](SnapOrientation direction, Object* object, Rectangle<int> b1, bool horizontal) mutable {
+        
+        if(isSnapped) return dragOffset;
+            
+        int delta;
+        if(direction == SnappedLeft) {
+            delta = horizontal ? b1.getX() - b2.getX() : b1.getY() - b2.getY();
+        }
+        else {
+            delta = horizontal ? b1.getRight() - b2.getRight() : b1.getBottom() - b2.getBottom();
+        }
+        
+        auto& snapTarget = draggingWidth ? dragOffset.x : dragOffset.y;
+        
+        if(draggingWidth && !horizontal)
+        {
+            delta *= ratio;
+        }
+        if(!draggingWidth && horizontal)
+        
+        if(horizontal ^ draggingWidth) {
+            delta /= ratio;
+        }
+        
+        snapTarget += delta;
+        
+        applySnap(direction, snapTarget, object, toDrag, horizontal);
+        widthResizeSnapped = draggingWidth;
+        horizontalResizeSnapped = horizontal;
+        
+        MessageManager::callAsync([this](){
+            updateMarker();
+        });
+
+        return dragOffset;
+    };
+    
+    for (auto* object : snappable) {
+        auto b1 = object->getBounds().reduced(Object::margin);
+
+        auto topDiff = b1.getY() - b2.getY();
+        auto bottomDiff = b1.getBottom() - b2.getBottom();
+        auto leftDiff = b1.getX() - b2.getX();
+        auto rightDiff = b1.getRight() - b2.getRight();
+        
+        
+        if (resizeZone.isDraggingTopEdge() && std::abs(topDiff) < tolerance) {
+            return snap(SnappedLeft, object, b1, false);
+        }
+        if (resizeZone.isDraggingBottomEdge() && std::abs(bottomDiff) < tolerance) {
+            return snap(SnappedRight, object, b1, false);
+        }
+        
+        if (resizeZone.isDraggingLeftEdge() && std::abs(leftDiff) < tolerance) {
+            return snap(SnappedLeft, object, b1, true);
+        }
+        if (resizeZone.isDraggingRightEdge() && std::abs(rightDiff) < tolerance) {
+            return snap(SnappedRight, object, b1, true);
+        }
+    }
+    
+    return dragOffset;
+
+}
+Point<int> ObjectGrid::performResize(Object* toDrag, Point<int> dragOffset, Rectangle<int> newResizeBounds)
+{
+    int enableGrid = static_cast<int>(gridEnabled.getValue());
+
+    if (ModifierKeys::getCurrentModifiers().isShiftDown() || enableGrid == 0) {
+        clear(0);
+        clear(1);
+        return dragOffset;
+    }
+    
+    auto limits = [&]() -> Rectangle<int> {
+        if (auto* parent = toDrag->getParentComponent())
+            return { parent->getWidth(), parent->getHeight() };
+
+        const auto globalBounds = toDrag->localAreaToGlobal(newResizeBounds - toDrag->getPosition());
+
+        if (auto* display = Desktop::getInstance().getDisplays().getDisplayForPoint(globalBounds.getCentre()))
+            return toDrag->getLocalArea(nullptr, display->userArea) + toDrag->getPosition();
+
+        const auto max = std::numeric_limits<int>::max();
+        return { max, max };
+    }();
+
+    auto resizeZone = toDrag->resizeZone;
+    auto nonClippedBounds = newResizeBounds;
+    // Not great that we need to do this, but otherwise we don't really know the object bounds for sure
+    toDrag->constrainer->checkBounds(newResizeBounds, toDrag->originalBounds, limits,
+        resizeZone.isDraggingTopEdge(), resizeZone.isDraggingLeftEdge(),
+        resizeZone.isDraggingBottomEdge(), resizeZone.isDraggingRightEdge());
+
+
+    auto b2 = newResizeBounds.reduced(Object::margin);
+    auto snappable = getSnappableObjects(toDrag);
+   
+    // Snap to Objects
+    if(enableGrid != 2 && toDrag->constrainer->getFixedAspectRatio() != 0.0)
+    {
+        dragOffset = performFixedResize(toDrag, dragOffset, newResizeBounds, nonClippedBounds);
+    }
+    else if (enableGrid != 2) {
+        bool alreadySnappedVertically = isAlreadySnapped(false, dragOffset);
+        
+        if (!alreadySnappedVertically) {
+            for (auto* object : snappable) {
+                auto b1 = object->getBounds().reduced(Object::margin);
+
+                if (resizeZone.isDraggingTopEdge() && std::abs(b1.getY() - b2.getY()) < tolerance) {
+                    auto dy = b1.getY() - b2.getY();
+                    dragOffset.y = applySnap(SnappedLeft, dy + dragOffset.y, object, toDrag, false);
+                }
+                if (resizeZone.isDraggingBottomEdge() && std::abs(b1.getBottom() - b2.getBottom()) < tolerance) {
+                    auto dy = b1.getBottom() - b2.getBottom();
+                    dragOffset.y = applySnap(SnappedRight, dy + dragOffset.y, object, toDrag, false);
+                }
+            }
+        }
+
+        // Update in case we just snapped
+        bool alreadySnappedHorizontally = isAlreadySnapped(false, dragOffset);
+
+        if (!alreadySnappedHorizontally) {
+            for (auto* object : snappable) {
+
+                auto b1 = object->getBounds().reduced(Object::margin);
+
+                if (resizeZone.isDraggingLeftEdge() && std::abs(b1.getX() - b2.getX()) < tolerance) {
+                    auto dx = b1.getX() - b2.getX();
+                    dragOffset.x = applySnap(SnappedLeft, dx + dragOffset.x, object, toDrag, true);
+                }
+                if (resizeZone.isDraggingRightEdge() && std::abs(b1.getRight() - b2.getRight()) < tolerance) {
+                    auto dx = b1.getRight() - b2.getRight();
+                    dragOffset.x = applySnap(SnappedRight, dx + dragOffset.x, object, toDrag, true);
+                }
+            }
+        }
+
+        MessageManager::callAsync([this]() {
+            updateMarker();
+        });
+    }
+
+    if (enableGrid == 1) {
+        return dragOffset;
+    }
+
+    // Snap to Grid
+    Point<int> newPosTopLeft = toDrag->originalBounds.reduced(Object::margin).getTopLeft() + dragOffset;
+    Point<int> newPosBotRight = toDrag->originalBounds.reduced(Object::margin).getBottomRight() + dragOffset;
+
+    if (resizeZone.isDraggingLeftEdge() && !isAlreadySnapped(true, dragOffset)) {
+        newPosTopLeft.setX(roundToInt(newPosTopLeft.getX() / gridSize + 1) * gridSize);
+        snappedPosition.x = newPosTopLeft.x - toDrag->originalBounds.reduced(Object::margin).getX() - gridSize;
+        dragOffset.x = snappedPosition.x;
+    }
+    if (resizeZone.isDraggingTopEdge() && !isAlreadySnapped(false, dragOffset)) {
+        newPosTopLeft.setY(roundToInt(newPosTopLeft.getY() / gridSize + 1) * gridSize);
+        snappedPosition.y = newPosTopLeft.y - toDrag->originalBounds.reduced(Object::margin).getY() - gridSize;
+        dragOffset.y = snappedPosition.y;
+    }
+    if (resizeZone.isDraggingRightEdge() && !isAlreadySnapped(true, dragOffset)) {
+        newPosBotRight.setX(roundToInt(newPosBotRight.getX() / gridSize + 1) * gridSize);
+        snappedPosition.x = newPosBotRight.x - toDrag->originalBounds.reduced(Object::margin).getRight() - gridSize;
+        dragOffset.x = snappedPosition.x;
+    }
+    if (resizeZone.isDraggingBottomEdge() && !isAlreadySnapped(false, dragOffset)) {
+        newPosBotRight.setY(roundToInt(newPosBotRight.getY() / gridSize + 1) * gridSize);
+        snappedPosition.y = newPosBotRight.y - toDrag->originalBounds.reduced(Object::margin).getBottom() - gridSize;
+        dragOffset.y = snappedPosition.y;
+    }
+
+    MessageManager::callAsync([this]() {
+        updateMarker();
+    });
+
+    return dragOffset;
+}
+
+Point<int> ObjectGrid::performMove(Object* toDrag, Point<int> dragOffset)
+{
+    int enableGrid = static_cast<int>(gridEnabled.getValue());
+
+    if (ModifierKeys::getCurrentModifiers().isShiftDown() || enableGrid == 0) {
+        clear(0);
+        clear(1);
+        return dragOffset;
+    }
+
+    // Snap to Objects
+    if (enableGrid != 2) {
+        auto snappable = getSnappableObjects(toDrag);
+        auto b2 = (toDrag->originalBounds + dragOffset).reduced(Object::margin);
+
+        if (!isAlreadySnapped(false, dragOffset)) {
+            for (auto* object : snappable) {
+                auto b1 = object->getBounds().reduced(Object::margin);
+
+                start[0] = object;
+                end[0] = toDrag;
+
+                if (std::abs(b1.getY() - b2.getY()) < tolerance) {
+                    dragOffset.y = applySnap(SnappedLeft, b1.getY() - b2.getY() + dragOffset.y, object, toDrag, false);
+                    break;
+                }
+                if (std::abs(b1.getCentreY() - b2.getCentreY()) < tolerance) {
+                    dragOffset.y = applySnap(SnappedCentre, b1.getCentreY() - b2.getCentreY() + dragOffset.y, object, toDrag, false);
+                    break;
+                }
+                if (std::abs(b1.getBottom() - b2.getBottom()) < tolerance) {
+                    dragOffset.y = applySnap(SnappedRight, b1.getBottom() - b2.getBottom() + dragOffset.y, object, toDrag, false);
+                    break;
+                }
+            }
+        }
+        if (!isAlreadySnapped(true, dragOffset)) {
+
+            // Find snap points based on connection alignment
+            for (auto* connection : toDrag->getConnections()) {
+                auto inletBounds = connection->inlet->getCanvasBounds();
+                auto outletBounds = connection->outlet->getCanvasBounds();
+
+                // Don't snap if the cord is upside-down
+                if (inletBounds.getY() < outletBounds.getY())
+                    continue;
+
+                auto recentDragOffset = (toDrag->originalBounds.getPosition() + dragOffset) - toDrag->getPosition();
+                if (connection->inobj == toDrag) {
+                    // Skip if both objects are selected
+                    if (!snappable.contains(connection->outobj))
+                        continue;
+                    inletBounds += recentDragOffset;
+                } else {
+                    if (!snappable.contains(connection->inobj))
+                        continue;
+                    outletBounds += recentDragOffset;
+                }
+
+                int snapDistance = inletBounds.getX() - outletBounds.getX();
+
+                // Check if the inlet or outlet is being moved, and invert if needed
+                if (connection->inobj == toDrag)
+                    snapDistance = -snapDistance;
+
+                if (std::abs(snapDistance) < tolerance) {
+                    dragOffset.x = applySnap(SnappedConnection, snapDistance + dragOffset.x, connection->outlet, connection->inlet, true);
+                    break;
+                }
+
+                // If we're close, don't snap for other reasons
+                if (std::abs(snapDistance) < tolerance * 2.0f) {
+                    dragOffset = dragOffset;
+                }
+            }
+        }
+
+        if (!isAlreadySnapped(true, dragOffset)) {
+            for (auto* object : snappable) {
+
+                auto b1 = object->getBounds().reduced(Object::margin);
+
+                start[1] = object;
+                end[1] = toDrag;
+
+                if (std::abs(b1.getX() - b2.getX()) < tolerance) {
+                    dragOffset.x = applySnap(SnappedLeft, b1.getX() - b2.getX() + dragOffset.x, object, toDrag, true);
+                    break;
+                }
+                if (std::abs(b1.getCentreX() - b2.getCentreX()) < tolerance) {
+                    dragOffset.x = applySnap(SnappedCentre, b1.getCentreX() - b2.getCentreX() + dragOffset.x, object, toDrag, true);
+                    break;
+                }
+                if (std::abs(b1.getRight() - b2.getRight()) < tolerance) {
+                    dragOffset.x = applySnap(SnappedRight, b1.getRight() - b2.getRight() + dragOffset.x, object, toDrag, true);
+                    break;
+                }
+            }
+        }
+
+        MessageManager::callAsync([this]() {
+            updateMarker();
+        });
+
+        if (gridEnabled == 1) {
+            return dragOffset;
+        }
+    }
+
+    // Snap to Grid
+    if (gridEnabled != 1) {
+        Point<int> newPos = toDrag->originalBounds.reduced(Object::margin).getPosition() + dragOffset;
+        if (!isAlreadySnapped(true, dragOffset)) {
+
+            newPos.setX(floor(newPos.getX() / static_cast<float>(gridSize) + 1) * gridSize);
+            snappedPosition.x = newPos.x - toDrag->originalBounds.reduced(Object::margin).getX() - gridSize;
+        }
+        if (!isAlreadySnapped(false, dragOffset)) {
+            newPos.setY(floor(newPos.getY() / static_cast<float>(gridSize) + 1) * gridSize);
+            snappedPosition.y = newPos.y - toDrag->originalBounds.reduced(Object::margin).getY() - gridSize;
+        }
+
+        MessageManager::callAsync([this]() {
+            updateMarker();
+        });
+
+        return snappedPosition;
+    }
+
+    return dragOffset;
+}
+
+Array<Object*> ObjectGrid::getSnappableObjects(Object* draggedObject)
+{
+    auto& cnv = draggedObject->cnv;
+
+    Array<Object*> snappable;
+
+    auto viewBounds = reinterpret_cast<Viewport*>(cnv->viewport)->getViewArea();
+
+    for (auto* object : cnv->objects) {
+        if (draggedObject == object || cnv->isSelected(object) || !viewBounds.intersects(object->getBounds()))
+            continue; // don't look at dragged object, selected objects, or objects that are outside of view bounds
+
+        snappable.add(object);
+    }
+
+    return snappable;
+}
+
+bool ObjectGrid::isAlreadySnapped(bool horizontal, Point<int>& dragOffset)
+{
+    if (horizontal && snapped[1]) {
+        if (std::abs(snappedPosition.x - dragOffset.x) > range) {
+            clear(true);
+            return true;
+        }
+        dragOffset = { snappedPosition.x, dragOffset.y };
+        return true;
+    } else if (!horizontal && snapped[0]) {
+        if (std::abs(snappedPosition.y - dragOffset.y) > range) {
+            clear(false);
+            return true;
+        }
+        dragOffset = { dragOffset.x, snappedPosition.y };
+        return true;
+    }
+
+    return false;
+}
+
+Point<int> ObjectGrid::handleMouseUp(Point<int> dragOffset)
+{
+    if (!ModifierKeys::getCurrentModifiers().isShiftDown()) {
+        if (gridEnabled == 1) {
+            if (snapped[1]) {
+                dragOffset.x = snappedPosition.x;
+                clear(1);
+            }
+            if (snapped[0]) {
+                dragOffset.y = snappedPosition.y;
+                clear(0);
+            }
+        } else if (gridEnabled == 2 || gridEnabled == 3) {
+            dragOffset = snappedPosition;
+            if (snapped[1]) {
+                clear(1);
+            }
+            if (snapped[0]) {
+                clear(0);
+            }
+        }
+    }
+
+    return dragOffset;
+}
+
+void ObjectGrid::propertyChanged(String name, var value)
+{
+    if (name == "grid_enabled") {
+        gridEnabled = static_cast<int>(value);
+    }
+    if (name == "grid_size") {
+        gridSize = static_cast<int>(value);
+    }
+}
+
+
+