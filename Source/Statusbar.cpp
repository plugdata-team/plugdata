--- conflicted
+++ resolved
@@ -1,509 +1,442 @@
-/*
- // Copyright (c) 2015-2021-2022 Timothy Schoen.
- // For information on usage and redistribution, and for a DISCLAIMER OF ALL
- // WARRANTIES, see the file, "LICENSE.txt," in this distribution.
-*/
-
-#include "Statusbar.h"
-#include "LookAndFeel.h"
-
-#include "PluginProcessor.h"
-#include "PluginEditor.h"
-#include "Canvas.h"
-#include "Connection.h"
-
-struct LevelMeter : public Component, public Timer
-{
-    int numChannels = 2;
-    StatusbarSource& source;
-
-    explicit LevelMeter(StatusbarSource& statusbarSource) : source(statusbarSource)
-    {
-        startTimerHz(20);
-    }
-
-    void timerCallback() override
-    {
-        if (isShowing())
-        {
-            bool needsRepaint = false;
-            for (int ch = 0; ch < numChannels; ch++)
-            {
-                auto newLevel = source.level[ch].load();
-
-                if (!std::isfinite(newLevel))
-                {
-                    source.level[ch] = 0;
-                    blocks[ch] = 0;
-                    return;
-                }
-
-                float lvl = (float)std::exp(std::log(newLevel) / 3.0) * (newLevel > 0.002);
-                auto numBlocks = roundToInt(totalBlocks * lvl);
-
-                if (blocks[ch] != numBlocks)
-                {
-                    blocks[ch] = numBlocks;
-                    needsRepaint = true;
-                }
-            }
-
-            if (needsRepaint) repaint();
-        }
-    }
-
-    void paint(Graphics& g) override
-    {
-        auto height = getHeight() / 2.0f;
-        auto width = getWidth() - 8.0f;
-        auto x = 4.0f;
-
-        auto outerBorderWidth = 2.0f;
-        auto spacingFraction = 0.03f;
-        auto doubleOuterBorderWidth = 2.0f * outerBorderWidth;
-
-        auto blockWidth = (width - doubleOuterBorderWidth) / static_cast<float>(totalBlocks);
-        auto blockHeight = height - doubleOuterBorderWidth;
-        auto blockRectWidth = (1.0f - 2.0f * spacingFraction) * blockWidth;
-        auto blockRectSpacing = spacingFraction * blockWidth;
-        auto blockCornerSize = 0.1f * blockWidth;
-        auto c = findColour(PlugDataColour::dataColourId);
-
-        for (int ch = 0; ch < numChannels; ch++)
-        {
-            auto y = ch * height;
-
-            for (auto i = 0; i < totalBlocks; ++i)
-            {
-                if (i >= blocks[ch])
-                    // TODO: this again but right
-//                    g.setColour(findColour(PlugDataColour::meterColourId));
-                    g.setColour(findColour(PlugDataColour::signalColourId));
-                else
-                    g.setColour(i < totalBlocks - 1 ? c : Colours::red);
-
-                g.fillRoundedRectangle(x + outerBorderWidth + (i * blockWidth) + blockRectSpacing, y + outerBorderWidth, blockRectWidth, blockHeight, blockCornerSize);
-            }
-        }
-    }
-
-    int totalBlocks = 15;
-    int blocks[2] = {0};
-
-    JUCE_DECLARE_NON_COPYABLE_WITH_LEAK_DETECTOR(LevelMeter)
-};
-
-struct MidiBlinker : public Component, public Timer
-{
-    StatusbarSource& source;
-
-    explicit MidiBlinker(StatusbarSource& statusbarSource) : source(statusbarSource)
-    {
-        startTimer(200);
-    }
-
-    void paint(Graphics& g) override
-    {
-        g.setColour(findColour(ComboBox::textColourId));
-        g.setFont(Font(11));
-        g.drawText("MIDI", getLocalBounds().removeFromLeft(28), Justification::right);
-
-        auto midiInRect = Rectangle<float>(38.0f, 8.0f, 15.0f, 3.0f);
-        auto midiOutRect = Rectangle<float>(38.0f, 17.0f, 15.0f, 3.0f);
-
-        // TODO: what happened to meterColourId???
-        g.setColour(blinkMidiIn ? findColour(PlugDataColour::dataColourId) : findColour(PlugDataColour::canvasBackgroundColourId));
-        g.fillRoundedRectangle(midiInRect, 1.0f);
-
-        g.setColour(blinkMidiOut ? findColour(PlugDataColour::dataColourId) : findColour(PlugDataColour::canvasBackgroundColourId));
-        g.fillRoundedRectangle(midiOutRect, 1.0f);
-    }
-
-    void timerCallback() override
-    {
-        if (source.midiReceived != blinkMidiIn)
-        {
-            blinkMidiIn = source.midiReceived;
-            repaint();
-        }
-        if (source.midiSent != blinkMidiOut)
-        {
-            blinkMidiOut = source.midiSent;
-            repaint();
-        }
-    }
-
-    bool blinkMidiIn = false;
-    bool blinkMidiOut = false;
-};
-
-Statusbar::Statusbar(PlugDataAudioProcessor& processor) : pd(processor)
-{
-    levelMeter = new LevelMeter(processor.statusbarSource);
-    midiBlinker = new MidiBlinker(processor.statusbarSource);
-
-    setWantsKeyboardFocus(true);
-
-    locked.referTo(pd.locked);
-    commandLocked.referTo(pd.commandLocked);
-
-    locked.addListener(this);
-    commandLocked.addListener(this);
-    
-    
-    oversampleSelector.setTooltip("Set oversampling");
-    oversampleSelector.setName("statusbar:oversample");
-    oversampleSelector.setColour(ComboBox::outlineColourId, Colours::transparentBlack);
-    
-    
-    oversampleSelector.setButtonText(String(1 << pd.oversampling) + "x");
-    
-    oversampleSelector.onClick = [this](){
-        PopupMenu menu;
-        menu.addItem(1, "1x");
-        menu.addItem(2, "2x");
-        menu.addItem(3, "4x");
-        menu.addItem(4, "8x");
-        
-        auto* editor = pd.getActiveEditor();
-        menu.showMenuAsync(PopupMenu::Options().withMinimumWidth(100).withMaximumNumColumns(1).withTargetComponent(&oversampleSelector).withParentComponent(editor),
-                           [this](int result)
-                           {
-                               if (result != 0)
-                               {
-                                   oversampleSelector.setButtonText(String(1 << (result - 1)) + "x");
-                                   pd.setOversampling(result - 1);
-                               }
-                           });
-    };
-    addAndMakeVisible(oversampleSelector);
-    
-    
-    powerButton = std::make_unique<TextButton>(Icons::Power);
-    lockButton = std::make_unique<TextButton>(Icons::Lock);
-    connectionStyleButton = std::make_unique<TextButton>(Icons::ConnectionStyle);
-    connectionPathfind = std::make_unique<TextButton>(Icons::Wand);
-    zoomIn = std::make_unique<TextButton>(Icons::ZoomIn);
-    zoomOut = std::make_unique<TextButton>(Icons::ZoomOut);
-    presentationButton = std::make_unique<TextButton>(Icons::Presentation);
-    gridButton = std::make_unique<TextButton>(Icons::Grid);
-    themeButton = std::make_unique<TextButton>(Icons::Theme);
-    browserButton = std::make_unique<TextButton>(Icons::Documentation);
-    automationButton = std::make_unique<TextButton>(Icons::Parameters);
-
-    presentationButton->setTooltip("Presentation Mode");
-    presentationButton->setClickingTogglesState(true);
-    presentationButton->setConnectedEdges(12);
-    presentationButton->setName("statusbar:presentation");
-    presentationButton->getToggleStateValue().referTo(presentationMode);
-
-    presentationButton->onClick = [this]()
-    {
-        // When presenting we are always locked
-        // A bit different from Max's presentation mode
-        if (presentationButton->getToggleState())
-        {
-            lastLockMode = static_cast<bool>(locked.getValue());
-            if (!lastLockMode)
-            {
-                locked = var(true);
-            }
-            lockButton->setEnabled(false);
-        }
-        else
-        {
-            locked = var(lastLockMode);
-            lockButton->setEnabled(true);
-        }
-    };
-
-    addAndMakeVisible(presentationButton.get());
-
-    powerButton->setTooltip("Mute");
-    powerButton->setClickingTogglesState(true);
-    powerButton->setConnectedEdges(12);
-    powerButton->setName("statusbar:mute");
-    addAndMakeVisible(powerButton.get());
-
-    powerButton->onClick = [this]() { powerButton->getToggleState() ? pd.startDSP() : pd.releaseDSP(); };
-
-    powerButton->setToggleState(pd_getdspstate(), dontSendNotification);
-
-    lockButton->setTooltip("Lock");
-    lockButton->setClickingTogglesState(true);
-    lockButton->setConnectedEdges(12);
-    lockButton->setName("statusbar:lock");
-    lockButton->getToggleStateValue().referTo(locked);
-    addAndMakeVisible(lockButton.get());
-    lockButton->setButtonText(locked == var(true) ? Icons::Lock : Icons::Unlock);
-
-    connectionStyleButton->setTooltip("Enable segmented connections");
-    connectionStyleButton->setClickingTogglesState(true);
-    connectionStyleButton->setConnectedEdges(12);
-    connectionStyleButton->setName("statusbar:connectionstyle");
-    connectionStyleButton->onClick = [this]()
-    {
-        bool segmented = connectionStyleButton->getToggleState();
-        auto* editor = dynamic_cast<PlugDataPluginEditor*>(pd.getActiveEditor());
-        for (auto& connection : editor->getCurrentCanvas()->getSelectionOfType<Connection>())
-        {
-            connection->setSegmented(segmented);
-        }
-        connectionPathfind->setEnabled(segmented);
-    };
-
-    addAndMakeVisible(connectionStyleButton.get());
-
-    connectionPathfind->setTooltip("Find best connection path");
-    connectionPathfind->setConnectedEdges(12);
-    connectionPathfind->setName("statusbar:findpath");
-    connectionPathfind->onClick = [this]() { dynamic_cast<ApplicationCommandManager*>(pd.getActiveEditor())->invokeDirectly(CommandIDs::ConnectionPathfind, true); };
-    connectionPathfind->setEnabled(connectionStyleButton->getToggleState());
-    addAndMakeVisible(connectionPathfind.get());
-
-<<<<<<< HEAD
-=======
-    addAndMakeVisible(zoomLabel);
-    zoomLabel.setText("100%", dontSendNotification);
-    zoomLabel.setFont(Font(11));
-    zoomLabel.setJustificationType(Justification::right);
-
-    zoomIn->setTooltip("Zoom In");
-    zoomIn->setConnectedEdges(12);
-    zoomIn->setName("statusbar:zoomin");
-    zoomIn->onClick = [this]() { zoom(true); };
-    addAndMakeVisible(zoomIn.get());
-
-    themeButton->setTooltip("Switch dark mode");
-    themeButton->setConnectedEdges(12);
-    themeButton->setName("statusbar:darkmode");
-    themeButton->onClick = [this]()
-    {
-        pd.setTheme(themeButton->getToggleState());
-        lockButton->setColour(TextButton::textColourOffId, findColour(PlugDataColour::toolbarTextColourId));
-    };
-
-    theme.referTo(pd.settingsTree.getPropertyAsValue("Theme", nullptr));
-    themeButton->getToggleStateValue().referTo(theme);
-    themeButton->setClickingTogglesState(true);
-    addAndMakeVisible(themeButton.get());
-
-    browserButton->setTooltip("Open documentation browser");
-    browserButton->setConnectedEdges(12);
-    browserButton->setName("statusbar:browser");
-    browserButton->onClick = [this]()
-    {
-        auto* editor = dynamic_cast<PlugDataPluginEditor*>(pd.getActiveEditor());
-        editor->sidebar.showBrowser(browserButton->getToggleState());
-    };
-    browserButton->setClickingTogglesState(true);
-    addAndMakeVisible(browserButton.get());
-
-    automationButton->setTooltip("Open automation panel");
-    automationButton->setConnectedEdges(12);
-    automationButton->setName("statusbar:browser");
-    automationButton->setClickingTogglesState(true);
-    automationButton->onClick = [this]()
-    {
-        auto* editor = dynamic_cast<PlugDataPluginEditor*>(pd.getActiveEditor());
-        editor->sidebar.showAutomationPanel(automationButton->getToggleState());
-    };
-    addAndMakeVisible(automationButton.get());
-
-    gridButton->setTooltip("Enable grid");
-    gridButton->setConnectedEdges(12);
-    gridButton->setName("statusbar:grid");
-    gridButton->onClick = [this]() { pd.saveSettings(); };
-
-    gridEnabled.referTo(pd.settingsTree.getPropertyAsValue("GridEnabled", nullptr));
-    gridButton->getToggleStateValue().referTo(gridEnabled);
-    gridButton->setClickingTogglesState(true);
-    addAndMakeVisible(gridButton.get());
-
-    zoomOut->setTooltip("Zoom Out");
-    zoomOut->setConnectedEdges(12);
-    zoomOut->setName("statusbar:zoomout");
-    zoomOut->onClick = [this]() { zoom(false); };
-
-    addAndMakeVisible(zoomOut.get());
->>>>>>> 7ea2f8a9
-
-    addAndMakeVisible(volumeSlider);
-    volumeSlider.setTextBoxStyle(Slider::NoTextBox, false, 0, 0);
-
-    volumeSlider.setValue(0.75);
-    volumeSlider.setRange(0.0f, 1.0f);
-    volumeSlider.setName("statusbar:meter");
-
-    volumeAttachment = std::make_unique<SliderParameterAttachment>(*pd.parameters.getParameter("volume"), volumeSlider, nullptr);
-
-    addAndMakeVisible(levelMeter);
-    addAndMakeVisible(midiBlinker);
-
-    levelMeter->toBehind(&volumeSlider);
-
-    setSize(getWidth(), statusbarHeight);
-    
-    // Timer to make sure modifier keys are up-to-date...
-    // Hoping to find a better solution for this
-    startTimer(150);
-
-}
-
-Statusbar::~Statusbar()
-{
-    delete midiBlinker;
-    delete levelMeter;
-}
-
-void Statusbar::valueChanged(Value& v)
-{
-    if (v.refersToSameSourceAs(locked))
-    {
-        lockButton->setButtonText(locked == var(true) ? Icons::Lock : Icons::Unlock);
-    }
-    if (v.refersToSameSourceAs(commandLocked))
-    {
-        auto c = static_cast<bool>(commandLocked.getValue()) ? findColour(PlugDataColour::toolbarActiveColourId).brighter(0.2f) : findColour(PlugDataColour::toolbarTextColourId);
-        lockButton->setColour(TextButton::textColourOffId, c);
-    }
-}
-
-void Statusbar::paint(Graphics &g)
-{
-    g.setColour(findColour(PlugDataColour::toolbarOutlineColourId));
-    g.drawLine(0.0f, 0.5f, static_cast<float>(getWidth()), 0.5f);
-}
-
-void Statusbar::resized()
-{
-    int pos = 0;
-    auto position = [this, &pos](int width, bool inverse = false) -> int
-    {
-        int result = 8 + pos;
-        pos += width + 2;
-        return inverse ? getWidth() - pos : result;
-    };
-
-    lockButton->setBounds(position(getHeight()), 0, getHeight(), getHeight());
-
-    position(5);  // Seperator
-
-    connectionStyleButton->setBounds(position(getHeight()), 0, getHeight(), getHeight());
-    connectionPathfind->setBounds(position(getHeight()), 0, getHeight(), getHeight());
-
-    position(5);  // Seperator
-    
-    presentationButton->setBounds(position(getHeight()), 0, getHeight(), getHeight());
-
-    pos = 0;  // reset position for elements on the left
-
-    powerButton->setBounds(position(getHeight(), true), 0, getHeight(), getHeight());
-
-    int levelMeterPosition = position(100, true);
-    levelMeter->setBounds(levelMeterPosition, 0, 100, getHeight());
-    volumeSlider.setBounds(levelMeterPosition, 0, 100, getHeight());
-    
-    // Offset to make text look centred
-    oversampleSelector.setBounds(position(getHeight(), true) + 3, 0, getHeight(), getHeight());
-
-    midiBlinker->setBounds(position(55, true), 0, 55, getHeight());
-}
-
-void Statusbar::modifierKeysChanged(const ModifierKeys& modifiers)
-{
-    if(auto* editor = dynamic_cast<PlugDataPluginEditor*>(pd.getActiveEditor()))
-    {
-        auto* cnv = editor->getCurrentCanvas();
-        if(cnv && (cnv->didStartDragging || cnv->isDraggingLasso)) {
-            return;
-        }
-    }
-    commandLocked = modifiers.isCommandDown() && locked.getValue() == var(false);
-}
-
-void Statusbar::timerCallback()
-{
-    modifierKeysChanged(ModifierKeys::getCurrentModifiers());
-}
-
-StatusbarSource::StatusbarSource()
-{
-    level[0] = 0.0f;
-    level[1] = 0.0f;
-}
-
-static bool hasRealEvents(MidiBuffer& buffer)
-{
-    return std::any_of(buffer.begin(), buffer.end(),
-    [](const auto& event){
-        return !event.getMessage().isSysEx();
-    });
-}
-
-void StatusbarSource::processBlock(const AudioBuffer<float>& buffer, MidiBuffer& midiIn, MidiBuffer& midiOut, int channels)
-{
-    auto** channelData = buffer.getArrayOfReadPointers();
-
-    if (channels == 1)
-    {
-        level[1] = 0;
-    }
-    else if (channels == 0)
-    {
-        level[0] = 0;
-        level[1] = 0;
-    }
-
-    for (int ch = 0; ch < channels; ch++)
-    {
-        // TODO: this logic for > 2 channels makes no sense!!
-        auto localLevel = level[ch & 1].load();
-
-        for (int n = 0; n < buffer.getNumSamples(); n++)
-        {
-            float s = std::abs(channelData[ch][n]);
-
-            const float decayFactor = 0.99992f;
-
-            if (s > localLevel)
-                localLevel = s;
-            else if (localLevel > 0.001f)
-                localLevel *= decayFactor;
-            else
-                localLevel = 0;
-        }
-
-        level[ch & 1] = localLevel;
-    }
-
-    auto now = Time::getCurrentTime();
-
-    auto hasInEvents = hasRealEvents(midiIn);
-    auto hasOutEvents = hasRealEvents(midiOut);
-
-    if (!hasInEvents && (now - lastMidiIn).inMilliseconds() > 700)
-    {
-        midiReceived = false;
-    }
-    else if (hasInEvents)
-    {
-        midiReceived = true;
-        lastMidiIn = now;
-    }
-
-    if (!hasOutEvents && (now - lastMidiOut).inMilliseconds() > 700)
-    {
-        midiSent = false;
-    }
-    else if (hasOutEvents)
-    {
-        midiSent = true;
-        lastMidiOut = now;
-    }
-}
-
-void StatusbarSource::prepareToPlay(int nChannels)
-{
-    numChannels = nChannels;
-}
+/*
+ // Copyright (c) 2015-2021-2022 Timothy Schoen.
+ // For information on usage and redistribution, and for a DISCLAIMER OF ALL
+ // WARRANTIES, see the file, "LICENSE.txt," in this distribution.
+*/
+
+#include "Statusbar.h"
+#include "LookAndFeel.h"
+
+#include "PluginProcessor.h"
+#include "PluginEditor.h"
+#include "Canvas.h"
+#include "Connection.h"
+
+struct LevelMeter : public Component, public Timer
+{
+    int numChannels = 2;
+    StatusbarSource& source;
+
+    explicit LevelMeter(StatusbarSource& statusbarSource) : source(statusbarSource)
+    {
+        startTimerHz(20);
+    }
+
+    void timerCallback() override
+    {
+        if (isShowing())
+        {
+            bool needsRepaint = false;
+            for (int ch = 0; ch < numChannels; ch++)
+            {
+                auto newLevel = source.level[ch].load();
+
+                if (!std::isfinite(newLevel))
+                {
+                    source.level[ch] = 0;
+                    blocks[ch] = 0;
+                    return;
+                }
+
+                float lvl = (float)std::exp(std::log(newLevel) / 3.0) * (newLevel > 0.002);
+                auto numBlocks = roundToInt(totalBlocks * lvl);
+
+                if (blocks[ch] != numBlocks)
+                {
+                    blocks[ch] = numBlocks;
+                    needsRepaint = true;
+                }
+            }
+
+            if (needsRepaint) repaint();
+        }
+    }
+
+    void paint(Graphics& g) override
+    {
+        auto height = getHeight() / 2.0f;
+        auto width = getWidth() - 8.0f;
+        auto x = 4.0f;
+
+        auto outerBorderWidth = 2.0f;
+        auto spacingFraction = 0.03f;
+        auto doubleOuterBorderWidth = 2.0f * outerBorderWidth;
+
+        auto blockWidth = (width - doubleOuterBorderWidth) / static_cast<float>(totalBlocks);
+        auto blockHeight = height - doubleOuterBorderWidth;
+        auto blockRectWidth = (1.0f - 2.0f * spacingFraction) * blockWidth;
+        auto blockRectSpacing = spacingFraction * blockWidth;
+        auto blockCornerSize = 0.1f * blockWidth;
+        auto c = findColour(PlugDataColour::dataColourId);
+
+        for (int ch = 0; ch < numChannels; ch++)
+        {
+            auto y = ch * height;
+
+            for (auto i = 0; i < totalBlocks; ++i)
+            {
+                if (i >= blocks[ch])
+                    // TODO: this again but right
+//                    g.setColour(findColour(PlugDataColour::meterColourId));
+                    g.setColour(findColour(PlugDataColour::signalColourId));
+                else
+                    g.setColour(i < totalBlocks - 1 ? c : Colours::red);
+
+                g.fillRoundedRectangle(x + outerBorderWidth + (i * blockWidth) + blockRectSpacing, y + outerBorderWidth, blockRectWidth, blockHeight, blockCornerSize);
+            }
+        }
+    }
+
+    int totalBlocks = 15;
+    int blocks[2] = {0};
+
+    JUCE_DECLARE_NON_COPYABLE_WITH_LEAK_DETECTOR(LevelMeter)
+};
+
+struct MidiBlinker : public Component, public Timer
+{
+    StatusbarSource& source;
+
+    explicit MidiBlinker(StatusbarSource& statusbarSource) : source(statusbarSource)
+    {
+        startTimer(200);
+    }
+
+    void paint(Graphics& g) override
+    {
+        g.setColour(findColour(ComboBox::textColourId));
+        g.setFont(Font(11));
+        g.drawText("MIDI", getLocalBounds().removeFromLeft(28), Justification::right);
+
+        auto midiInRect = Rectangle<float>(38.0f, 8.0f, 15.0f, 3.0f);
+        auto midiOutRect = Rectangle<float>(38.0f, 17.0f, 15.0f, 3.0f);
+
+        // TODO: what happened to meterColourId???
+        g.setColour(blinkMidiIn ? findColour(PlugDataColour::dataColourId) : findColour(PlugDataColour::canvasBackgroundColourId));
+        g.fillRoundedRectangle(midiInRect, 1.0f);
+
+        g.setColour(blinkMidiOut ? findColour(PlugDataColour::dataColourId) : findColour(PlugDataColour::canvasBackgroundColourId));
+        g.fillRoundedRectangle(midiOutRect, 1.0f);
+    }
+
+    void timerCallback() override
+    {
+        if (source.midiReceived != blinkMidiIn)
+        {
+            blinkMidiIn = source.midiReceived;
+            repaint();
+        }
+        if (source.midiSent != blinkMidiOut)
+        {
+            blinkMidiOut = source.midiSent;
+            repaint();
+        }
+    }
+
+    bool blinkMidiIn = false;
+    bool blinkMidiOut = false;
+};
+
+Statusbar::Statusbar(PlugDataAudioProcessor& processor) : pd(processor)
+{
+    levelMeter = new LevelMeter(processor.statusbarSource);
+    midiBlinker = new MidiBlinker(processor.statusbarSource);
+
+    setWantsKeyboardFocus(true);
+
+    locked.referTo(pd.locked);
+    commandLocked.referTo(pd.commandLocked);
+
+    locked.addListener(this);
+    commandLocked.addListener(this);
+    
+    
+    oversampleSelector.setTooltip("Set oversampling");
+    oversampleSelector.setName("statusbar:oversample");
+    oversampleSelector.setColour(ComboBox::outlineColourId, Colours::transparentBlack);
+    
+    
+    oversampleSelector.setButtonText(String(1 << pd.oversampling) + "x");
+    
+    oversampleSelector.onClick = [this](){
+        PopupMenu menu;
+        menu.addItem(1, "1x");
+        menu.addItem(2, "2x");
+        menu.addItem(3, "4x");
+        menu.addItem(4, "8x");
+        
+        auto* editor = pd.getActiveEditor();
+        menu.showMenuAsync(PopupMenu::Options().withMinimumWidth(100).withMaximumNumColumns(1).withTargetComponent(&oversampleSelector).withParentComponent(editor),
+                           [this](int result)
+                           {
+                               if (result != 0)
+                               {
+                                   oversampleSelector.setButtonText(String(1 << (result - 1)) + "x");
+                                   pd.setOversampling(result - 1);
+                               }
+                           });
+    };
+    addAndMakeVisible(oversampleSelector);
+    
+    
+    powerButton = std::make_unique<TextButton>(Icons::Power);
+    lockButton = std::make_unique<TextButton>(Icons::Lock);
+    connectionStyleButton = std::make_unique<TextButton>(Icons::ConnectionStyle);
+    connectionPathfind = std::make_unique<TextButton>(Icons::Wand);
+    zoomIn = std::make_unique<TextButton>(Icons::ZoomIn);
+    zoomOut = std::make_unique<TextButton>(Icons::ZoomOut);
+    presentationButton = std::make_unique<TextButton>(Icons::Presentation);
+    gridButton = std::make_unique<TextButton>(Icons::Grid);
+    themeButton = std::make_unique<TextButton>(Icons::Theme);
+    browserButton = std::make_unique<TextButton>(Icons::Documentation);
+    automationButton = std::make_unique<TextButton>(Icons::Parameters);
+
+    presentationButton->setTooltip("Presentation Mode");
+    presentationButton->setClickingTogglesState(true);
+    presentationButton->setConnectedEdges(12);
+    presentationButton->setName("statusbar:presentation");
+    presentationButton->getToggleStateValue().referTo(presentationMode);
+
+    presentationButton->onClick = [this]()
+    {
+        // When presenting we are always locked
+        // A bit different from Max's presentation mode
+        if (presentationButton->getToggleState())
+        {
+            lastLockMode = static_cast<bool>(locked.getValue());
+            if (!lastLockMode)
+            {
+                locked = var(true);
+            }
+            lockButton->setEnabled(false);
+        }
+        else
+        {
+            locked = var(lastLockMode);
+            lockButton->setEnabled(true);
+        }
+    };
+
+    addAndMakeVisible(presentationButton.get());
+
+    powerButton->setTooltip("Mute");
+    powerButton->setClickingTogglesState(true);
+    powerButton->setConnectedEdges(12);
+    powerButton->setName("statusbar:mute");
+    addAndMakeVisible(powerButton.get());
+
+    powerButton->onClick = [this]() { powerButton->getToggleState() ? pd.startDSP() : pd.releaseDSP(); };
+
+    powerButton->setToggleState(pd_getdspstate(), dontSendNotification);
+
+    lockButton->setTooltip("Lock");
+    lockButton->setClickingTogglesState(true);
+    lockButton->setConnectedEdges(12);
+    lockButton->setName("statusbar:lock");
+    lockButton->getToggleStateValue().referTo(locked);
+    addAndMakeVisible(lockButton.get());
+    lockButton->setButtonText(locked == var(true) ? Icons::Lock : Icons::Unlock);
+
+    connectionStyleButton->setTooltip("Enable segmented connections");
+    connectionStyleButton->setClickingTogglesState(true);
+    connectionStyleButton->setConnectedEdges(12);
+    connectionStyleButton->setName("statusbar:connectionstyle");
+    connectionStyleButton->onClick = [this]()
+    {
+        bool segmented = connectionStyleButton->getToggleState();
+        auto* editor = dynamic_cast<PlugDataPluginEditor*>(pd.getActiveEditor());
+        for (auto& connection : editor->getCurrentCanvas()->getSelectionOfType<Connection>())
+        {
+            connection->setSegmented(segmented);
+        }
+        connectionPathfind->setEnabled(segmented);
+    };
+
+    addAndMakeVisible(connectionStyleButton.get());
+
+    connectionPathfind->setTooltip("Find best connection path");
+    connectionPathfind->setConnectedEdges(12);
+    connectionPathfind->setName("statusbar:findpath");
+    connectionPathfind->onClick = [this]() { dynamic_cast<ApplicationCommandManager*>(pd.getActiveEditor())->invokeDirectly(CommandIDs::ConnectionPathfind, true); };
+    connectionPathfind->setEnabled(connectionStyleButton->getToggleState());
+    addAndMakeVisible(connectionPathfind.get());
+
+    addAndMakeVisible(volumeSlider);
+    volumeSlider.setTextBoxStyle(Slider::NoTextBox, false, 0, 0);
+
+    volumeSlider.setValue(0.75);
+    volumeSlider.setRange(0.0f, 1.0f);
+    volumeSlider.setName("statusbar:meter");
+
+    volumeAttachment = std::make_unique<SliderParameterAttachment>(*pd.parameters.getParameter("volume"), volumeSlider, nullptr);
+
+    addAndMakeVisible(levelMeter);
+    addAndMakeVisible(midiBlinker);
+
+    levelMeter->toBehind(&volumeSlider);
+
+    setSize(getWidth(), statusbarHeight);
+    
+    // Timer to make sure modifier keys are up-to-date...
+    // Hoping to find a better solution for this
+    startTimer(150);
+
+}
+
+Statusbar::~Statusbar()
+{
+    delete midiBlinker;
+    delete levelMeter;
+}
+
+void Statusbar::valueChanged(Value& v)
+{
+    if (v.refersToSameSourceAs(locked))
+    {
+        lockButton->setButtonText(locked == var(true) ? Icons::Lock : Icons::Unlock);
+    }
+    if (v.refersToSameSourceAs(commandLocked))
+    {
+        auto c = static_cast<bool>(commandLocked.getValue()) ? findColour(PlugDataColour::toolbarActiveColourId).brighter(0.2f) : findColour(PlugDataColour::toolbarTextColourId);
+        lockButton->setColour(TextButton::textColourOffId, c);
+    }
+}
+
+void Statusbar::paint(Graphics &g)
+{
+    g.setColour(findColour(PlugDataColour::outlineColourId));
+    g.drawLine(0.0f, 0.5f, static_cast<float>(getWidth()), 0.5f);
+}
+
+void Statusbar::resized()
+{
+    int pos = 0;
+    auto position = [this, &pos](int width, bool inverse = false) -> int
+    {
+        int result = 8 + pos;
+        pos += width + 2;
+        return inverse ? getWidth() - pos : result;
+    };
+
+    lockButton->setBounds(position(getHeight()), 0, getHeight(), getHeight());
+
+    position(5);  // Seperator
+
+    connectionStyleButton->setBounds(position(getHeight()), 0, getHeight(), getHeight());
+    connectionPathfind->setBounds(position(getHeight()), 0, getHeight(), getHeight());
+
+    position(5);  // Seperator
+    
+    presentationButton->setBounds(position(getHeight()), 0, getHeight(), getHeight());
+
+    pos = 0;  // reset position for elements on the left
+
+    powerButton->setBounds(position(getHeight(), true), 0, getHeight(), getHeight());
+
+    int levelMeterPosition = position(100, true);
+    levelMeter->setBounds(levelMeterPosition, 0, 100, getHeight());
+    volumeSlider.setBounds(levelMeterPosition, 0, 100, getHeight());
+    
+    // Offset to make text look centred
+    oversampleSelector.setBounds(position(getHeight(), true) + 3, 0, getHeight(), getHeight());
+
+    midiBlinker->setBounds(position(55, true), 0, 55, getHeight());
+}
+
+void Statusbar::modifierKeysChanged(const ModifierKeys& modifiers)
+{
+    if(auto* editor = dynamic_cast<PlugDataPluginEditor*>(pd.getActiveEditor()))
+    {
+        auto* cnv = editor->getCurrentCanvas();
+        if(cnv && (cnv->didStartDragging || cnv->isDraggingLasso)) {
+            return;
+        }
+    }
+    commandLocked = modifiers.isCommandDown() && locked.getValue() == var(false);
+}
+
+void Statusbar::timerCallback()
+{
+    modifierKeysChanged(ModifierKeys::getCurrentModifiers());
+}
+
+StatusbarSource::StatusbarSource()
+{
+    level[0] = 0.0f;
+    level[1] = 0.0f;
+}
+
+static bool hasRealEvents(MidiBuffer& buffer)
+{
+    return std::any_of(buffer.begin(), buffer.end(),
+    [](const auto& event){
+        return !event.getMessage().isSysEx();
+    });
+}
+
+void StatusbarSource::processBlock(const AudioBuffer<float>& buffer, MidiBuffer& midiIn, MidiBuffer& midiOut, int channels)
+{
+    auto** channelData = buffer.getArrayOfReadPointers();
+
+    if (channels == 1)
+    {
+        level[1] = 0;
+    }
+    else if (channels == 0)
+    {
+        level[0] = 0;
+        level[1] = 0;
+    }
+
+    for (int ch = 0; ch < channels; ch++)
+    {
+        // TODO: this logic for > 2 channels makes no sense!!
+        auto localLevel = level[ch & 1].load();
+
+        for (int n = 0; n < buffer.getNumSamples(); n++)
+        {
+            float s = std::abs(channelData[ch][n]);
+
+            const float decayFactor = 0.99992f;
+
+            if (s > localLevel)
+                localLevel = s;
+            else if (localLevel > 0.001f)
+                localLevel *= decayFactor;
+            else
+                localLevel = 0;
+        }
+
+        level[ch & 1] = localLevel;
+    }
+
+    auto now = Time::getCurrentTime();
+
+    auto hasInEvents = hasRealEvents(midiIn);
+    auto hasOutEvents = hasRealEvents(midiOut);
+
+    if (!hasInEvents && (now - lastMidiIn).inMilliseconds() > 700)
+    {
+        midiReceived = false;
+    }
+    else if (hasInEvents)
+    {
+        midiReceived = true;
+        lastMidiIn = now;
+    }
+
+    if (!hasOutEvents && (now - lastMidiOut).inMilliseconds() > 700)
+    {
+        midiSent = false;
+    }
+    else if (hasOutEvents)
+    {
+        midiSent = true;
+        lastMidiOut = now;
+    }
+}
+
+void StatusbarSource::prepareToPlay(int nChannels)
+{
+    numChannels = nChannels;
+}