--- conflicted
+++ resolved
@@ -1,480 +1,476 @@
-cmake_minimum_required(VERSION 3.15)
-
-# ------------------------------------------------------------------------------#
-# LIBPD PROJECT IN C
-# ------------------------------------------------------------------------------#
-project(libpd VERSION 1.0.0 LANGUAGES C CXX)
-
-if(MSVC)
-    set(CMAKE_WINDOWS_EXPORT_ALL_SYMBOLS TRUE)
-<<<<<<< HEAD
-    set(BUILD_SHARED_LIBS FALSE)
-=======
-    option(BUILD_SHARED_LIBS "" FALSE)
->>>>>>> 909793e8
-    add_subdirectory(pthread-win32)
-    include_directories(pthread-win32)
-endif()
-
-
-cmake_policy(SET CMP0091 NEW)
-set(CMAKE_MSVC_RUNTIME_LIBRARY "MultiThreaded$<$<CONFIG:Debug>:Debug>")
-
-add_subdirectory(JUCE)
-
-if(${CMAKE_VERSION} VERSION_GREATER_EQUAL "3.21")
-  set(MESSAGE_QUIET ON)
-  add_subdirectory(clap-juce-extensions EXCLUDE_FROM_ALL)
-  unset(MESSAGE_QUIET)
-endif()
-
-# ------------------------------------------------------------------------------#
-set(CMAKE_MACOSX_RPATH ON)
-set(CMAKE_POSITION_INDEPENDENT_CODE ON)
-
-set(PD_PATH "pure-data/")
-set(LIBPD_PATH "libpd/")
-set(LIBPD_OUTPUT_DIRECTORY "./..")
-
-# ------------------------------------------------------------------------------#
-# OPTIONS
-# ------------------------------------------------------------------------------#
-option(PD_UTILS "Compile libpd utilities" OFF)
-option(PD_EXTRA "Compile extras" ON)
-option(PD_LOCALE "Set the LC_NUMERIC number format to the default C locale" ON)
-        
-# ------------------------------------------------------------------------------#
-# SOURCES
-# ------------------------------------------------------------------------------#
-set(SOURCE_FILES)
-
-# PURE DATA SOURCES
-# ------------------------------------------------------------------------------#
-file(GLOB PD_SOURCES
-    ${PD_PATH}/src/d_arithmetic.c
-    ${PD_PATH}/src/d_array.c
-    ${PD_PATH}/src/d_ctl.c
-    ${PD_PATH}/src/d_dac.c
-    ${PD_PATH}/src/d_delay.c
-    ${PD_PATH}/src/d_fft.c
-    ${PD_PATH}/src/d_fft_fftsg.c
-    ${PD_PATH}/src/d_filter.c
-    ${PD_PATH}/src/d_global.c
-    ${PD_PATH}/src/d_math.c
-    ${PD_PATH}/src/d_misc.c
-    ${PD_PATH}/src/d_osc.c
-    ${PD_PATH}/src/d_resample.c
-    ${PD_PATH}/src/d_soundfile_aiff.c
-    ${PD_PATH}/src/d_soundfile_caf.c
-    ${PD_PATH}/src/d_soundfile_next.c
-    ${PD_PATH}/src/d_soundfile_wave.c
-    ${PD_PATH}/src/d_soundfile.c
-    ${PD_PATH}/src/d_ugen.c
-    ${PD_PATH}/src/g_all_guis.c
-    ${PD_PATH}/src/g_all_guis.h
-    ${PD_PATH}/src/g_array.c
-    ${PD_PATH}/src/g_bang.c
-    ${PD_PATH}/src/g_canvas.c
-    ${PD_PATH}/src/g_canvas.h
-    ${PD_PATH}/src/g_clone.c
-    ${PD_PATH}/src/g_editor_extras.c
-    ${PD_PATH}/src/g_editor.c
-    ${PD_PATH}/src/g_graph.c
-    ${PD_PATH}/src/g_guiconnect.c
-    ${PD_PATH}/src/g_io.c
-    ${PD_PATH}/src/g_mycanvas.c
-    ${PD_PATH}/src/g_numbox.c
-    ${PD_PATH}/src/g_readwrite.c
-    ${PD_PATH}/src/g_rtext.c
-    ${PD_PATH}/src/g_radio.c
-    ${PD_PATH}/src/g_scalar.c
-    ${PD_PATH}/src/g_slider.c
-    ${PD_PATH}/src/g_template.c
-    ${PD_PATH}/src/g_text.c
-    ${PD_PATH}/src/g_toggle.c
-    ${PD_PATH}/src/g_traversal.c
-    ${PD_PATH}/src/g_undo.c
-    ${PD_PATH}/src/g_undo.h
-    ${PD_PATH}/src/g_vdial.c
-    ${PD_PATH}/src/g_vumeter.c
-    ${PD_PATH}/src/m_atom.c
-    ${PD_PATH}/src/m_binbuf.c
-    ${PD_PATH}/src/m_conf.c
-    ${PD_PATH}/src/m_class.c
-    ${PD_PATH}/src/m_glob.c
-    ${PD_PATH}/src/m_imp.h
-    ${PD_PATH}/src/m_memory.c
-    ${PD_PATH}/src/m_obj.c
-    ${PD_PATH}/src/m_pd.c
-    ${PD_PATH}/src/m_pd.h
-    ${PD_PATH}/src/m_sched.c
-    ${PD_PATH}/src/s_audio.c
-    ${PD_PATH}/src/s_audio_dummy.c
-    ${PD_PATH}/src/s_loader.c
-    ${PD_PATH}/src/s_main.c
-    ${PD_PATH}/src/s_net.c
-    ${PD_PATH}/src/s_net.h
-    ${PD_PATH}/src/s_path.c
-    ${PD_PATH}/src/s_print.c
-    ${PD_PATH}/src/s_stuff.h
-    ${PD_PATH}/src/s_utf8.c
-    ${PD_PATH}/src/s_utf8.h
-    ${PD_PATH}/src/s_inter_gui.c
-    ${PD_PATH}/src/s_inter.c
-    ${PD_PATH}/src/s_inter.h
-    ${PD_PATH}/src/x_acoustics.c
-    ${PD_PATH}/src/x_arithmetic.c
-    ${PD_PATH}/src/x_array.c
-    ${PD_PATH}/src/x_connective.c
-    ${PD_PATH}/src/x_file.c
-    ${PD_PATH}/src/x_gui.c
-    ${PD_PATH}/src/x_interface.c
-    ${PD_PATH}/src/x_list.c
-    ${PD_PATH}/src/x_midi.c
-    ${PD_PATH}/src/x_misc.c
-    ${PD_PATH}/src/x_net.c
-    ${PD_PATH}/src/x_scalar.c
-    ${PD_PATH}/src/x_text.c
-    ${PD_PATH}/src/x_time.c
-    ${PD_PATH}/src/x_vexp.c
-    ${PD_PATH}/src/x_vexp_fun.c
-    ${PD_PATH}/src/x_vexp_if.c
-    ${PD_PATH}/src/z_hooks.c
-    ${PD_PATH}/src/z_libpd.c
-    ${PD_PATH}/src/z_print_util.c
-)
-include_directories(${PD_PATH}/src)
-source_group(pd FILES ${PD_SOURCES})
-list(APPEND SOURCE_FILES ${PD_SOURCES})
-
-# PURE DATA EXTRA SOURCES
-# ------------------------------------------------------------------------------#
-if(PD_EXTRA)
-    file(GLOB PD_EXTRA_SOURCES
-        ${PD_PATH}/extra/bob~/bob~.c
-        ${PD_PATH}/extra/bonk~/bonk~.c
-        ${PD_PATH}/extra/choice/choice.c
-        ${PD_PATH}/extra/fiddle~/fiddle~.c
-        ${PD_PATH}/extra/loop~/loop~.c
-        ${PD_PATH}/extra/lrshift~/lrshift~.c
-        ${PD_PATH}/extra/pd~/pd~.c
-        ${PD_PATH}/extra/pd~/pdsched.c
-        ${PD_PATH}/extra/pique/pique.c
-        ${PD_PATH}/extra/sigmund~/sigmund~.c
-        ${PD_PATH}/extra/stdout/stdout.c
-    )
-    include_directories(${PD_PATH}/pure-data/extra)
-    source_group(pd\\extra FILES ${PD_EXTRA_SOURCES})
-    list(APPEND SOURCE_FILES ${PD_EXTRA_SOURCES})
-endif()
-
-# LIBPD SOURCES
-# ------------------------------------------------------------------------------#
-set(LIBPD_SOURCES
-    ${LIBPD_PATH}/s_libpd_midi.c
-    ${LIBPD_PATH}/x_libpd_receive.c
-    ${LIBPD_PATH}/x_libpd_receive.h
-    ${LIBPD_PATH}/x_libpd_extra_utils.c
-    ${LIBPD_PATH}/x_libpd_extra_utils.h
-    ${LIBPD_PATH}/x_libpd_mod_utils.c
-    ${LIBPD_PATH}/x_libpd_mod_utils.h
-    ${LIBPD_PATH}/x_libpd_multi.c
-    ${LIBPD_PATH}/x_libpd_multi.h
-)
-
-include_directories(${LIBPD_PATH})
-source_group(libpd FILES ${LIBPD_SOURCES})
-list(APPEND SOURCE_FILES ${LIBPD_SOURCES})
-
-# ELSE SOURCES
-# ------------------------------------------------------------------------------#
-file(GLOB ELSE_SOURCES
-    ${CMAKE_CURRENT_SOURCE_DIR}/pd-else/Code_source/Compiled/control/*.c
-    ${CMAKE_CURRENT_SOURCE_DIR}/pd-else/Code_source/Compiled/audio/*.c
-    ${CMAKE_CURRENT_SOURCE_DIR}/pd-else/Code_source/Compiled/extra_source/Aliases/*.c
-    ${CMAKE_CURRENT_SOURCE_DIR}/pd-else/Code_source/shared/*.c
-)
-
-file(GLOB_RECURSE PLAITS_SOURCES
-    ${CMAKE_CURRENT_SOURCE_DIR}/pd-else/Code_source/Compiled/audio/plaits~/plaits~.cpp
-    ${CMAKE_CURRENT_SOURCE_DIR}/pd-else/Code_source/Compiled/audio/plaits~/*.cc
-)
-
-list(APPEND ELSE_SOURCES ${PLAITS_SOURCES})
-
-if(ENABLE_SFIZZ)
-list(APPEND ELSE_SOURCES ${CMAKE_CURRENT_SOURCE_DIR}/pd-else/Code_source/Compiled/audio/sfz~/sfz~.c)
-endif()
-
-file(GLOB_RECURSE AUBIO_SOURCES
-    ${CMAKE_CURRENT_SOURCE_DIR}/pd-else/Code_source/shared/aubio/src/*.c
-    ${CMAKE_CURRENT_SOURCE_DIR}/pd-else/Code_source/shared/aubio/src/*/*.c
-)
-
-include_directories(${CMAKE_CURRENT_SOURCE_DIR})
-include_directories(pd-else/Code_source/Compiled/control/)
-include_directories(pd-else/Code_source/Compiled/audio/)
-include_directories(pd-else/Code_source/shared/)
-include_directories(pd-else/Code_source/shared/aubio/src)
-include_directories(pd-else/Code_source/Compiled/audio/plaits~)
-
-source_group(ELSE FILES ${ELSE_SOURCES})
-
-file(GLOB_RECURSE CYCLONE_SOURCES
-    ./cyclone/cyclone_objects/binaries/cyclone_lib.c
-    ./cyclone/cyclone_objects/binaries/audio/*.c
-    ./cyclone/cyclone_objects/binaries/control/*.c
-    ./cyclone/shared/common/*.c
-    ./cyclone/shared/control/*.c
-    ./cyclone/shared/signal/*.c
-)
-
-include_directories(cyclone/)
-include_directories(cyclone/shared/)
-source_group(cyclone FILES ${CYCLONE_SOURCES})
-
-# pdlua sources
-set(PDLUA_PATH "${CMAKE_CURRENT_SOURCE_DIR}/pd-lua")
-set(PDLUA_SOURCES ${PDLUA_PATH}/pdlua.c)
-
-set(LUA_PATH "${PDLUA_PATH}/lua")
-set(LUA_INCLUDE_DIR ${LUA_PATH})
-
-add_library(lua STATIC ${LUA_PATH}/onelua.c)
-if("${CMAKE_SYSTEM}" MATCHES "Linux")
-target_compile_definitions(lua PRIVATE MAKE_LIB=1 LUA_USE_LINUX=1)
-elseif(MSVC)
-target_compile_definitions(lua PRIVATE MAKE_LIB=1 LUA_USE_WINDOWS=1)
-elseif(APPLE)
-target_compile_definitions(lua PRIVATE MAKE_LIB=1 LUA_USE_MACOSX=1)
-else()
-target_compile_definitions(lua PRIVATE MAKE_LIB=1)
-endif()
-
-source_group(pdlua FILES ${PDLUA_SOURCES})
-
-# live version data for pdlua.c
-# set(PDLUA_VERSION 0.11.0)
-#execute_process(COMMAND git -C ${CMAKE_CURRENT_SOURCE_DIR}/pd-lua describe --tags OUTPUT_STRIP_TRAILING_WHITESPACE OUTPUT_VARIABLE PDLUA_VERSION)
-#set_source_files_properties(${PDLUA_PATH}/pdlua.c PROPERTIES COMPILE_DEFINITIONS PDLUA_VERSION=${PDLUA_VERSION})
-
-# ------------------------------------------------------------------------------#
-# COMPILE DEFINITIONS
-# ------------------------------------------------------------------------------#
-set(LIBPD_COMPILE_DEFINITIONS PD=1 USEAPI_DUMMY=1 PD_INTERNAL=1)
-
-
-if(ENABLE_SFIZZ)
-list(APPEND LIBPD_COMPILE_DEFINITIONS ENABLE_SFIZZ=1)
-endif()
-
-# COMPILE DEFINITIONS OPTIONS
-# ------------------------------------------------------------------------------#
-if(PD_EXTRA)
-    list(APPEND LIBPD_COMPILE_DEFINITIONS LIBPD_EXTRA=1)
-endif()
-
-if(NOT PD_LOCALE)
-    list(APPEND LIBPD_COMPILE_DEFINITIONS LIBPD_NO_NUMERIC=1)
-endif()
-
-# COMPILE DEFINITIONS OS
-# ------------------------------------------------------------------------------#
-if(WIN32)
-    list(APPEND LIBPD_COMPILE_DEFINITIONS WINVER=0x502 WIN32=1 _WIN32=1)
-
-    if(${CMAKE_SIZEOF_VOID_P} EQUAL 8)
-        list(APPEND LIBPD_COMPILE_DEFINITIONS "PD_LONGINTTYPE=long long")
-    endif()
-
-    if(MSVC)
-        list(APPEND LIBPD_COMPILE_DEFINITIONS HAVE_STRUCT_TIMESPEC=1 _CRT_SECURE_NO_WARNINGS=1 HAVE_ALLOCA=1 DONT_USE_ALLOCA=0)
-    endif()
-elseif(UNIX)
-    list(APPEND LIBPD_COMPILE_DEFINITIONS HAVE_LIBDL=1 HAVE_UNISTD_H=1 HAVE_ALLOCA_H=1 HAVE_ALLOCA=1 DONT_USE_ALLOCA=0)
-endif()
-
-# ------------------------------------------------------------------------------#
-# SFONT~
-# ------------------------------------------------------------------------------#
-
-if(ENABLE_SFONT)
-
-    list(APPEND LIBPD_COMPILE_DEFINITIONS ENABLE_SFONT=1)
-
-    set(SFONT_DIR pd-else/Code_source/Compiled/audio/sfont~)
-    set(FLUIDLITE_DIR ${CMAKE_CURRENT_SOURCE_DIR}/FluidLite)
-
-    list(APPEND SFONT_SOURCES
-        ${FLUIDLITE_DIR}/src/fluid_init.c
-        ${FLUIDLITE_DIR}/src/fluid_chan.c
-        ${FLUIDLITE_DIR}/src/fluid_chorus.c
-        ${FLUIDLITE_DIR}/src/fluid_conv.c
-        ${FLUIDLITE_DIR}/src/fluid_defsfont.c
-        ${FLUIDLITE_DIR}/src/fluid_dsp_float.c
-        ${FLUIDLITE_DIR}/src/fluid_gen.c
-        ${FLUIDLITE_DIR}/src/fluid_hash.c
-        ${FLUIDLITE_DIR}/src/fluid_list.c
-        ${FLUIDLITE_DIR}/src/fluid_mod.c
-        ${FLUIDLITE_DIR}/src/fluid_ramsfont.c
-        ${FLUIDLITE_DIR}/src/fluid_rev.c
-        ${FLUIDLITE_DIR}/src/fluid_settings.c
-        ${FLUIDLITE_DIR}/src/fluid_synth.c
-        ${FLUIDLITE_DIR}/src/fluid_sys.c
-        ${FLUIDLITE_DIR}/src/fluid_tuning.c
-        ${FLUIDLITE_DIR}/src/fluid_voice.c
-
-        ${FLUIDLITE_DIR}/libvorbis-1.3.5/lib/vorbisenc.c
-        ${FLUIDLITE_DIR}/libvorbis-1.3.5/lib/info.c
-        ${FLUIDLITE_DIR}/libvorbis-1.3.5/lib/analysis.c
-        ${FLUIDLITE_DIR}/libvorbis-1.3.5/lib/bitrate.c
-        ${FLUIDLITE_DIR}/libvorbis-1.3.5/lib/block.c
-        ${FLUIDLITE_DIR}/libvorbis-1.3.5/lib/codebook.c
-        ${FLUIDLITE_DIR}/libvorbis-1.3.5/lib/envelope.c
-        ${FLUIDLITE_DIR}/libvorbis-1.3.5/lib/floor0.c
-        ${FLUIDLITE_DIR}/libvorbis-1.3.5/lib/floor1.c
-        ${FLUIDLITE_DIR}/libvorbis-1.3.5/lib/lookup.c
-        ${FLUIDLITE_DIR}/libvorbis-1.3.5/lib/lpc.c
-        ${FLUIDLITE_DIR}/libvorbis-1.3.5/lib/lsp.c
-        ${FLUIDLITE_DIR}/libvorbis-1.3.5/lib/mapping0.c
-        ${FLUIDLITE_DIR}/libvorbis-1.3.5/lib/mdct.c
-        ${FLUIDLITE_DIR}/libvorbis-1.3.5/lib/psy.c
-        ${FLUIDLITE_DIR}/libvorbis-1.3.5/lib/registry.c
-        ${FLUIDLITE_DIR}/libvorbis-1.3.5/lib/res0.c
-        ${FLUIDLITE_DIR}/libvorbis-1.3.5/lib/sharedbook.c
-        ${FLUIDLITE_DIR}/libvorbis-1.3.5/lib/smallft.c
-        ${FLUIDLITE_DIR}/libvorbis-1.3.5/lib/vorbisfile.c
-        ${FLUIDLITE_DIR}/libvorbis-1.3.5/lib/window.c
-        ${FLUIDLITE_DIR}/libvorbis-1.3.5/lib/synthesis.c
-
-        ${FLUIDLITE_DIR}/libogg-1.3.2/src/bitwise.c
-        ${FLUIDLITE_DIR}/libogg-1.3.2/src/framing.c
-    )
-
-    list(APPEND SFONT_INCLUDES
-        ${FLUIDLITE_DIR}/libvorbis-1.3.5/include
-        ${FLUIDLITE_DIR}/libvorbis-1.3.5/lib
-        ${FLUIDLITE_DIR}/libogg-1.3.2/include
-        ${FLUIDLITE_DIR}/include
-    )
-
-    add_library(fluidlite STATIC ${SFONT_SOURCES})
-    target_include_directories(fluidlite PRIVATE ${SFONT_INCLUDES})
-
-    list(APPEND ELSE_SOURCES
-        ${SFONT_DIR}/sfont~.c
-    )
-
-endif()
-
-# ------------------------------------------------------------------------------#
-# C FLAGS
-# ------------------------------------------------------------------------------#
-
-# C FLAGS COMPILER OR GENERATOR
-# ------------------------------------------------------------------------------#
-if(MSVC)
-# set(CMAKE_C_FLAGS "${CMAKE_C_FLAGS} /w")
-else(CMAKE_C_COMPILER_ID MATCHES "Clang|GNU")
-    set(CMAKE_C_FLAGS "${CMAKE_C_FLAGS} -Wno-compare-distinct-pointer-types -Wno-pointer-sign -Wno-int-conversion -Wno-unused-variable -Wno-int-to-pointer-cast -Wno-pointer-to-int-cast -Wno-incompatible-pointer-types -Wno-parentheses -Wno-unused-value")
-    set(CMAKE_C_FLAGS_RELEASE "${CMAKE_C_FLAGS} -ffast-math -funroll-loops -fomit-frame-pointer -O3")
-endif()
-
-file(GLOB OFELIA_SOURCES ./plugdata-ofelia/Source/Objects/*.cpp ./plugdata-ofelia/Source/Objects/*.h ./plugdata-ofelia/Source/Shared/*.cpp ./plugdata-ofelia/Source/Shared/*.h)
-source_group(ofelia FILES ${OFELIA_SOURCES})
-# ------------------------------------------------------------------------------#
-# TARGETS
-# ------------------------------------------------------------------------------#
-add_library(externals STATIC ${ELSE_SOURCES} ${CYCLONE_SOURCES} ${PDLUA_SOURCES} ${AUBIO_SOURCES} ${OFELIA_SOURCES})
-add_library(externals-multi STATIC ${ELSE_SOURCES} ${CYCLONE_SOURCES} ${PDLUA_SOURCES} ${AUBIO_SOURCES} ${OFELIA_SOURCES})
-
-# ag: pdlua needs PLUGDATA symbol at compile time for PlugData integration.
-target_compile_definitions(externals PRIVATE ${LIBPD_COMPILE_DEFINITIONS} PLUGDATA=1)
-target_compile_definitions(externals-multi PRIVATE ${LIBPD_COMPILE_DEFINITIONS} PDINSTANCE=1 PDTHREADS=1 PLUGDATA=1)
-
-if(MSVC)
-    add_library(pd SHARED ${SOURCE_FILES})
-    target_compile_definitions(pd PRIVATE ${LIBPD_COMPILE_DEFINITIONS})
-else()
-    add_library(pd STATIC ${SOURCE_FILES})
-    target_compile_definitions(pd PRIVATE ${LIBPD_COMPILE_DEFINITIONS})
-endif()
-
-add_library(pd-multi STATIC ${SOURCE_FILES})
-target_compile_definitions(pd-multi PRIVATE ${LIBPD_COMPILE_DEFINITIONS} PDINSTANCE=1 PDTHREADS=1)
-
-if(MSVC)
-    target_compile_definitions(pd-multi PRIVATE PTW32_STATIC_LIB=1 "EXTERN= ")
-endif()
-
-set_target_properties(pd PROPERTIES POSITION_INDEPENDENT_CODE ON)
-set_target_properties(pd-multi PROPERTIES POSITION_INDEPENDENT_CODE ON)
-
-set_target_properties(externals PROPERTIES POSITION_INDEPENDENT_CODE ON)
-set_target_properties(externals-multi PROPERTIES POSITION_INDEPENDENT_CODE ON)
-
-target_include_directories(externals PRIVATE ${LUA_INCLUDE_DIR} ${SFONT_INCLUDES})
-target_include_directories(externals-multi PRIVATE ${LUA_INCLUDE_DIR} ${SFONT_INCLUDES})
-
-if(ENABLE_SFIZZ)
-add_subdirectory(${CMAKE_CURRENT_SOURCE_DIR}/pd-else/Code_source/Compiled/audio/sfz~)
-
-add_dependencies(externals sfizz)
-add_dependencies(externals-multi sfizz)
-target_link_libraries(externals sfizz)
-target_link_libraries(externals-multi sfizz)
-endif()
-
-target_link_libraries(externals fluidlite lua)
-target_link_libraries(externals-multi fluidlite lua)
-
-# ------------------------------------------------------------------------------#
-# GENERATOR OPTIONS
-# ------------------------------------------------------------------------------#
-if(CMAKE_GENERATOR STREQUAL Xcode)
-    set_target_properties(pd PROPERTIES GCC_WARN_UNUSED_VARIABLE False)
-    set_target_properties(pd PROPERTIES XCODE_ATTRIBUTE_LLVM_LTO[variant=Release] True)
-    set_target_properties(pd PROPERTIES GCC_OPTIMIZATION_LEVEL[variant=Release] 3)
-    set_target_properties(pd PROPERTIES GCC_UNROLL_LOOPS[variant=Release] True)
-    set_target_properties(pd PROPERTIES GCC_FAST_MATH[variant=Release] True)
-    set_target_properties(pd-multi PROPERTIES GCC_WARN_UNUSED_VARIABLE False)
-    set_target_properties(pd-multi PROPERTIES XCODE_ATTRIBUTE_LLVM_LTO[variant=Release] True)
-    set_target_properties(pd-multi PROPERTIES GCC_OPTIMIZATION_LEVEL[variant=Release] 3)
-    set_target_properties(pd-multi PROPERTIES GCC_UNROLL_LOOPS[variant=Release] True)
-    set_target_properties(pd-multi PROPERTIES GCC_FAST_MATH[variant=Release] True)
-endif()
-
-# ------------------------------------------------------------------------------#
-# LINK
-# ------------------------------------------------------------------------------#
-
-# LINK OS
-# ------------------------------------------------------------------------------#
-if("${CMAKE_SYSTEM}" MATCHES "Linux")
-    find_library(MATH_LIB m)
-
-    target_link_libraries(pd ${MATH_LIB} ${CMAKE_DL_LIBS} externals)
-    target_link_libraries(pd-multi ${MATH_LIB} ${CMAKE_DL_LIBS} externals-multi)
-
-elseif(MSVC)
-    target_link_libraries(pd PUBLIC pthreadVC3 ws2_32 externals)
-    target_link_libraries(pd-multi PUBLIC pthreadVC3 ws2_32 externals-multi)
-
-    add_custom_command(TARGET pd POST_BUILD
-        COMMAND ${CMAKE_COMMAND} -E copy
-        "${CMAKE_CURRENT_BINARY_DIR}/$<CONFIGURATION>/pd.dll"
-        ${CMAKE_SOURCE_DIR}/Plugins/Standalone/pd.dll)
-
-    add_custom_command(TARGET pd POST_BUILD
-        COMMAND ${CMAKE_COMMAND} -E copy
-        "${CMAKE_CURRENT_BINARY_DIR}/$<CONFIGURATION>/pd.lib"
-        ${CMAKE_SOURCE_DIR}/Plugins/Standalone/pd.lib)
-elseif(APPLE)
-    target_link_libraries(pd PUBLIC externals)
-    target_link_libraries(pd-multi PUBLIC externals-multi)
-endif()
-
-# LINK PTHREAD
-# ------------------------------------------------------------------------------#
-set(THREADS_PREFER_PTHREAD_FLAG On)
-set(CMAKE_THREAD_PREFER_PTHREAD True)
+cmake_minimum_required(VERSION 3.15)
+
+# ------------------------------------------------------------------------------#
+# LIBPD PROJECT IN C
+# ------------------------------------------------------------------------------#
+project(libpd VERSION 1.0.0 LANGUAGES C CXX)
+
+if(MSVC)
+    set(CMAKE_WINDOWS_EXPORT_ALL_SYMBOLS TRUE)
+    option(BUILD_SHARED_LIBS "" FALSE)
+    add_subdirectory(pthread-win32)
+    include_directories(pthread-win32)
+endif()
+
+
+cmake_policy(SET CMP0091 NEW)
+set(CMAKE_MSVC_RUNTIME_LIBRARY "MultiThreaded$<$<CONFIG:Debug>:Debug>")
+
+add_subdirectory(JUCE)
+
+if(${CMAKE_VERSION} VERSION_GREATER_EQUAL "3.21")
+  set(MESSAGE_QUIET ON)
+  add_subdirectory(clap-juce-extensions EXCLUDE_FROM_ALL)
+  unset(MESSAGE_QUIET)
+endif()
+
+# ------------------------------------------------------------------------------#
+set(CMAKE_MACOSX_RPATH ON)
+set(CMAKE_POSITION_INDEPENDENT_CODE ON)
+
+set(PD_PATH "pure-data/")
+set(LIBPD_PATH "libpd/")
+set(LIBPD_OUTPUT_DIRECTORY "./..")
+
+# ------------------------------------------------------------------------------#
+# OPTIONS
+# ------------------------------------------------------------------------------#
+option(PD_UTILS "Compile libpd utilities" OFF)
+option(PD_EXTRA "Compile extras" ON)
+option(PD_LOCALE "Set the LC_NUMERIC number format to the default C locale" ON)
+        
+# ------------------------------------------------------------------------------#
+# SOURCES
+# ------------------------------------------------------------------------------#
+set(SOURCE_FILES)
+
+# PURE DATA SOURCES
+# ------------------------------------------------------------------------------#
+file(GLOB PD_SOURCES
+    ${PD_PATH}/src/d_arithmetic.c
+    ${PD_PATH}/src/d_array.c
+    ${PD_PATH}/src/d_ctl.c
+    ${PD_PATH}/src/d_dac.c
+    ${PD_PATH}/src/d_delay.c
+    ${PD_PATH}/src/d_fft.c
+    ${PD_PATH}/src/d_fft_fftsg.c
+    ${PD_PATH}/src/d_filter.c
+    ${PD_PATH}/src/d_global.c
+    ${PD_PATH}/src/d_math.c
+    ${PD_PATH}/src/d_misc.c
+    ${PD_PATH}/src/d_osc.c
+    ${PD_PATH}/src/d_resample.c
+    ${PD_PATH}/src/d_soundfile_aiff.c
+    ${PD_PATH}/src/d_soundfile_caf.c
+    ${PD_PATH}/src/d_soundfile_next.c
+    ${PD_PATH}/src/d_soundfile_wave.c
+    ${PD_PATH}/src/d_soundfile.c
+    ${PD_PATH}/src/d_ugen.c
+    ${PD_PATH}/src/g_all_guis.c
+    ${PD_PATH}/src/g_all_guis.h
+    ${PD_PATH}/src/g_array.c
+    ${PD_PATH}/src/g_bang.c
+    ${PD_PATH}/src/g_canvas.c
+    ${PD_PATH}/src/g_canvas.h
+    ${PD_PATH}/src/g_clone.c
+    ${PD_PATH}/src/g_editor_extras.c
+    ${PD_PATH}/src/g_editor.c
+    ${PD_PATH}/src/g_graph.c
+    ${PD_PATH}/src/g_guiconnect.c
+    ${PD_PATH}/src/g_io.c
+    ${PD_PATH}/src/g_mycanvas.c
+    ${PD_PATH}/src/g_numbox.c
+    ${PD_PATH}/src/g_readwrite.c
+    ${PD_PATH}/src/g_rtext.c
+    ${PD_PATH}/src/g_radio.c
+    ${PD_PATH}/src/g_scalar.c
+    ${PD_PATH}/src/g_slider.c
+    ${PD_PATH}/src/g_template.c
+    ${PD_PATH}/src/g_text.c
+    ${PD_PATH}/src/g_toggle.c
+    ${PD_PATH}/src/g_traversal.c
+    ${PD_PATH}/src/g_undo.c
+    ${PD_PATH}/src/g_undo.h
+    ${PD_PATH}/src/g_vdial.c
+    ${PD_PATH}/src/g_vumeter.c
+    ${PD_PATH}/src/m_atom.c
+    ${PD_PATH}/src/m_binbuf.c
+    ${PD_PATH}/src/m_conf.c
+    ${PD_PATH}/src/m_class.c
+    ${PD_PATH}/src/m_glob.c
+    ${PD_PATH}/src/m_imp.h
+    ${PD_PATH}/src/m_memory.c
+    ${PD_PATH}/src/m_obj.c
+    ${PD_PATH}/src/m_pd.c
+    ${PD_PATH}/src/m_pd.h
+    ${PD_PATH}/src/m_sched.c
+    ${PD_PATH}/src/s_audio.c
+    ${PD_PATH}/src/s_audio_dummy.c
+    ${PD_PATH}/src/s_loader.c
+    ${PD_PATH}/src/s_main.c
+    ${PD_PATH}/src/s_net.c
+    ${PD_PATH}/src/s_net.h
+    ${PD_PATH}/src/s_path.c
+    ${PD_PATH}/src/s_print.c
+    ${PD_PATH}/src/s_stuff.h
+    ${PD_PATH}/src/s_utf8.c
+    ${PD_PATH}/src/s_utf8.h
+    ${PD_PATH}/src/s_inter_gui.c
+    ${PD_PATH}/src/s_inter.c
+    ${PD_PATH}/src/s_inter.h
+    ${PD_PATH}/src/x_acoustics.c
+    ${PD_PATH}/src/x_arithmetic.c
+    ${PD_PATH}/src/x_array.c
+    ${PD_PATH}/src/x_connective.c
+    ${PD_PATH}/src/x_file.c
+    ${PD_PATH}/src/x_gui.c
+    ${PD_PATH}/src/x_interface.c
+    ${PD_PATH}/src/x_list.c
+    ${PD_PATH}/src/x_midi.c
+    ${PD_PATH}/src/x_misc.c
+    ${PD_PATH}/src/x_net.c
+    ${PD_PATH}/src/x_scalar.c
+    ${PD_PATH}/src/x_text.c
+    ${PD_PATH}/src/x_time.c
+    ${PD_PATH}/src/x_vexp.c
+    ${PD_PATH}/src/x_vexp_fun.c
+    ${PD_PATH}/src/x_vexp_if.c
+    ${PD_PATH}/src/z_hooks.c
+    ${PD_PATH}/src/z_libpd.c
+    ${PD_PATH}/src/z_print_util.c
+)
+include_directories(${PD_PATH}/src)
+source_group(pd FILES ${PD_SOURCES})
+list(APPEND SOURCE_FILES ${PD_SOURCES})
+
+# PURE DATA EXTRA SOURCES
+# ------------------------------------------------------------------------------#
+if(PD_EXTRA)
+    file(GLOB PD_EXTRA_SOURCES
+        ${PD_PATH}/extra/bob~/bob~.c
+        ${PD_PATH}/extra/bonk~/bonk~.c
+        ${PD_PATH}/extra/choice/choice.c
+        ${PD_PATH}/extra/fiddle~/fiddle~.c
+        ${PD_PATH}/extra/loop~/loop~.c
+        ${PD_PATH}/extra/lrshift~/lrshift~.c
+        ${PD_PATH}/extra/pd~/pd~.c
+        ${PD_PATH}/extra/pd~/pdsched.c
+        ${PD_PATH}/extra/pique/pique.c
+        ${PD_PATH}/extra/sigmund~/sigmund~.c
+        ${PD_PATH}/extra/stdout/stdout.c
+    )
+    include_directories(${PD_PATH}/pure-data/extra)
+    source_group(pd\\extra FILES ${PD_EXTRA_SOURCES})
+    list(APPEND SOURCE_FILES ${PD_EXTRA_SOURCES})
+endif()
+
+# LIBPD SOURCES
+# ------------------------------------------------------------------------------#
+set(LIBPD_SOURCES
+    ${LIBPD_PATH}/s_libpd_midi.c
+    ${LIBPD_PATH}/x_libpd_receive.c
+    ${LIBPD_PATH}/x_libpd_receive.h
+    ${LIBPD_PATH}/x_libpd_extra_utils.c
+    ${LIBPD_PATH}/x_libpd_extra_utils.h
+    ${LIBPD_PATH}/x_libpd_mod_utils.c
+    ${LIBPD_PATH}/x_libpd_mod_utils.h
+    ${LIBPD_PATH}/x_libpd_multi.c
+    ${LIBPD_PATH}/x_libpd_multi.h
+)
+
+include_directories(${LIBPD_PATH})
+source_group(libpd FILES ${LIBPD_SOURCES})
+list(APPEND SOURCE_FILES ${LIBPD_SOURCES})
+
+# ELSE SOURCES
+# ------------------------------------------------------------------------------#
+file(GLOB ELSE_SOURCES
+    ${CMAKE_CURRENT_SOURCE_DIR}/pd-else/Code_source/Compiled/control/*.c
+    ${CMAKE_CURRENT_SOURCE_DIR}/pd-else/Code_source/Compiled/audio/*.c
+    ${CMAKE_CURRENT_SOURCE_DIR}/pd-else/Code_source/Compiled/extra_source/Aliases/*.c
+    ${CMAKE_CURRENT_SOURCE_DIR}/pd-else/Code_source/shared/*.c
+)
+
+file(GLOB_RECURSE PLAITS_SOURCES
+    ${CMAKE_CURRENT_SOURCE_DIR}/pd-else/Code_source/Compiled/audio/plaits~/plaits~.cpp
+    ${CMAKE_CURRENT_SOURCE_DIR}/pd-else/Code_source/Compiled/audio/plaits~/*.cc
+)
+
+list(APPEND ELSE_SOURCES ${PLAITS_SOURCES})
+
+if(ENABLE_SFIZZ)
+list(APPEND ELSE_SOURCES ${CMAKE_CURRENT_SOURCE_DIR}/pd-else/Code_source/Compiled/audio/sfz~/sfz~.c)
+endif()
+
+file(GLOB_RECURSE AUBIO_SOURCES
+    ${CMAKE_CURRENT_SOURCE_DIR}/pd-else/Code_source/shared/aubio/src/*.c
+    ${CMAKE_CURRENT_SOURCE_DIR}/pd-else/Code_source/shared/aubio/src/*/*.c
+)
+
+include_directories(${CMAKE_CURRENT_SOURCE_DIR})
+include_directories(pd-else/Code_source/Compiled/control/)
+include_directories(pd-else/Code_source/Compiled/audio/)
+include_directories(pd-else/Code_source/shared/)
+include_directories(pd-else/Code_source/shared/aubio/src)
+include_directories(pd-else/Code_source/Compiled/audio/plaits~)
+
+source_group(ELSE FILES ${ELSE_SOURCES})
+
+file(GLOB_RECURSE CYCLONE_SOURCES
+    ./cyclone/cyclone_objects/binaries/cyclone_lib.c
+    ./cyclone/cyclone_objects/binaries/audio/*.c
+    ./cyclone/cyclone_objects/binaries/control/*.c
+    ./cyclone/shared/common/*.c
+    ./cyclone/shared/control/*.c
+    ./cyclone/shared/signal/*.c
+)
+
+include_directories(cyclone/)
+include_directories(cyclone/shared/)
+source_group(cyclone FILES ${CYCLONE_SOURCES})
+
+# pdlua sources
+set(PDLUA_PATH "${CMAKE_CURRENT_SOURCE_DIR}/pd-lua")
+set(PDLUA_SOURCES ${PDLUA_PATH}/pdlua.c)
+
+set(LUA_PATH "${PDLUA_PATH}/lua")
+set(LUA_INCLUDE_DIR ${LUA_PATH})
+
+add_library(lua STATIC ${LUA_PATH}/onelua.c)
+if("${CMAKE_SYSTEM}" MATCHES "Linux")
+target_compile_definitions(lua PRIVATE MAKE_LIB=1 LUA_USE_LINUX=1)
+elseif(MSVC)
+target_compile_definitions(lua PRIVATE MAKE_LIB=1 LUA_USE_WINDOWS=1)
+elseif(APPLE)
+target_compile_definitions(lua PRIVATE MAKE_LIB=1 LUA_USE_MACOSX=1)
+else()
+target_compile_definitions(lua PRIVATE MAKE_LIB=1)
+endif()
+
+source_group(pdlua FILES ${PDLUA_SOURCES})
+
+# live version data for pdlua.c
+# set(PDLUA_VERSION 0.11.0)
+#execute_process(COMMAND git -C ${CMAKE_CURRENT_SOURCE_DIR}/pd-lua describe --tags OUTPUT_STRIP_TRAILING_WHITESPACE OUTPUT_VARIABLE PDLUA_VERSION)
+#set_source_files_properties(${PDLUA_PATH}/pdlua.c PROPERTIES COMPILE_DEFINITIONS PDLUA_VERSION=${PDLUA_VERSION})
+
+# ------------------------------------------------------------------------------#
+# COMPILE DEFINITIONS
+# ------------------------------------------------------------------------------#
+set(LIBPD_COMPILE_DEFINITIONS PD=1 USEAPI_DUMMY=1 PD_INTERNAL=1)
+
+
+if(ENABLE_SFIZZ)
+list(APPEND LIBPD_COMPILE_DEFINITIONS ENABLE_SFIZZ=1)
+endif()
+
+# COMPILE DEFINITIONS OPTIONS
+# ------------------------------------------------------------------------------#
+if(PD_EXTRA)
+    list(APPEND LIBPD_COMPILE_DEFINITIONS LIBPD_EXTRA=1)
+endif()
+
+if(NOT PD_LOCALE)
+    list(APPEND LIBPD_COMPILE_DEFINITIONS LIBPD_NO_NUMERIC=1)
+endif()
+
+# COMPILE DEFINITIONS OS
+# ------------------------------------------------------------------------------#
+if(WIN32)
+    list(APPEND LIBPD_COMPILE_DEFINITIONS WINVER=0x502 WIN32=1 _WIN32=1)
+
+    if(${CMAKE_SIZEOF_VOID_P} EQUAL 8)
+        list(APPEND LIBPD_COMPILE_DEFINITIONS "PD_LONGINTTYPE=long long")
+    endif()
+
+    if(MSVC)
+        list(APPEND LIBPD_COMPILE_DEFINITIONS HAVE_STRUCT_TIMESPEC=1 _CRT_SECURE_NO_WARNINGS=1 HAVE_ALLOCA=1 DONT_USE_ALLOCA=0)
+    endif()
+elseif(UNIX)
+    list(APPEND LIBPD_COMPILE_DEFINITIONS HAVE_LIBDL=1 HAVE_UNISTD_H=1 HAVE_ALLOCA_H=1 HAVE_ALLOCA=1 DONT_USE_ALLOCA=0)
+endif()
+
+# ------------------------------------------------------------------------------#
+# SFONT~
+# ------------------------------------------------------------------------------#
+
+if(ENABLE_SFONT)
+
+    list(APPEND LIBPD_COMPILE_DEFINITIONS ENABLE_SFONT=1)
+
+    set(SFONT_DIR pd-else/Code_source/Compiled/audio/sfont~)
+    set(FLUIDLITE_DIR ${CMAKE_CURRENT_SOURCE_DIR}/FluidLite)
+
+    list(APPEND SFONT_SOURCES
+        ${FLUIDLITE_DIR}/src/fluid_init.c
+        ${FLUIDLITE_DIR}/src/fluid_chan.c
+        ${FLUIDLITE_DIR}/src/fluid_chorus.c
+        ${FLUIDLITE_DIR}/src/fluid_conv.c
+        ${FLUIDLITE_DIR}/src/fluid_defsfont.c
+        ${FLUIDLITE_DIR}/src/fluid_dsp_float.c
+        ${FLUIDLITE_DIR}/src/fluid_gen.c
+        ${FLUIDLITE_DIR}/src/fluid_hash.c
+        ${FLUIDLITE_DIR}/src/fluid_list.c
+        ${FLUIDLITE_DIR}/src/fluid_mod.c
+        ${FLUIDLITE_DIR}/src/fluid_ramsfont.c
+        ${FLUIDLITE_DIR}/src/fluid_rev.c
+        ${FLUIDLITE_DIR}/src/fluid_settings.c
+        ${FLUIDLITE_DIR}/src/fluid_synth.c
+        ${FLUIDLITE_DIR}/src/fluid_sys.c
+        ${FLUIDLITE_DIR}/src/fluid_tuning.c
+        ${FLUIDLITE_DIR}/src/fluid_voice.c
+
+        ${FLUIDLITE_DIR}/libvorbis-1.3.5/lib/vorbisenc.c
+        ${FLUIDLITE_DIR}/libvorbis-1.3.5/lib/info.c
+        ${FLUIDLITE_DIR}/libvorbis-1.3.5/lib/analysis.c
+        ${FLUIDLITE_DIR}/libvorbis-1.3.5/lib/bitrate.c
+        ${FLUIDLITE_DIR}/libvorbis-1.3.5/lib/block.c
+        ${FLUIDLITE_DIR}/libvorbis-1.3.5/lib/codebook.c
+        ${FLUIDLITE_DIR}/libvorbis-1.3.5/lib/envelope.c
+        ${FLUIDLITE_DIR}/libvorbis-1.3.5/lib/floor0.c
+        ${FLUIDLITE_DIR}/libvorbis-1.3.5/lib/floor1.c
+        ${FLUIDLITE_DIR}/libvorbis-1.3.5/lib/lookup.c
+        ${FLUIDLITE_DIR}/libvorbis-1.3.5/lib/lpc.c
+        ${FLUIDLITE_DIR}/libvorbis-1.3.5/lib/lsp.c
+        ${FLUIDLITE_DIR}/libvorbis-1.3.5/lib/mapping0.c
+        ${FLUIDLITE_DIR}/libvorbis-1.3.5/lib/mdct.c
+        ${FLUIDLITE_DIR}/libvorbis-1.3.5/lib/psy.c
+        ${FLUIDLITE_DIR}/libvorbis-1.3.5/lib/registry.c
+        ${FLUIDLITE_DIR}/libvorbis-1.3.5/lib/res0.c
+        ${FLUIDLITE_DIR}/libvorbis-1.3.5/lib/sharedbook.c
+        ${FLUIDLITE_DIR}/libvorbis-1.3.5/lib/smallft.c
+        ${FLUIDLITE_DIR}/libvorbis-1.3.5/lib/vorbisfile.c
+        ${FLUIDLITE_DIR}/libvorbis-1.3.5/lib/window.c
+        ${FLUIDLITE_DIR}/libvorbis-1.3.5/lib/synthesis.c
+
+        ${FLUIDLITE_DIR}/libogg-1.3.2/src/bitwise.c
+        ${FLUIDLITE_DIR}/libogg-1.3.2/src/framing.c
+    )
+
+    list(APPEND SFONT_INCLUDES
+        ${FLUIDLITE_DIR}/libvorbis-1.3.5/include
+        ${FLUIDLITE_DIR}/libvorbis-1.3.5/lib
+        ${FLUIDLITE_DIR}/libogg-1.3.2/include
+        ${FLUIDLITE_DIR}/include
+    )
+
+    add_library(fluidlite STATIC ${SFONT_SOURCES})
+    target_include_directories(fluidlite PRIVATE ${SFONT_INCLUDES})
+
+    list(APPEND ELSE_SOURCES
+        ${SFONT_DIR}/sfont~.c
+    )
+
+endif()
+
+# ------------------------------------------------------------------------------#
+# C FLAGS
+# ------------------------------------------------------------------------------#
+
+# C FLAGS COMPILER OR GENERATOR
+# ------------------------------------------------------------------------------#
+if(MSVC)
+# set(CMAKE_C_FLAGS "${CMAKE_C_FLAGS} /w")
+else(CMAKE_C_COMPILER_ID MATCHES "Clang|GNU")
+    set(CMAKE_C_FLAGS "${CMAKE_C_FLAGS} -Wno-compare-distinct-pointer-types -Wno-pointer-sign -Wno-int-conversion -Wno-unused-variable -Wno-int-to-pointer-cast -Wno-pointer-to-int-cast -Wno-incompatible-pointer-types -Wno-parentheses -Wno-unused-value")
+    set(CMAKE_C_FLAGS_RELEASE "${CMAKE_C_FLAGS} -ffast-math -funroll-loops -fomit-frame-pointer -O3")
+endif()
+
+file(GLOB OFELIA_SOURCES ./plugdata-ofelia/Source/Objects/*.cpp ./plugdata-ofelia/Source/Objects/*.h ./plugdata-ofelia/Source/Shared/*.cpp ./plugdata-ofelia/Source/Shared/*.h)
+source_group(ofelia FILES ${OFELIA_SOURCES})
+# ------------------------------------------------------------------------------#
+# TARGETS
+# ------------------------------------------------------------------------------#
+add_library(externals STATIC ${ELSE_SOURCES} ${CYCLONE_SOURCES} ${PDLUA_SOURCES} ${AUBIO_SOURCES} ${OFELIA_SOURCES})
+add_library(externals-multi STATIC ${ELSE_SOURCES} ${CYCLONE_SOURCES} ${PDLUA_SOURCES} ${AUBIO_SOURCES} ${OFELIA_SOURCES})
+
+# ag: pdlua needs PLUGDATA symbol at compile time for PlugData integration.
+target_compile_definitions(externals PRIVATE ${LIBPD_COMPILE_DEFINITIONS} PLUGDATA=1)
+target_compile_definitions(externals-multi PRIVATE ${LIBPD_COMPILE_DEFINITIONS} PDINSTANCE=1 PDTHREADS=1 PLUGDATA=1)
+
+if(MSVC)
+    add_library(pd SHARED ${SOURCE_FILES})
+    target_compile_definitions(pd PRIVATE ${LIBPD_COMPILE_DEFINITIONS})
+else()
+    add_library(pd STATIC ${SOURCE_FILES})
+    target_compile_definitions(pd PRIVATE ${LIBPD_COMPILE_DEFINITIONS})
+endif()
+
+add_library(pd-multi STATIC ${SOURCE_FILES})
+target_compile_definitions(pd-multi PRIVATE ${LIBPD_COMPILE_DEFINITIONS} PDINSTANCE=1 PDTHREADS=1)
+
+if(MSVC)
+    target_compile_definitions(pd-multi PRIVATE PTW32_STATIC_LIB=1 "EXTERN= ")
+endif()
+
+set_target_properties(pd PROPERTIES POSITION_INDEPENDENT_CODE ON)
+set_target_properties(pd-multi PROPERTIES POSITION_INDEPENDENT_CODE ON)
+
+set_target_properties(externals PROPERTIES POSITION_INDEPENDENT_CODE ON)
+set_target_properties(externals-multi PROPERTIES POSITION_INDEPENDENT_CODE ON)
+
+target_include_directories(externals PRIVATE ${LUA_INCLUDE_DIR} ${SFONT_INCLUDES})
+target_include_directories(externals-multi PRIVATE ${LUA_INCLUDE_DIR} ${SFONT_INCLUDES})
+
+if(ENABLE_SFIZZ)
+add_subdirectory(${CMAKE_CURRENT_SOURCE_DIR}/pd-else/Code_source/Compiled/audio/sfz~)
+
+add_dependencies(externals sfizz)
+add_dependencies(externals-multi sfizz)
+target_link_libraries(externals sfizz)
+target_link_libraries(externals-multi sfizz)
+endif()
+
+target_link_libraries(externals fluidlite lua)
+target_link_libraries(externals-multi fluidlite lua)
+
+# ------------------------------------------------------------------------------#
+# GENERATOR OPTIONS
+# ------------------------------------------------------------------------------#
+if(CMAKE_GENERATOR STREQUAL Xcode)
+    set_target_properties(pd PROPERTIES GCC_WARN_UNUSED_VARIABLE False)
+    set_target_properties(pd PROPERTIES XCODE_ATTRIBUTE_LLVM_LTO[variant=Release] True)
+    set_target_properties(pd PROPERTIES GCC_OPTIMIZATION_LEVEL[variant=Release] 3)
+    set_target_properties(pd PROPERTIES GCC_UNROLL_LOOPS[variant=Release] True)
+    set_target_properties(pd PROPERTIES GCC_FAST_MATH[variant=Release] True)
+    set_target_properties(pd-multi PROPERTIES GCC_WARN_UNUSED_VARIABLE False)
+    set_target_properties(pd-multi PROPERTIES XCODE_ATTRIBUTE_LLVM_LTO[variant=Release] True)
+    set_target_properties(pd-multi PROPERTIES GCC_OPTIMIZATION_LEVEL[variant=Release] 3)
+    set_target_properties(pd-multi PROPERTIES GCC_UNROLL_LOOPS[variant=Release] True)
+    set_target_properties(pd-multi PROPERTIES GCC_FAST_MATH[variant=Release] True)
+endif()
+
+# ------------------------------------------------------------------------------#
+# LINK
+# ------------------------------------------------------------------------------#
+
+# LINK OS
+# ------------------------------------------------------------------------------#
+if("${CMAKE_SYSTEM}" MATCHES "Linux")
+    find_library(MATH_LIB m)
+
+    target_link_libraries(pd ${MATH_LIB} ${CMAKE_DL_LIBS} externals)
+    target_link_libraries(pd-multi ${MATH_LIB} ${CMAKE_DL_LIBS} externals-multi)
+
+elseif(MSVC)
+    target_link_libraries(pd PUBLIC pthreadVC3 ws2_32 externals)
+    target_link_libraries(pd-multi PUBLIC pthreadVC3 ws2_32 externals-multi)
+
+    add_custom_command(TARGET pd POST_BUILD
+        COMMAND ${CMAKE_COMMAND} -E copy
+        "${CMAKE_CURRENT_BINARY_DIR}/$<CONFIGURATION>/pd.dll"
+        ${CMAKE_SOURCE_DIR}/Plugins/Standalone/pd.dll)
+
+    add_custom_command(TARGET pd POST_BUILD
+        COMMAND ${CMAKE_COMMAND} -E copy
+        "${CMAKE_CURRENT_BINARY_DIR}/$<CONFIGURATION>/pd.lib"
+        ${CMAKE_SOURCE_DIR}/Plugins/Standalone/pd.lib)
+elseif(APPLE)
+    target_link_libraries(pd PUBLIC externals)
+    target_link_libraries(pd-multi PUBLIC externals-multi)
+endif()
+
+# LINK PTHREAD
+# ------------------------------------------------------------------------------#
+set(THREADS_PREFER_PTHREAD_FLAG On)
+set(CMAKE_THREAD_PREFER_PTHREAD True)